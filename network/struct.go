--- conflicted
+++ resolved
@@ -80,15 +80,9 @@
 // TCPHost is the underlying implementation of
 // Host using Tcp as a communication channel
 type TCPHost struct {
-<<<<<<< HEAD
-	// ListeningPort is a channel where the port found will be
-	// sent through.
-	ListeningPort chan int
-=======
 	// listeningPort is a channel where the port found will be
 	// sent through.
 	listeningPort chan int
->>>>>>> 45032441
 	// A list of connection maintained by this host
 	peers    map[string]Conn
 	peersMut sync.Mutex
