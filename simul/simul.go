// The main file for running simulations on localhost or remote platforms.
package main

import (
	"flag"
	"os"
	"path/filepath"
	"strconv"
	"strings"

	"errors"
	"github.com/dedis/cothority/lib/dbg"
	"github.com/dedis/cothority/lib/monitor"
	"github.com/dedis/cothority/simul/platform"
	"math"
	"time"
)

// Configuration-variables
var deployP platform.Platform

var platformDst = "localhost"
var nobuild = false
var clean = true
var build = ""
var machines = 3
var monitorPort = monitor.DefaultSinkPort
var simRange = ""
var debugVisible int
var race = false
var simulTimeout = 180

func init() {
	flag.StringVar(&platformDst, "platform", platformDst, "platform to deploy to [deterlab,localhost]")
	flag.BoolVar(&nobuild, "nobuild", false, "Don't rebuild all helpers")
	flag.BoolVar(&clean, "clean", false, "Only clean platform")
	flag.StringVar(&build, "build", "", "List of packages to build")
	flag.BoolVar(&race, "race", false, "Build with go's race detection enabled (doesn't work on all platforms)")
	flag.IntVar(&machines, "machines", machines, "Number of machines on Deterlab")
	flag.IntVar(&monitorPort, "mport", monitorPort, "Port-number for monitor")
	flag.StringVar(&simRange, "range", simRange, "Range of simulations to run. 0: or 3:4 or :4")
	flag.IntVar(&debugVisible, "debug", dbg.DebugVisible(), "Change debug level (0-5)")
	flag.IntVar(&simulTimeout, "timeout", simulTimeout, "How long to wait for each simulation to finish")
}

// Reads in the platform that we want to use and prepares for the tests
func main() {
	flag.Parse()
	dbg.SetDebugVisible(debugVisible)
	deployP = platform.NewPlatform(platformDst)
	if deployP == nil {
		dbg.Fatal("Platform not recognized.", platformDst)
	}
	dbg.Lvl1("Deploying to", platformDst)

	simulations := flag.Args()
	if len(simulations) == 0 {
		dbg.Fatal("Please give a simulation to run")
	}

	for _, simulation := range simulations {
		runconfigs := platform.ReadRunFile(deployP, simulation)

		if len(runconfigs) == 0 {
			dbg.Fatal("No tests found in", simulation)
		}
		deployP.Configure(&platform.PlatformConfig{
			MonitorPort: monitorPort,
			Debug:       debugVisible,
		})

		if clean {
			err := deployP.Deploy(runconfigs[0])
			if err != nil {
				dbg.Fatal("Couldn't deploy:", err)
			}
			deployP.Cleanup()
		} else {
			logname := strings.Replace(filepath.Base(simulation), ".toml", "", 1)
			RunTests(logname, runconfigs)
		}
	}
}

// Runs the given tests and puts the output into the
// given file name. It outputs RunStats in a CSV format.
func RunTests(name string, runconfigs []platform.RunConfig) {

	if nobuild == false {
		if race {
			deployP.Build(build, "-race")
		} else {
			deployP.Build(build)
		}
	}

	MkTestDir()
<<<<<<< HEAD
	rs := make([]monitor.Stats, len(runconfigs))
	// Try 10 times to run the test
	nTimes := 10
=======
	rs := make([]*monitor.Stats, len(runconfigs))
	nTimes := 1
>>>>>>> 9c6e5655
	stopOnSuccess := true
	var f *os.File
	args := os.O_CREATE | os.O_RDWR | os.O_TRUNC
	// If a range is given, we only append
	if simRange != "" {
		args = os.O_CREATE | os.O_RDWR | os.O_APPEND
	}
	f, err := os.OpenFile(TestFile(name), args, 0660)
	if err != nil {
		dbg.Fatal("error opening test file:", err)
	}
	defer f.Close()
	err = f.Sync()
	if err != nil {
		dbg.Fatal("error syncing test file:", err)
	}

	start, stop := getStartStop(len(runconfigs))
	for i, t := range runconfigs {
		// Implement a simple range-argument that will skip checks not in range
		if i < start || i > stop {
			dbg.Lvl2("Skipping", t, "because of range")
			continue
		}
		dbg.Lvl1("Doing run", t.String())

		// run test t nTimes times
		// take the average of all successful runs
		runs := make([]*monitor.Stats, 0, nTimes)
		for r := 0; r < nTimes; r++ {
			stats, err := RunTest(t)
			if err != nil {
				dbg.Error("Error running test, trying again:", err)
				continue
			}

			runs = append(runs, stats)
			if stopOnSuccess {
				break
			}
		}

		if len(runs) == 0 {
			dbg.Lvl1("unable to get any data for test:", t)
			continue
		}

		s := monitor.AverageStats(runs)
		if i == 0 {
			s.WriteHeader(f)
		}
		rs[i] = s
		rs[i].WriteValues(f)
		err = f.Sync()
		if err != nil {
			dbg.Fatal("error syncing data to test file:", err)
		}
	}
}

// Runs a single test - takes a test-file as a string that will be copied
// to the deterlab-server
func RunTest(rc platform.RunConfig) (*monitor.Stats, error) {
	done := make(chan struct{})
	CheckHosts(rc)
	rc.Delete("simulation")
	rs := monitor.NewStats(rc.Map(), "hosts", "bf")
	monitor := monitor.NewMonitor(rs)

	if err := deployP.Deploy(rc); err != nil {
		dbg.Error(err)
		return rs, err
	}

	monitor.SinkPort = monitorPort
	if err := deployP.Cleanup(); err != nil {
		dbg.Error(err)
		return rs, err
	}
	go func() {
		if err := monitor.Listen(); err != nil {
			dbg.Fatal("Could not monitor.Listen():", err)
		}
	}()
	// Start monitor before so ssh tunnel can connect to the monitor
	// in case of deterlab.
	err := deployP.Start()
	if err != nil {
		dbg.Error(err)
		return rs, err
	}

	go func() {
		var err error
		if err = deployP.Wait(); err != nil {
			dbg.Lvl3("Test failed:", err)
			deployP.Cleanup()
			done <- struct{}{}
		}
		dbg.Lvl3("Test complete:", rs)
		done <- struct{}{}
	}()

	timeOut, err := rc.GetInt("simultimeout")
	if err != nil {
		timeOut = simulTimeout
	}
	// can timeout the command if it takes too long
	select {
	case <-done:
		monitor.Stop()
<<<<<<< HEAD
		return *rs, nil
	case <-time.After(time.Second * time.Duration(timeOut)):
		monitor.Stop()
		return *rs, errors.New("Simulation timeout")
=======
		return rs, err
>>>>>>> 9c6e5655
	}
}

// CheckHosts verifies that there is either a 'Hosts' or a 'Depth/BF'
// -parameter in the Runconfig
func CheckHosts(rc platform.RunConfig) {
	hosts, _ := rc.GetInt("hosts")
	bf, _ := rc.GetInt("bf")
	depth, _ := rc.GetInt("depth")
	if hosts == 0 {
		if depth == 0 || bf == 0 {
			dbg.Fatal("No Hosts and no Depth or BF given - stopping")
		}
		hosts = calcHosts(bf, depth)
		rc.Put("hosts", strconv.Itoa(hosts))
	}
	if bf == 0 {
		if depth == 0 || hosts == 0 {
			dbg.Fatal("No BF and no Depth or hosts given - stopping")
		}
		bf = 2
		for calcHosts(bf, depth) < hosts {
			bf += 1
		}
		rc.Put("bf", strconv.Itoa(bf))
	}
	if depth == 0 {
		depth = 1
		for calcHosts(bf, depth) < hosts {
			depth += 1
		}
		rc.Put("depth", strconv.Itoa(depth))
	}
}

// Geometric sum to count the total number of nodes:
// Root-node: 1
// 1st level: bf (branching-factor)*/
// 2nd level: bf^2 (each child has bf children)
// 3rd level: bf^3
// So total: sum(level=0..depth)(bf^level)
func calcHosts(bf, depth int) int {
	return int((1 - math.Pow(float64(bf), float64(depth+1))) /
		float64(1-bf))
}

type runFile struct {
	Machines int
	Args     string
	Runs     string
}

func MkTestDir() {
	err := os.MkdirAll("test_data/", 0777)
	if err != nil {
		dbg.Fatal("failed to make test directory")
	}
}

func TestFile(name string) string {
	return "test_data/" + name + ".csv"
}

// returns a tuple of start and stop configurations to run
func getStartStop(rcs int) (int, int) {
	ss_str := strings.Split(simRange, ":")
	start, err := strconv.Atoi(ss_str[0])
	stop := rcs - 1
	if err == nil {
		stop = start
		if len(ss_str) > 1 {
			stop, err = strconv.Atoi(ss_str[1])
			if err != nil {
				stop = rcs
			}
		}
	}
	dbg.Lvl2("Range is", start, ":", stop)
	return start, stop
}<|MERGE_RESOLUTION|>--- conflicted
+++ resolved
@@ -95,14 +95,9 @@
 	}
 
 	MkTestDir()
-<<<<<<< HEAD
-	rs := make([]monitor.Stats, len(runconfigs))
+	rs := make([]*monitor.Stats, len(runconfigs))
 	// Try 10 times to run the test
 	nTimes := 10
-=======
-	rs := make([]*monitor.Stats, len(runconfigs))
-	nTimes := 1
->>>>>>> 9c6e5655
 	stopOnSuccess := true
 	var f *os.File
 	args := os.O_CREATE | os.O_RDWR | os.O_TRUNC
@@ -214,14 +209,10 @@
 	select {
 	case <-done:
 		monitor.Stop()
-<<<<<<< HEAD
-		return *rs, nil
+		return rs, nil
 	case <-time.After(time.Second * time.Duration(timeOut)):
 		monitor.Stop()
-		return *rs, errors.New("Simulation timeout")
-=======
-		return rs, err
->>>>>>> 9c6e5655
+		return rs, errors.New("Simulation timeout")
 	}
 }
 
