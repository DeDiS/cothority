package contracts

import (
	"crypto/sha256"
	"encoding/binary"
	"errors"

	"github.com/dedis/cothority/omniledger/darc"
	ol "github.com/dedis/cothority/omniledger/service"
	"github.com/dedis/onet/log"
	"github.com/dedis/protobuf"
)

// ContractCoinID denotes a contract that can store and transfer coins.
var ContractCoinID = "coin"

// CoinName is a well-known InstanceID that identifies coins as belonging
// to this contract.
var CoinName = iid("olCoin")

<<<<<<< HEAD
// safeUint64 is a uin64 that guards against overflow/underflow.
type safeUint64 uint64

var errOverflow = errors.New("integer overflow")
var errUnderflow = errors.New("integer underflow")

=======
>>>>>>> b071ae98
// ContractCoin is a coin implementation that holds one instance per coin.
// If you spawn a new ContractCoin, it will create an account with a value
// of 0 coins.
// The following methods are available:
//  - mint will add the number of coins in the argument "coins" to the
//    current coin instance. The argument must be a 64-bit uint in LittleEndian
//  - transfer will send the coins given in the argument "coins" to the
//    instance given in the argument "destination". The "coins"-argument must
//    be a 64-bit uint in LittleEndian. The "destination" must be a 64-bit
//    instanceID
//  - fetch takes "coins" out of the account and returns it as an output
//    parameter for the next instruction to interpret.
//  - store puts the coins given to the instance back into the account.
// You can only delete a contractCoin instance if the account is empty.
func ContractCoin(cdb ol.CollectionView, inst ol.Instruction, c []ol.Coin) (sc []ol.StateChange, cOut []ol.Coin, err error) {
	cOut = c

	err = inst.VerifyDarcSignature(cdb)
	if err != nil {
		return
	}

	var value []byte
	var darcID darc.ID
	value, _, darcID, err = cdb.GetValues(inst.InstanceID.Slice())
	if err != nil {
		return
	}
<<<<<<< HEAD
	var ci CoinInstance
	if inst.Spawn == nil {
		// Only if its NOT a spawn instruction is ther data in the instance
=======
	var ci ol.Coin
	if inst.Spawn == nil {
		// Only if its NOT a spawn instruction is there data in the instance
>>>>>>> b071ae98
		if value != nil {
			err = protobuf.Decode(value, &ci)
			if err != nil {
				return nil, nil, errors.New("couldn't unmarshal instance data: " + err.Error())
			}
		}
	}

	switch inst.GetType() {
	case ol.SpawnType:
		// Spawn creates a new coin account as a separate instance.
		ca := inst.DeriveID("")
		log.Lvlf3("Spawning coin to %x", ca.Slice())
		if t := inst.Spawn.Args.Search("type"); t != nil {
<<<<<<< HEAD
			ci.Type = t
		} else {
			ci.Type = CoinName.Slice()
=======
			if len(t) != len(ol.InstanceID{}) {
				return nil, nil, errors.New("type needs to be an InstanceID")
			}
			ci.Name = ol.NewInstanceID(t)
		} else {
			ci.Name = CoinName
>>>>>>> b071ae98
		}
		var ciBuf []byte
		ciBuf, err = protobuf.Encode(&ci)
		if err != nil {
			return nil, nil, errors.New("couldn't encode CoinInstance: " + err.Error())
		}
		sc = []ol.StateChange{
			ol.NewStateChange(ol.Create, ca, ContractCoinID, ciBuf, darcID),
		}
		return
	case ol.InvokeType:
		// Invoke is one of "mint", "transfer", "fetch", or "store".
		var coinsArg uint64

		if inst.Invoke.Command != "store" {
			coinsBuf := inst.Invoke.Args.Search("coins")
			if coinsBuf == nil {
				err = errors.New("argument \"coins\" is missing")
				return
			}
			coinsArg = binary.LittleEndian.Uint64(coinsBuf)
		}
		switch inst.Invoke.Command {
		case "mint":
			// mint simply adds this amount of coins to the account.
			log.Lvl2("minting", coinsArg)
<<<<<<< HEAD
			ci.Balance, err = safeAdd(ci.Balance, coinsArg)
=======
			err = ci.SafeAdd(coinsArg)
>>>>>>> b071ae98
			if err != nil {
				return
			}
		case "transfer":
			// transfer sends a given amount of coins to another account.
<<<<<<< HEAD
			ci.Balance, err = safeSub(ci.Balance, coinsArg)
=======
			err = ci.SafeSub(coinsArg)
>>>>>>> b071ae98
			if err != nil {
				return
			}

			target := inst.Invoke.Args.Search("destination")
			var (
				v   []byte
				cid string
				did darc.ID
			)
			v, cid, did, err = cdb.GetValues(target)
			if err == nil && cid != ContractCoinID {
				err = errors.New("destination is not a coin contract")
			}
			if err != nil {
				return
			}

<<<<<<< HEAD
			var targetCI CoinInstance
=======
			var targetCI ol.Coin
>>>>>>> b071ae98
			err = protobuf.Decode(v, &targetCI)
			if err != nil {
				return nil, nil, errors.New("couldn't unmarshal target account: " + err.Error())
			}
<<<<<<< HEAD
			targetCI.Balance, err = safeAdd(targetCI.Balance, coinsArg)
=======
			err = targetCI.SafeAdd(coinsArg)
>>>>>>> b071ae98
			if err != nil {
				return
			}
			targetBuf, err := protobuf.Encode(&targetCI)
			if err != nil {
				return nil, nil, errors.New("couldn't marshal target account: " + err.Error())
			}

			log.Lvlf3("transferring %d to %x", coinsArg, target)
			sc = append(sc, ol.NewStateChange(ol.Update, ol.NewInstanceID(target),
				ContractCoinID, targetBuf, did))
		case "fetch":
			// fetch removes coins from the account and passes it on to the next
			// instruction.
<<<<<<< HEAD
			ci.Balance, err = safeSub(ci.Balance, coinsArg)
			if err != nil {
				return
			}
			cOut = append(cOut, ol.Coin{Name: ol.NewInstanceID(ci.Type), Value: coinsArg})
=======
			err = ci.SafeSub(coinsArg)
			if err != nil {
				return
			}
			cOut = append(cOut, ol.Coin{Name: ci.Name, Value: coinsArg})
>>>>>>> b071ae98
		case "store":
			// store moves all coins from this instruction into the account.
			cOut = []ol.Coin{}
			for _, co := range c {
<<<<<<< HEAD
				if bytes.Equal(co.Name.Slice(), CoinName.Slice()) {
					ci.Balance, err = safeAdd(ci.Balance, co.Value)
=======
				if ci.Name.Equal(co.Name) {
					err = ci.SafeAdd(co.Value)
>>>>>>> b071ae98
					if err != nil {
						return
					}
				} else {
					cOut = append(cOut, co)
				}
			}
		default:
			err = errors.New("Coin contract can only mine and transfer")
			return
		}
		// Finally update the coin value.
		var ciBuf []byte
		ciBuf, err = protobuf.Encode(&ci)
		sc = append(sc, ol.NewStateChange(ol.Update, inst.InstanceID,
			ContractCoinID, ciBuf, darcID))
		return
	case ol.DeleteType:
		// Delete our coin address, but only if the current coin is empty.
<<<<<<< HEAD
		if ci.Balance > 0 {
=======
		if ci.Value > 0 {
>>>>>>> b071ae98
			err = errors.New("cannot destroy a coinInstance that still has coins in it")
			return
		}
		sc = ol.StateChanges{
			ol.NewStateChange(ol.Remove, inst.InstanceID, ContractCoinID, nil, darcID),
		}
		return
	}
	err = errors.New("instruction type not allowed")
	return
}

// iid uses sha256(in) in order to manufacture an InstanceID from in
// thereby handling the case where len(in) != 32.
//
// TODO: Find a nicer way to make well-known instance IDs.
func iid(in string) ol.InstanceID {
	h := sha256.New()
	h.Write([]byte(in))
	return ol.NewInstanceID(h.Sum(nil))
}

func safeAdd(a, b uint64) (uint64, error) {
	s1 := a + b
	if s1 < a || s1 < b {
		return a, errOverflow
	}
	return s1, nil
}

func safeSub(a, b uint64) (uint64, error) {
	if b <= a {
		return a - b, nil
	}
	return a, errUnderflow
}<|MERGE_RESOLUTION|>--- conflicted
+++ resolved
@@ -18,15 +18,6 @@
 // to this contract.
 var CoinName = iid("olCoin")
 
-<<<<<<< HEAD
-// safeUint64 is a uin64 that guards against overflow/underflow.
-type safeUint64 uint64
-
-var errOverflow = errors.New("integer overflow")
-var errUnderflow = errors.New("integer underflow")
-
-=======
->>>>>>> b071ae98
 // ContractCoin is a coin implementation that holds one instance per coin.
 // If you spawn a new ContractCoin, it will create an account with a value
 // of 0 coins.
@@ -55,15 +46,9 @@
 	if err != nil {
 		return
 	}
-<<<<<<< HEAD
-	var ci CoinInstance
-	if inst.Spawn == nil {
-		// Only if its NOT a spawn instruction is ther data in the instance
-=======
 	var ci ol.Coin
 	if inst.Spawn == nil {
 		// Only if its NOT a spawn instruction is there data in the instance
->>>>>>> b071ae98
 		if value != nil {
 			err = protobuf.Decode(value, &ci)
 			if err != nil {
@@ -78,18 +63,12 @@
 		ca := inst.DeriveID("")
 		log.Lvlf3("Spawning coin to %x", ca.Slice())
 		if t := inst.Spawn.Args.Search("type"); t != nil {
-<<<<<<< HEAD
-			ci.Type = t
-		} else {
-			ci.Type = CoinName.Slice()
-=======
 			if len(t) != len(ol.InstanceID{}) {
 				return nil, nil, errors.New("type needs to be an InstanceID")
 			}
 			ci.Name = ol.NewInstanceID(t)
 		} else {
 			ci.Name = CoinName
->>>>>>> b071ae98
 		}
 		var ciBuf []byte
 		ciBuf, err = protobuf.Encode(&ci)
@@ -116,21 +95,13 @@
 		case "mint":
 			// mint simply adds this amount of coins to the account.
 			log.Lvl2("minting", coinsArg)
-<<<<<<< HEAD
-			ci.Balance, err = safeAdd(ci.Balance, coinsArg)
-=======
 			err = ci.SafeAdd(coinsArg)
->>>>>>> b071ae98
 			if err != nil {
 				return
 			}
 		case "transfer":
 			// transfer sends a given amount of coins to another account.
-<<<<<<< HEAD
-			ci.Balance, err = safeSub(ci.Balance, coinsArg)
-=======
 			err = ci.SafeSub(coinsArg)
->>>>>>> b071ae98
 			if err != nil {
 				return
 			}
@@ -149,20 +120,12 @@
 				return
 			}
 
-<<<<<<< HEAD
-			var targetCI CoinInstance
-=======
 			var targetCI ol.Coin
->>>>>>> b071ae98
 			err = protobuf.Decode(v, &targetCI)
 			if err != nil {
 				return nil, nil, errors.New("couldn't unmarshal target account: " + err.Error())
 			}
-<<<<<<< HEAD
-			targetCI.Balance, err = safeAdd(targetCI.Balance, coinsArg)
-=======
 			err = targetCI.SafeAdd(coinsArg)
->>>>>>> b071ae98
 			if err != nil {
 				return
 			}
@@ -177,30 +140,17 @@
 		case "fetch":
 			// fetch removes coins from the account and passes it on to the next
 			// instruction.
-<<<<<<< HEAD
-			ci.Balance, err = safeSub(ci.Balance, coinsArg)
-			if err != nil {
-				return
-			}
-			cOut = append(cOut, ol.Coin{Name: ol.NewInstanceID(ci.Type), Value: coinsArg})
-=======
 			err = ci.SafeSub(coinsArg)
 			if err != nil {
 				return
 			}
 			cOut = append(cOut, ol.Coin{Name: ci.Name, Value: coinsArg})
->>>>>>> b071ae98
 		case "store":
 			// store moves all coins from this instruction into the account.
 			cOut = []ol.Coin{}
 			for _, co := range c {
-<<<<<<< HEAD
-				if bytes.Equal(co.Name.Slice(), CoinName.Slice()) {
-					ci.Balance, err = safeAdd(ci.Balance, co.Value)
-=======
 				if ci.Name.Equal(co.Name) {
 					err = ci.SafeAdd(co.Value)
->>>>>>> b071ae98
 					if err != nil {
 						return
 					}
@@ -220,11 +170,7 @@
 		return
 	case ol.DeleteType:
 		// Delete our coin address, but only if the current coin is empty.
-<<<<<<< HEAD
-		if ci.Balance > 0 {
-=======
 		if ci.Value > 0 {
->>>>>>> b071ae98
 			err = errors.New("cannot destroy a coinInstance that still has coins in it")
 			return
 		}
@@ -245,19 +191,4 @@
 	h := sha256.New()
 	h.Write([]byte(in))
 	return ol.NewInstanceID(h.Sum(nil))
-}
-
-func safeAdd(a, b uint64) (uint64, error) {
-	s1 := a + b
-	if s1 < a || s1 < b {
-		return a, errOverflow
-	}
-	return s1, nil
-}
-
-func safeSub(a, b uint64) (uint64, error) {
-	if b <= a {
-		return a - b, nil
-	}
-	return a, errUnderflow
 }