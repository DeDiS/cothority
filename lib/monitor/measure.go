package monitor

import (
	"encoding/json"
	"fmt"
	"net"
	"syscall"
	"time"

	"github.com/dedis/cothority/lib/dbg"
)

// Sink is the server address where all measures are transmitted to for
// further analysis.
var sink string

// Structs are encoded through a json encoder.
var encoder *json.Encoder
var connection net.Conn

// Keeps track if a measure is enabled (true) or not (false). If disabled,
// measures are not sent to the monitor. Use EnableMeasure(bool) to toggle
// this variable.
var enabled = true

// Generic interface for measurements
// Usage:
// ```measure := monitor.SingleMeasure("bandwidth")```
// or
// ```measure := monitor.NewTimeMeasure("round")
// ```measure.Record()```
//
type Measure interface {
	// Record must be called when you want to send the value
	// over the monitor listening.
	// Implementation of this interface must RESET the value to `0` at the end
	// of Record(). `0` means the initial value / meaning this measure had when
	// created.
	// Example: TimeMeasure.Record() will reset the time to `time.Now()`
	//          CounterIOMeasure.Record() will  reset the counter of the bytes
	//          read / written to 0.
	//          etc
	Record()
}

// SingleMeasure is a pair name - value we want to send
type SingleMeasure struct {
	Name  string
	Value float64
}

// TimeMeasure represents a measure regarding time: It includes the wallclock
// time, the cpu time + the user time.
type TimeMeasure struct {
	Wall *SingleMeasure
	Cpu  *SingleMeasure
	User *SingleMeasure
	// non exported fields
	// name of the time measure (basename)
	name string
	// last time
	lastWallTime time.Time
}

// ConnectSink connects to the given endpoint and initialises a json
// encoder. It can be the address of a proxy or a monitoring process.
// Returns an error if it could not connect to the endpoint.
func ConnectSink(addr string) error {
	if encoder != nil {
		return nil
	}
	dbg.Lvl3("Connecting to:", addr)
	conn, err := net.Dial("tcp", addr)
	if err != nil {
		return err
	}
	dbg.Lvl3("Connected to sink:", addr)
	sink = addr
	connection = conn
	encoder = json.NewEncoder(conn)
	return nil
}

func StopSink() {
	if err := connection.Close(); err != nil {
		// at least tell that we could not close the connection:
		dbg.Error("Could not close connecttion:", err)
	}
	encoder = nil
}

// NewSingleMeasure returns a new measure freshly generated
func NewSingleMeasure(name string, value float64) *SingleMeasure {
	return &SingleMeasure{
		Name:  name,
		Value: value,
	}
}

// Record sends the value to the monitor. Reset the value to 0.
func (sm *SingleMeasure) Record() {
	if err := send(sm); err != nil {
		dbg.Error("Error sending SingleMeasure", sm.Name, " to monitor:", err)
	}
	sm.Value = 0
}

// NewTimeMeasure return *TimeMeasure
func NewTimeMeasure(name string) *TimeMeasure {
	tm := &TimeMeasure{name: name}
	tm.reset()
	return tm
}

func (tm *TimeMeasure) Record() {
	// Wall time measurement
	tm.Wall = NewSingleMeasure(tm.name+"_wall", float64(time.Since(tm.lastWallTime))/1.0e9)
	// CPU time measurement
	tm.Cpu.Value, tm.User.Value = getDiffRTime(tm.Cpu.Value, tm.User.Value)
	// send data
	tm.Wall.Record()
	tm.Cpu.Record()
	tm.User.Record()
	// reset timers
	tm.reset()

}

// reset reset the time fields of this time measure
func (tm *TimeMeasure) reset() {
	cpuTimeSys, cpuTimeUser := getRTime()
	tm.Cpu = NewSingleMeasure(tm.name+"_system", cpuTimeSys)
	tm.User = NewSingleMeasure(tm.name+"_user", cpuTimeUser)
	tm.lastWallTime = time.Now()
}

// CounterIO is an interface that can be used to count how many bytes does an
// object have written and how many bytes does it have read. For example it is
// implemented by cothority/network/ Conn  + Host to know how many bytes a
// connection / Host has written /read
type CounterIO interface {
	Rx() uint64
	Tx() uint64
}

// CounterIOMeasure is a struct that takes a CounterIO and can send the
// measurements to the monitor. Each time Record() is called, the measurements
// are put back to 0 (while the CounterIO still sends increased bytes number).
type CounterIOMeasure struct {
	name    string
	counter CounterIO
	baseTx  uint64
	baseRx  uint64
}

// NewCounterIOMeasure returns an CounterIOMeasure fresh. The base value are set
// to the current value of counter.Rx() and counter.Tx()
func NewCounterIOMeasure(name string, counter CounterIO) *CounterIOMeasure {
	return &CounterIOMeasure{
		name:    name,
		counter: counter,
<<<<<<< HEAD
		baseTx:  counter.Written(),
		baseRx:  counter.Read(),
=======
		baseTx:  counter.Tx(),
		baseRx:  counter.Rx(),
>>>>>>> e0e2440e
	}
}

// Record send the actual number of bytes read and written (**name**_written &
// **name**_read) and reset the counters.
func (cm *CounterIOMeasure) Record() {
	// creates the read measure
	bRx := cm.counter.Rx()
	// TODO Later on, we might want to do a check on the conversion between
	// uint64 -> float64, as the MAX values are not the same.
<<<<<<< HEAD
	read := NewSingleMeasure(cm.name+"_rx", float64(bRead-cm.baseRx))
	// creates the  written measure
	bWritten := cm.counter.Written()
	written := NewSingleMeasure(cm.name+"_tx", float64(bWritten-cm.baseTx))
=======
	read := NewSingleMeasure(cm.name+"_rx", float64(bRx-cm.baseRx))
	// creates the  written measure
	bTx := cm.counter.Tx()
	written := NewSingleMeasure(cm.name+"_tx", float64(bTx-cm.baseTx))
>>>>>>> e0e2440e

	// send them both
	read.Record()
	written.Record()

	// reset counters
<<<<<<< HEAD
	cm.baseRx = bRead
	cm.baseTx = bWritten
=======
	cm.baseRx = bRx
	cm.baseTx = bTx
>>>>>>> e0e2440e
}

// Send transmits the given struct over the network.
func send(v interface{}) error {
	if encoder == nil {
		return fmt.Errorf("Monitor's sink connection not initalized. Can not send any measures")
	}
	if !enabled {
		return nil
	}
	// For a large number of clients (˜10'000), the connection phase
	// can take some time. This is a linear backoff to enable connection
	// even when there are a lot of request:
	for wait := 500; wait < 1000; wait += 100 {
		if err := encoder.Encode(v); err == nil {
			return nil
		} else {
			dbg.Lvl1("Couldn't send to monitor-sink:", err)
			time.Sleep(time.Duration(wait) * time.Millisecond)
		}
	}
	return fmt.Errorf("No contact to monitor-sink possible!")
}

// Prints a message to end the logging.
func EndAndCleanup() {
	send(NewSingleMeasure("end", 0))
	StopSink()
}

// Converts microseconds to seconds.
func iiToF(sec int64, usec int64) float64 {
	return float64(sec) + float64(usec)/1000000.0
}

// Returns the sytem and the user time so far.
func getRTime() (tSys, tUsr float64) {
	rusage := &syscall.Rusage{}
	syscall.Getrusage(syscall.RUSAGE_SELF, rusage)
	s, u := rusage.Stime, rusage.Utime
	return iiToF(int64(s.Sec), int64(s.Usec)), iiToF(int64(u.Sec), int64(u.Usec))
}

// Returns the difference of the given system- and user-time.
func getDiffRTime(tSys, tUsr float64) (tDiffSys, tDiffUsr float64) {
	nowSys, nowUsr := getRTime()
	return nowSys - tSys, nowUsr - tUsr
}

// Enables / Disables a measure.
func EnableMeasure(b bool) {
	if b {
		dbg.Lvl3("Monitor: Measure enabled")
	} else {
		dbg.Lvl3("Monitor: Measure disabled")
	}
	enabled = b
}<|MERGE_RESOLUTION|>--- conflicted
+++ resolved
@@ -159,13 +159,8 @@
 	return &CounterIOMeasure{
 		name:    name,
 		counter: counter,
-<<<<<<< HEAD
-		baseTx:  counter.Written(),
-		baseRx:  counter.Read(),
-=======
 		baseTx:  counter.Tx(),
 		baseRx:  counter.Rx(),
->>>>>>> e0e2440e
 	}
 }
 
@@ -176,30 +171,18 @@
 	bRx := cm.counter.Rx()
 	// TODO Later on, we might want to do a check on the conversion between
 	// uint64 -> float64, as the MAX values are not the same.
-<<<<<<< HEAD
-	read := NewSingleMeasure(cm.name+"_rx", float64(bRead-cm.baseRx))
-	// creates the  written measure
-	bWritten := cm.counter.Written()
-	written := NewSingleMeasure(cm.name+"_tx", float64(bWritten-cm.baseTx))
-=======
 	read := NewSingleMeasure(cm.name+"_rx", float64(bRx-cm.baseRx))
 	// creates the  written measure
 	bTx := cm.counter.Tx()
 	written := NewSingleMeasure(cm.name+"_tx", float64(bTx-cm.baseTx))
->>>>>>> e0e2440e
 
 	// send them both
 	read.Record()
 	written.Record()
 
 	// reset counters
-<<<<<<< HEAD
-	cm.baseRx = bRead
-	cm.baseTx = bWritten
-=======
 	cm.baseRx = bRx
 	cm.baseTx = bTx
->>>>>>> e0e2440e
 }
 
 // Send transmits the given struct over the network.
