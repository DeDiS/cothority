--- conflicted
+++ resolved
@@ -9,13 +9,7 @@
 	"github.com/dedis/cothority/log"
 	"github.com/dedis/cothority/network"
 	"github.com/dedis/cothority/sda"
-<<<<<<< HEAD
-	"github.com/dedis/cothority/services/skipchain"
 	"github.com/dedis/crypto/eddsa"
-=======
-	"github.com/dedis/crypto/abstract"
-	"github.com/dedis/crypto/config"
->>>>>>> b70b73dd
 )
 
 /*
@@ -81,13 +75,7 @@
 	ed := eddsa.NewEdDSA(nil)
 	return &Identity{
 		Client:     client,
-<<<<<<< HEAD
-		Config:     NewConfig(majority, ed.Public, owner),
-=======
-		Private:    kp.Secret,
-		Public:     kp.Public,
-		Config:     NewConfig(threshold, kp.Public, owner),
->>>>>>> b70b73dd
+		Config:     NewConfig(threshold, ed.Public, owner),
 		DeviceName: owner,
 		Cothority:  cothority,
 		EdDSA:      ed,
