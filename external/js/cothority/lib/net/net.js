"use strict";

const topl = require('topl');
const UUID = require('pure-uuid');
const protobuf = require('protobufjs')
const co = require('co');
const shuffle = require("crypto-shuffle");

const root = require('../protobuf/index.js').root;

const BASE64 = require("base-64");
const UTF8 = require("utf8");

/**
 * Socket is a WebSocket object instance through which protobuf messages are
 * sent to conodes.
<<<<<<< HEAD
 * @param {string} addr websocket address of the conode to contact.
 * @param {string} service name. A socket is tied to a service name.
 * @param {object} protobufjs root messages. Usually just 
=======
 * @param {path} string websocket path. Composed from a node's address with the
 *              websocket's service name
 * @param {object} protobufjs root messages. Usually just
>>>>>>> 7fa52c37
 *              use `require("cothority.protobuf").root`
 *
 * @throws {TypeError} when url is not a string or protobuf is not an object
 */
function Socket(addr,service) {
    if (typeof protobuf !== 'object')
	    throw new TypeError;

    this.url = addr + "/" + service;
    this.protobuf = root;

   /**
    * Send transmits data to a given url and parses the response.
    * @param {string} request name of registered protobuf message
    * @param {string} response name of registered protobuf message
    * @param {object} data to be sent
    *
    * @returns {object} Promise with response message on success, and an error on failure
    */
   this.send = (request, response, data) => {
       return new Promise((resolve, reject) => {
           const ws = new WebSocket(this.url + '/' + request);
           ws.binaryType = 'arraybuffer';

           const requestModel = this.protobuf.lookup(request);
           if (requestModel === undefined)
               reject(new Error('Model ' + request + ' not found'));

           const responseModel = this.protobuf.lookup(response);
           if (responseModel === undefined)
               reject(new Error('Model ' + response + ' not found'));

           ws.onopen = () => {
               const message = requestModel.create(data);
               const marshal = requestModel.encode(message).finish();
               ws.send(marshal);
           };

           ws.onmessage = (event) => {
               ws.close();
               const buffer = new Uint8Array(event.data);
               const unmarshal = responseModel.decode(buffer);
               resolve(unmarshal);
           };

           ws.onclose = (event) => {
               if (!event.wasClean)
                   reject(new Error(event.reason));
           };

           ws.onerror = (error) => {
               reject(new Error('Could not connect to ' + this.url));
           };
	});
   };
}

/*
 * RosterSocket offers similar functionality from the Socket class but chooses
 * a random conode when trying to connect. If a connection fails, it
 * automatically retries to connect to another random server.
 * */
class RosterSocket {

    constructor(addresses,service) {
        this.addresses = addresses;
        this.service = service;
    }

    send(request,response,data)  {
        const fn = co.wrap(function *(addresses,service) {
            shuffle(addresses)
            for(var i=0; i < addresses.length; i++) {
                var addr = addresses[i];
                try {
                    var socket = new Socket(addr,service);
                    var data = yield socket.send(request,response,data);
                    return Promise.resolve(data);
                } catch (err) {
                    console.log("could not reach out to " + addr);
                    continue;
                }
            }
            return Promise.reject("no conodes are available");
        });
        return fn(this.addresses,this.service);
    }
}

module.exports.Socket = Socket;
module.exports.RosterSocket = RosterSocket;<|MERGE_RESOLUTION|>--- conflicted
+++ resolved
@@ -14,16 +14,8 @@
 /**
  * Socket is a WebSocket object instance through which protobuf messages are
  * sent to conodes.
-<<<<<<< HEAD
  * @param {string} addr websocket address of the conode to contact.
  * @param {string} service name. A socket is tied to a service name.
- * @param {object} protobufjs root messages. Usually just 
-=======
- * @param {path} string websocket path. Composed from a node's address with the
- *              websocket's service name
- * @param {object} protobufjs root messages. Usually just
->>>>>>> 7fa52c37
- *              use `require("cothority.protobuf").root`
  *
  * @throws {TypeError} when url is not a string or protobuf is not an object
  */
