--- conflicted
+++ resolved
@@ -87,15 +87,8 @@
 	c.manager.RegisterProcessor(p, msgType)
 }
 
-<<<<<<< HEAD
-// RegisterProcessor overrides the RegisterProcessor methods of the Dispatcher.
-// It delegates the dispatching to the serviceManager.
-func (c *Context) RegisterProcessorFunc(p network.PacketTypeID, f func(*network.Packet)) {
-	c.manager.RegisterProcessorFunc(p, f)
-=======
 func (c *Context) RegisterProcessorFunc(msgType network.PacketTypeID, fn func(*network.Packet)) {
 	c.manager.RegisterProcessorFunc(msgType, fn)
->>>>>>> 2bb9ebed
 }
 
 // Service returns the corresponding service.
