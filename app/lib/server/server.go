package server

import (
	"bytes"
	"errors"
	"fmt"
	"io"
	"io/ioutil"
	"net"
	"net/http"
	"net/url"
	"os"
	"os/user"
	"path"
	"runtime"
	"strconv"
	"strings"
	"time"

	"github.com/dedis/cothority/app/lib/config"
	"github.com/dedis/cothority/crypto"
	"github.com/dedis/cothority/log"
	"github.com/dedis/cothority/network"
	"github.com/dedis/cothority/sda"

	// CoSi-protocol is not part of the cothority.
	"github.com/dedis/crypto/cosi"
	// Empty imports to have the init-functions called which should
	// register the protocol.
	_ "github.com/dedis/cothority/protocols/cosi"
	// For the moment, the server only serves CoSi requests
	s "github.com/dedis/cothority/services/cosi"
	"github.com/dedis/crypto/abstract"
	crypconf "github.com/dedis/crypto/config"
)

// DefaultServerConfig is the default server configuration file-name.
const DefaultServerConfig = "config.toml"

// DefaultGroupFile is the default group definition file-name.
const DefaultGroupFile = "group.toml"

// DefaultPort to listen and connect to. As of this writing, this port is not listed in
// /etc/services
const DefaultPort = 6879

// DefaultAddress where to be contacted by other servers.
const DefaultAddress = "127.0.0.1"

// Service used to get the public IP-address.
const whatsMyIP = "http://www.whatsmyip.org/"

// RequestTimeOut is how long we're willing to wait for a signature.
var RequestTimeOut = time.Second * 1

// InteractiveConfig uses stdin to get the [address:]PORT of the server.
// If no address is given, whatsMyIP is used to find the public IP. In case
// no public IP can be configured, localhost will be used.
// If everything is OK, the configuration-files will be written.
// In case of an error this method Fatals.
func InteractiveConfig(binaryName string) {
	log.Info("Setting up a cothority-server.")
	str := config.Inputf(strconv.Itoa(DefaultPort), "Please enter the [address:]PORT for incoming requests")
	// let's dissect the port / IP
	var hostStr string
	var ipProvided = true
	var portStr string
	var serverBinding network.Address
	if !strings.Contains(str, ":") {
		str = ":" + str
	}
	host, port, err := net.SplitHostPort(str)
	log.ErrFatal(err, "Couldn't interpret", str)

	if str == "" {
		portStr = strconv.Itoa(DefaultPort)
		hostStr = "0.0.0.0"
		ipProvided = false
	} else if host == "" {
		// one element provided
		// ip
		ipProvided = false
		hostStr = "0.0.0.0"
		portStr = port
	} else {
		hostStr = host
		portStr = port
	}

	serverBinding = network.NewTCPAddress(hostStr + ":" + portStr)
	if !serverBinding.Valid() {
		log.Error("Unable to validate address given", serverBinding)
		return
	}

	log.Info("We now need to get a reachable address for other CoSi servers")
	log.Info("and clients to contact you. This address will be put in a group definition")
	log.Info("file that you can share and combine with others to form a Cothority roster.")

	var publicAddress network.Address
	var failedPublic bool
	// if IP was not provided then let's get the public IP address
	if !ipProvided {
		resp, err := http.Get("http://myexternalip.com/raw")
		// cant get the public ip then ask the user for a reachable one
		if err != nil {
			log.Error("Could not get your public IP address")
			failedPublic = true
		} else {
			buff, err := ioutil.ReadAll(resp.Body)
			resp.Body.Close()
			if err != nil {
				log.Error("Could not parse your public IP address", err)
				failedPublic = true
			} else {
				publicAddress = network.NewTCPAddress(strings.TrimSpace(string(buff)) + ":" + portStr)
			}
		}
	} else {
		publicAddress = serverBinding
	}

	// Let's directly ask the user for a reachable address
	if failedPublic {
		publicAddress = askReachableAddress(portStr)
	} else {
		if publicAddress.Public() {
			// try  to connect to ipfound:portgiven
			tryIP := publicAddress
			log.Info("Check if the address", tryIP, "is reachable from Internet...")
			if err := tryConnect(tryIP, serverBinding); err != nil {
				log.Error("Could not connect to your public IP")
				publicAddress = askReachableAddress(portStr)
			} else {
				publicAddress = tryIP
				log.Info("Address", publicAddress, "is publicly available from Internet.")
			}
		}
	}

	if !publicAddress.Valid() {
		log.Fatal("Could not validate public ip address:", publicAddress)
	}

	// create the keys
	privStr, pubStr := createKeyPair()
	conf := &config.CothoritydConfig{
		Public:  pubStr,
		Private: privStr,
<<<<<<< HEAD
		Address: serverBinding,
		Description: config.Input("New cothority",
			"Give a description of the cothority"),
=======
		Address: publicAddress,
>>>>>>> abb0b82a
	}

	var configDone bool
	var configFolder string
	var defaultFolder = path.Dir(GetDefaultConfigFile(binaryName))
	var configFile string
	var groupFile string

	for !configDone {
		// get name of config file and write to config file
		configFolder = config.Input(defaultFolder, "Please enter a folder for the configuration files")
		configFile = path.Join(configFolder, DefaultServerConfig)
		groupFile = path.Join(configFolder, DefaultGroupFile)

		// check if the directory exists
		if _, err := os.Stat(configFolder); os.IsNotExist(err) {
			log.Info("Creating inexistant directory configuration", configFolder)
			if err = os.MkdirAll(configFolder, 0744); err != nil {
				log.Fatalf("Could not create directory configuration %s %v", configFolder, err)
			}
		}

		if checkOverwrite(configFile) && checkOverwrite(groupFile) {
			break
		}
	}

	public, err := crypto.ReadPubHex(network.Suite, pubStr)
	if err != nil {
		log.Fatal("Impossible to parse public key:", err)
	}

	server := config.NewServerToml(network.Suite, public, publicAddress, conf.Description)
	group := config.NewGroupToml(server)

	saveFiles(conf, configFile, group, groupFile)
	log.Info("All configurations saved, ready to serve signatures now.")
}

// CheckConfig contacts all servers and verifies if it receives a valid
// signature from each.
// If the roster is empty it will return an error.
// If a server doesn't reply in time, it will return an error.
func CheckConfig(tomlFileName string) error {
	f, err := os.Open(tomlFileName)
	log.ErrFatal(err, "Couldn't open group definition file")
	group, err := config.ReadGroupDescToml(f)
	log.ErrFatal(err, "Error while reading group definition file", err)
	if len(group.Roster.List) == 0 {
		log.ErrFatalf(err, "Empty entity or invalid group defintion in: %s",
			tomlFileName)
	}
	log.Info("Checking the availability and responsiveness of the servers in the group...")
	return CheckServers(group)
}

// CheckServers contacts all servers in the entity-list and then makes checks
// on each pair. If server-descriptions are available, it will print them
// along with the IP-address of the server.
// In case a server doesn't reply in time or there is an error in the
// signature, an error is returned.
func CheckServers(g *config.Group) error {
	success := true
	// First check all servers individually
	for _, e := range g.Roster.List {
		desc := []string{"none", "none"}
		if d := g.GetDescription(e); d != "" {
			desc = []string{d, d}
		}
		el := sda.NewRoster([]*network.ServerIdentity{e})
		success = checkList(el, desc) == nil && success
	}
	if len(g.Roster.List) > 1 {
		// Then check pairs of servers
		for i, first := range g.Roster.List {
			for _, second := range g.Roster.List[i+1:] {
				log.Lvl3("Testing connection between", first, second)
				desc := []string{"none", "none"}
				if d1 := g.GetDescription(first); d1 != "" {
					desc = []string{d1, g.GetDescription(second)}
				}
				es := []*network.ServerIdentity{first, second}
				success = checkList(sda.NewRoster(es), desc) == nil && success
				es[0], es[1] = es[1], es[0]
				desc[0], desc[1] = desc[1], desc[0]
				success = checkList(sda.NewRoster(es), desc) == nil && success
			}
		}
	}

	if !success {
		return errors.New("At least one of the tests failed")
	}
	return nil
}

// checkList sends a message to the cothority defined by list and
// waits for the reply.
// If the reply doesn't arrive in time, it will return an
// error.
func checkList(list *sda.Roster, descs []string) error {
	serverStr := ""
	for i, s := range list.List {
		name := strings.Split(descs[i], " ")[0]
		serverStr += fmt.Sprintf("%s_%s ", s.Address, name)
	}
	log.Lvl3("Sending message to: " + serverStr)
	msg := "verification"
	fmt.Printf("Checking server(s) %s: ", serverStr)
	sig, err := signStatement(strings.NewReader(msg), list)
	if err != nil {
		log.Error(err)
		return err
	}
	err = verifySignatureHash([]byte(msg), sig, list)
	if err != nil {
		log.Errorf("Invalid signature: %v", err)
		return err
	}
	fmt.Print("Success\n")
	return nil
}

// signStatement signs the contents passed in the io.Reader
// (pass an io.File or use an strings.NewReader for strings). It uses
// the roster el to create the collective signature.
// In case the signature fails, an error is returned.
func signStatement(read io.Reader, el *sda.Roster) (*s.SignatureResponse,
	error) {
	//publics := entityListToPublics(el)
	client := s.NewClient()
	msg, _ := crypto.HashStream(network.Suite.Hash(), read)

	pchan := make(chan *s.SignatureResponse)
	var err error
	go func() {
		log.Lvl3("Waiting for the response on SignRequest")
		response, e := client.SignMsg(el, msg)
		if e != nil {
			err = e
			close(pchan)
			return
		}
		pchan <- response
	}()

	select {
	case response, ok := <-pchan:
		log.Lvl5("Response:", response)
		if !ok || err != nil {
			return nil, errors.New("received an invalid response")
		}
		err = cosi.VerifySignature(network.Suite, el.Publics(), msg, response.Signature)
		if err != nil {
			return nil, err
		}
		return response, nil
	case <-time.After(RequestTimeOut):
		return nil, errors.New("timeout on signing request")
	}
}

// verifySignatureHash verifies if the message b is correctly signed by signature
// sig from roster el.
// If the signature-check fails for any reason, an error is returned.
func verifySignatureHash(b []byte, sig *s.SignatureResponse, el *sda.Roster) error {
	// We have to hash twice, as the hash in the signature is the hash of the
	// message sent to be signed
	//publics := entityListToPublics(el)
	fHash, _ := crypto.HashBytes(network.Suite.Hash(), b)
	hashHash, _ := crypto.HashBytes(network.Suite.Hash(), fHash)
	if !bytes.Equal(hashHash, sig.Sum) {
		return errors.New("You are trying to verify a signature " +
			"belonging to another file. (The hash provided by the signature " +
			"doesn't match with the hash of the file.)")
	}
	err := cosi.VerifySignature(network.Suite, el.Publics(), fHash, sig.Signature)
	if err != nil {
		return errors.New("Invalid sig:" + err.Error())
	}
	return nil
}

// entityListToPublics returns a slice of Points of all elements
// of the roster.
func entityListToPublics(el *sda.Roster) []abstract.Point {
	publics := make([]abstract.Point, len(el.List))
	for i, e := range el.List {
		publics[i] = e.Public
	}
	return publics
}

// Returns true if file exists and user confirms overwriting, or if file doesn't exist.
// Returns false if file exists and user doesn't confirm overwriting.
func checkOverwrite(file string) bool {
	// check if the file exists and ask for override
	if _, err := os.Stat(file); err == nil {
		return config.InputYN(true, "Configuration file "+file+" already exists. Override?")
	}
	return true
}

// createKeyPair returns the private and public key in hexadecimal representation.
func createKeyPair() (string, string) {
	log.Info("Creating ed25519 private and public keys.")
	kp := crypconf.NewKeyPair(network.Suite)
	privStr, err := crypto.ScalarHex(network.Suite, kp.Secret)
	if err != nil {
		log.Fatal("Error formating private key to hexadecimal. Abort.")
	}
	var point abstract.Point
	// use the transformation for EdDSA signatures
	//point = cosi.Ed25519Public(network.Suite, kp.Secret)
	point = kp.Public
	pubStr, err := crypto.PubHex(network.Suite, point)
	if err != nil {
		log.Fatal("Could not parse public key. Abort.")
	}

	log.Info("Public key: ", pubStr, "\n")
	return privStr, pubStr
}

// saveFiles takes a CothoritydConfig and its filename, and a GroupToml and its filename,
// and saves the data to these files.
// In case of a failure it Fatals.
func saveFiles(conf *config.CothoritydConfig, fileConf string, group *config.GroupToml, fileGroup string) {
	if err := conf.Save(fileConf); err != nil {
		log.Fatal("Unable to write the config to file:", err)
	}
	log.Info("Sucess! You can now use the CoSi server with the config file", fileConf)
	// group definition part
	if err := group.Save(fileGroup); err != nil {
		log.Fatal("Could not write your group file snippet:", err)
	}

	log.Info("Saved a group definition snippet for your server at", fileGroup,
		group.String())

}

// GetDefaultConfigFile returns the default path to the configuration-path, which
// is ~/.config/binaryName for Unix and ~/Library/binaryName for MacOSX.
// In case of an error it Fatals.
func GetDefaultConfigFile(binaryName string) string {
	u, err := user.Current()
	// can't get the user dir, so fallback to current working dir
	if err != nil {
		log.Error("Could not get your home-directory (", err.Error(), "). Switching back to current dir.")
		if curr, err := os.Getwd(); err != nil {
			log.Fatal("Impossible to get the current directory:", err)
		} else {
			return path.Join(curr, DefaultServerConfig)
		}
	}
	// Fetch standard folders.
	switch runtime.GOOS {
	case "darwin":
		return path.Join(u.HomeDir, "Library", binaryName, DefaultServerConfig)
	default:
		return path.Join(u.HomeDir, ".config", binaryName, DefaultServerConfig)
		// TODO Windows? FreeBSD?
	}
}

// askReachableAddress uses stdin to get the contactable IP-address of the server
// and adding port if necessary.
// In case of an error, it will Fatal.
func askReachableAddress(port string) network.Address {
	ipStr := config.Input(DefaultAddress, "IP-address where your server can be reached")

	splitted := strings.Split(ipStr, ":")
	if len(splitted) == 2 && splitted[1] != port {
		// if the client gave a port number, it must be the same
		log.Fatal("The port you gave is not the same as the one your server will be listening. Abort.")
	} else if len(splitted) == 2 && net.ParseIP(splitted[0]) == nil {
		// of if the IP address is wrong
		log.Fatal("Invalid IP:port address given:", ipStr)
	} else if len(splitted) == 1 {
		// check if the ip is valid
		if net.ParseIP(ipStr) == nil {
			log.Fatal("Invalid IP address given:", ipStr)
		}
		// add the port
		ipStr = ipStr + ":" + port
	}
	return network.NewTCPAddress(ipStr)
}

// tryConnect binds to the given IP address and ask an internet service to
// connect to it. binding is the address where we must listen (needed because
// the reachable address might not be the same as the binding address => NAT, ip
// rules etc).
// In case anything goes wrong, an error is returned.
func tryConnect(ip, binding network.Address) error {

	stopCh := make(chan bool, 1)
	// let's bind
	go func() {
		ln, err := net.Listen("tcp", binding.NetworkAddress())
		if err != nil {
			log.Error("Trouble with binding to the address:", err)
			return
		}
		con, _ := ln.Accept()
		<-stopCh
		con.Close()
	}()
	defer func() { stopCh <- true }()

	_, port, err := net.SplitHostPort(ip.NetworkAddress())
	if err != nil {
		return err
	}
	values := url.Values{}
	values.Set("port", port)
	values.Set("timeout", "default")

	// ask the check
	url := whatsMyIP + "port-scanner/scan.php"
	req, err := http.NewRequest("POST", url, bytes.NewBufferString(values.Encode()))
	if err != nil {
		return err
	}
	req.Header.Set("Host", "www.whatsmyip.org")
	req.Header.Set("Referer", "http://www.whatsmyip.org/port-scanner/")
	req.Header.Set("User-Agent", "Mozilla/5.0 (X11; Linux x86_64; rv:46.0) Gecko/20100101 Firefox/46.0")
	req.Header.Set("Accept", "*/*")
	req.Header.Set("Accept-Language", "en-US,en;q=0.5")
	req.Header.Set("Content-Type", "application/x-www-form-urlencoded; charset=UTF-8")
	req.Header.Set("X-Requested-With", "XMLHttpRequest")

	client := &http.Client{}
	resp, err := client.Do(req)
	if err != nil {
		return err
	}

	buffer, err := ioutil.ReadAll(resp.Body)
	if err != nil {
		return err
	}

	if !bytes.Contains(buffer, []byte("1")) {
		return errors.New("Address unreachable")
	}
	return nil
}

// RunServer starts a cothority server with the given config file name. It can
// be used by different apps (like CoSi, for example)
func RunServer(configFilename string) {
	if _, err := os.Stat(configFilename); os.IsNotExist(err) {
		log.Fatalf("[-] Configuration file does not exists. %s", configFilename)
	}
	// Let's read the config
	_, conode, err := config.ParseCothorityd(configFilename)
	if err != nil {
		log.Fatal("Couldn't parse config:", err)
	}
	conode.Start()
}<|MERGE_RESOLUTION|>--- conflicted
+++ resolved
@@ -147,13 +147,9 @@
 	conf := &config.CothoritydConfig{
 		Public:  pubStr,
 		Private: privStr,
-<<<<<<< HEAD
-		Address: serverBinding,
+		Address: publicAddress,
 		Description: config.Input("New cothority",
 			"Give a description of the cothority"),
-=======
-		Address: publicAddress,
->>>>>>> abb0b82a
 	}
 
 	var configDone bool
