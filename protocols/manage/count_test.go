package manage_test

import (
	"testing"
	"time"

	"github.com/dedis/cothority/log"
	"github.com/dedis/cothority/network"
	"github.com/dedis/cothority/protocols/manage"
	"github.com/dedis/cothority/sda"
)

// Tests a 2-node system
func TestCount(t *testing.T) {
	local := sda.NewLocalTest()
	nbrNodes := 2
	_, _, tree := local.GenTree(nbrNodes, false, true, true)
	defer local.CloseAll()

	pi, err := local.StartProtocol("Count", tree)
	if err != nil {
		t.Fatal("Couldn't start protocol:", err)
	}
	protocol := pi.(*manage.ProtocolCount)
<<<<<<< HEAD
	timeout := network.WaitRetry * time.Duration(network.MaxRetry*nbrNodes*2) * time.Millisecond
=======
	timeout := network.WaitRetry * time.Duration(network.MaxRetryConnect*nbrNodes*2) * time.Millisecond
>>>>>>> 45032441
	select {
	case children := <-protocol.Count:
		log.Lvl2("Instance 1 is done")
		if children != nbrNodes {
			t.Fatal("Didn't get a child-cound of", nbrNodes)
		}
	case <-time.After(timeout):
		t.Fatal("Didn't finish in time")
	}
}<|MERGE_RESOLUTION|>--- conflicted
+++ resolved
@@ -22,11 +22,7 @@
 		t.Fatal("Couldn't start protocol:", err)
 	}
 	protocol := pi.(*manage.ProtocolCount)
-<<<<<<< HEAD
-	timeout := network.WaitRetry * time.Duration(network.MaxRetry*nbrNodes*2) * time.Millisecond
-=======
 	timeout := network.WaitRetry * time.Duration(network.MaxRetryConnect*nbrNodes*2) * time.Millisecond
->>>>>>> 45032441
 	select {
 	case children := <-protocol.Count:
 		log.Lvl2("Instance 1 is done")
