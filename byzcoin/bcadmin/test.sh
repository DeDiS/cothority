#!/usr/bin/env bash

# Usage: 
#   ./test [options]
# Options:
#   -b   re-builds bcadmin package

DBG_TEST=1
DBG_SRV=1
DBG_BCADMIN=1

NBR_SERVERS=4
NBR_SERVERS_GROUP=3

# Clears some env. variables
export -n BC_CONFIG
export -n BC

. "../../libtest.sh"

main(){
    startTest
    buildConode go.dedis.ch/cothority/v3/byzcoin go.dedis.ch/cothority/v3/byzcoin/contracts
	[ ! -x ./bcadmin ] && exit 1
    run testLink
    run testCoin
    run testRoster
    run testCreateStoreRead
    run testAddDarc
    run testRuleDarc
    run testAddDarcFromOtherOne
    run testAddDarcWithOwner
    run testExpression
    run testLinkPermission
    run testQR
<<<<<<< HEAD
    run testContractValue
=======
    run testUpdateDarcDesc
>>>>>>> 90163e26
    stopTest
}

testLink(){
  rm -f config/*
  runCoBG 1 2 3
  testOK runBA create public.toml --interval .5s
  bc=config/bc*cfg
  key=config/key*cfg
  runBA key --save newkey.id
  testOK runBA darc add --bc $bc --owner $( cat newkey.id ) --out_id darc.id

  rm -rf linkDir
  bcID=$( echo $bc | sed -e "s/.*bc-\(.*\).cfg/\1/" )
  testGrep $bcID runBA -c linkDir link public.toml
  bcIDWrong=$( printf "%032d" 1234 )
  testNGrep $bcIDWrong runBA -c linkDir link public.toml
  testFail runBA -c linkDir link public.toml $bcIDWrong
  testOK runBA -c linkDir link --admindarc $( cat darc.id ) --adminpub $( cat newkey.id ) public.toml $bcID
  testFile linkDir/bc*
}

testCoin(){
  rm -f config/*
  runCoBG 1 2 3
  testOK runBA create public.toml --interval .5s
  bc=config/bc*cfg
  key=config/key*cfg
  keyPub=$( echo $key | sed -e "s/.*key-ed25519:\(.*\).cfg/\1/" )
  testOK runBA mint $bc $key $keyPub 10000
}

testRoster(){
  rm -f config/*
  runCoBG 1 2 3 4
  testOK runBA create public.toml --interval .5s
  bc=config/bc*cfg
  key=config/key*cfg
  testOK runBA latest $bc
  # Adding an already added roster should raise an error
  testFail runBA roster add $bc $key co1/public.toml
  testOK runBA roster add $bc $key co4/public.toml

  # Change the block size to create a new block before verifying the roster
  testOK runBA config --blockSize 1000000 $bc $key
  testGrep 2008 runBA latest $bc

  testFail runBA roster add $bc $key co4/public.toml
  # Deleting the leader raises an error...
  testFail runBA roster del $bc $key co1/public.toml
  # ... but deleting someone else works
  testOK runBA roster del $bc $key co2/public.toml
  # Change the block size to create a new block before verifying the roster
  testOK runBA config --blockSize 1000000 $bc $key
  sleep 10

  testNGrep "Roster:.*tls://localhost:2004" runBA latest $bc
  # Need at least 3 nodes to have a majority
  testFail runBA roster del $bc $key co3/public.toml
  # Adding a leader not in the roster raises an error
  testFail runBA roster leader $bc $key co2/public.toml
  # Setting a conode that is a leader as a leader raises an error
  testFail runBA roster leader $bc $key co1/public.toml
  testOK runBA roster leader $bc $key co3/public.toml
  # Change the block size to create a new block before verifying the roster
  testOK runBA config --blockSize 1000000 $bc $key
  testGrep "Roster: tls://localhost:2006" runBA latest -server 2 $bc
}


# When a conode is linked to a client (`scmgr link add ...`), it removes the
# possibility for 3rd parties to create a new skipchain on that conode. In the
# case a Bizcoin service hosted on a linked conode wants to adds a new
# skipchain, we have to bypass this authorization process and allow a local
# service be able to send requests on the same local linked conode. This process
# is handled with the `StoreSkipBlockInternal` method, and this is what this
# method checks. 
# Note: this test relies on the `scmgr` and the ability to create/update Byzcoin
testLinkPermission() {
  rm -f config/*
  runCoBG 1 2 3
  runGrepSed "export BC=" "" runBA create --roster public.toml --interval .5s
  eval $SED
  [ -z "$BC" ] && exit 1
  bc=config/bc*cfg
  key=config/key*cfg
  testOK runBA latest $bc
  build $APPDIR/../../scmgr
  SCMGR_APP="./scmgr"
  if [ ! -x $SCMGR_APP ]; then
    echo "Didn't find the \"scmgr\" executable at $SCMGR_APP"
    exit 1
  fi
  $SCMGR_APP link add co1/private.toml
  $SCMGR_APP link add co2/private.toml
  $SCMGR_APP link add co3/private.toml
  testOK runBA create --roster public.toml --interval .5s
  testOK runBA darc rule -rule spawn:xxx -identity ed25519:foo 
}


# create a ledger, and read the genesis darc.
testCreateStoreRead(){
  runCoBG 1 2 3
  runGrepSed "export BC=" "" runBA create --roster public.toml --interval .5s
  eval $SED
  [ -z "$BC" ] && exit 1
  bcid=`echo $BC | awk -F- '{print $2}'| sed 's/.cfg$//'`
  testGrep "ByzCoinID: $bcid" runBA latest
}

testAddDarc(){
  runCoBG 1 2 3
  runGrepSed "export BC=" "" runBA create --roster public.toml --interval .5s
  eval $SED
  [ -z "$BC" ] && exit 1

  testOK runBA darc add
  testOK runBA darc add -out_id ./darc_id.txt
  testOK runBA darc add
  ID=`cat ./darc_id.txt`
  testGrep "${ID:5:${#ID}-0}" runBA darc show --darc "$ID"
}

testRuleDarc(){
  runCoBG 1 2 3
  runGrepSed "export BC=" "" runBA create --roster public.toml --interval .5s
  eval $SED
  [ -z "$BC" ] && exit 1

  testOK runBA darc add -out_id ./darc_id.txt -out_key ./darc_key.txt -desc testing -unrestricted
  ID=`cat ./darc_id.txt`
  KEY=`cat ./darc_key.txt`
  testGrep "Description: \"testing\"" runBA darc show -darc $ID
  testOK runBA darc rule -rule spawn:xxx -identity ed25519:foo -darc "$ID" -sign "$KEY"
  testGrep "spawn:xxx - \"ed25519:foo\"" runBA darc show -darc "$ID"
  testOK runBA darc rule -replace -rule spawn:xxx -identity "ed25519:foo | ed25519:oof" -darc "$ID" -sign "$KEY"
  testGrep "spawn:xxx - \"ed25519:foo | ed25519:oof\"" runBA darc show -darc "$ID"
  testOK runBA darc rule -delete -rule spawn:xxx -darc "$ID" -sign "$KEY"
  testNGrep "spawn:xxx" runBA darc show -darc "$ID"
}

testAddDarcFromOtherOne(){
  runCoBG 1 2 3
  runGrepSed "export BC=" "" runBA create --roster public.toml --interval .5s
  eval $SED
  [ -z "$BC" ] && exit 1

  testOK runBA darc add -out_key ./key.txt -out_id ./id.txt -unrestricted
  KEY=`cat ./key.txt`
  ID=`cat ./id.txt`
  testOK runBA darc rule -rule spawn:darc -identity "$KEY" -darc "$ID" -sign "$KEY"
  testOK runBA darc add -darc "$ID" -sign "$KEY"
}

testAddDarcWithOwner(){
  runCoBG 1 2 3
  runGrepSed "export BC=" "" runBA create --roster public.toml --interval .5s
  eval $SED
  [ -z "$BC" ] && exit 1

  testOK runBA key -save ./key.txt
  KEY=`cat ./key.txt`
  testOK runBA darc add -owner "$KEY" -out_id "darc_id.txt"
  ID=`cat ./darc_id.txt`
  testGrep "$KEY" runBA darc show -darc "$ID"
}

testExpression(){
  runCoBG 1 2 3
  runGrepSed "export BC=" "" runBA create --roster public.toml --interval .5s
  eval $SED
  [ -z "$BC" ] && exit 1

  testOK runBA darc add -out_id ./darc_id.txt -out_key ./darc_key.txt -unrestricted
  ID=`cat ./darc_id.txt`
  KEY=`cat ./darc_key.txt`
  testOK runBA key -save ./key.txt
  KEY2=`cat ./key.txt`

  testOK runBA darc rule -rule spawn:darc -identity "$KEY | $KEY2" -darc "$ID" -sign "$KEY"
  testOK runBA darc show -darc "$ID"
  testOK runBA darc add -darc "$ID" -sign "$KEY"
  testOK runBA darc add -darc "$ID" -sign "$KEY2"

  testOK runBA darc rule -replace -rule spawn:darc -identity "$KEY & $KEY2" -darc "$ID" -sign "$KEY"
  testFail runBA darc add -darc "$ID" -sign "$KEY"
  testFail runBA darc add -darc "$ID" -sign "$KEY2"
}

runBA(){
  ./bcadmin -c config/ --debug $DBG_BCADMIN "$@"
}

testQR() {
  runCoBG 1 2 3
  runGrepSed "export BC=" "" ./"$APP" create --roster public.toml --interval .5s
  eval $SED
  [ -z "$BC" ] && exit 1

  testOK ./"$APP" qr -admin
}

<<<<<<< HEAD
testContractValue() {
  # In this test we spawn a value contract and then update its value
=======
testUpdateDarcDesc() {
  # We update the description of the latest darc, then we get the latest darc
  # and check if the description changed.
>>>>>>> 90163e26
  runCoBG 1 2 3
  runGrepSed "export BC=" "" runBA create --roster public.toml --interval .5s
  eval $SED
  [ -z "$BC" ] && exit 1

<<<<<<< HEAD
  # Add the spawn:value and invoke:value.update rules
  testOK runBA darc add -out_id ./darc_id.txt -out_key ./darc_key.txt -unrestricted
  ID=`cat ./darc_id.txt`
  KEY=`cat ./darc_key.txt`
  testOK runBA darc rule -rule "spawn:value" --identity "$KEY" --darc "$ID" --sign "$KEY"
  
  # Spawn a new value contract, we save the output to the res.txt file
  testOK runBA darc rule -rule "invoke:value.update" --identity "$KEY" --darc "$ID" --sign "$KEY"
  OUTFILE=res.txt && testOK runBA contract value spawn --value "myValue" --darc "$ID" --sign "$KEY"
  OUTFILE=""
  
  # Check if we got the expected output
  testGrep "Spawned new value contract. Instance id is:" cat res.txt
  
  # Extract the instance ID of the newly created value instance
  VALUE_INSTANCE_ID=`sed -n 2p res.txt`
  
  # Update the value instance based on the instance ID
  testOK runBA contract value invoke update --value "newValue" --instID $VALUE_INSTANCE_ID --darc "$ID" --sign "$KEY"
=======
  testOK runBA darc cdesc --desc "New description"
  testGrep "New description" runBA darc show

  # Same test, but with a restricted darc
  testOK runBA darc add -out_id ./darc_id.txt -out_key ./darc_key.txt -desc testing
  ID=`cat ./darc_id.txt`
  KEY=`cat ./darc_key.txt`
  testOK runBA darc cdesc --desc "New description" --darc "$ID"
  testGrep "New description" runBA darc show
>>>>>>> 90163e26
}

main<|MERGE_RESOLUTION|>--- conflicted
+++ resolved
@@ -33,11 +33,8 @@
     run testExpression
     run testLinkPermission
     run testQR
-<<<<<<< HEAD
     run testContractValue
-=======
     run testUpdateDarcDesc
->>>>>>> 90163e26
     stopTest
 }
 
@@ -241,40 +238,14 @@
   testOK ./"$APP" qr -admin
 }
 
-<<<<<<< HEAD
-testContractValue() {
-  # In this test we spawn a value contract and then update its value
-=======
 testUpdateDarcDesc() {
   # We update the description of the latest darc, then we get the latest darc
   # and check if the description changed.
->>>>>>> 90163e26
-  runCoBG 1 2 3
-  runGrepSed "export BC=" "" runBA create --roster public.toml --interval .5s
-  eval $SED
-  [ -z "$BC" ] && exit 1
-
-<<<<<<< HEAD
-  # Add the spawn:value and invoke:value.update rules
-  testOK runBA darc add -out_id ./darc_id.txt -out_key ./darc_key.txt -unrestricted
-  ID=`cat ./darc_id.txt`
-  KEY=`cat ./darc_key.txt`
-  testOK runBA darc rule -rule "spawn:value" --identity "$KEY" --darc "$ID" --sign "$KEY"
-  
-  # Spawn a new value contract, we save the output to the res.txt file
-  testOK runBA darc rule -rule "invoke:value.update" --identity "$KEY" --darc "$ID" --sign "$KEY"
-  OUTFILE=res.txt && testOK runBA contract value spawn --value "myValue" --darc "$ID" --sign "$KEY"
-  OUTFILE=""
-  
-  # Check if we got the expected output
-  testGrep "Spawned new value contract. Instance id is:" cat res.txt
-  
-  # Extract the instance ID of the newly created value instance
-  VALUE_INSTANCE_ID=`sed -n 2p res.txt`
-  
-  # Update the value instance based on the instance ID
-  testOK runBA contract value invoke update --value "newValue" --instID $VALUE_INSTANCE_ID --darc "$ID" --sign "$KEY"
-=======
+  runCoBG 1 2 3
+  runGrepSed "export BC=" "" runBA create --roster public.toml --interval .5s
+  eval $SED
+  [ -z "$BC" ] && exit 1
+
   testOK runBA darc cdesc --desc "New description"
   testGrep "New description" runBA darc show
 
@@ -284,7 +255,34 @@
   KEY=`cat ./darc_key.txt`
   testOK runBA darc cdesc --desc "New description" --darc "$ID"
   testGrep "New description" runBA darc show
->>>>>>> 90163e26
-}
+}
+
+testContractValue() {
+	  # In this test we spawn a value contract and then update its value
+	  runCoBG 1 2 3
+	  runGrepSed "export BC=" "" runBA create --roster public.toml --interval .5s
+	  eval $SED
+	  [ -z "$BC" ] && exit 1
+	
+	  # Add the spawn:value and invoke:value.update rules
+	  testOK runBA darc add -out_id ./darc_id.txt -out_key ./darc_key.txt -unrestricted
+	  ID=`cat ./darc_id.txt`
+	  KEY=`cat ./darc_key.txt`
+	  testOK runBA darc rule -rule "spawn:value" --identity "$KEY" --darc "$ID" --sign "$KEY"
+	
+	  # Spawn a new value contract, we save the output to the res.txt file
+	  testOK runBA darc rule -rule "invoke:value.update" --identity "$KEY" --darc "$ID" --sign "$KEY"
+	  OUTFILE=res.txt && testOK runBA contract value spawn --value "myValue" --darc "$ID" --sign "$KEY"
+	  OUTFILE=""
+	
+	  # Check if we got the expected output
+	  testGrep "Spawned new value contract. Instance id is:" cat res.txt
+	
+	  # Extract the instance ID of the newly created value instance
+	  VALUE_INSTANCE_ID=`sed -n 2p res.txt`
+	
+	  # Update the value instance based on the instance ID
+	  testOK runBA contract value invoke update --value "newValue" --instID $VALUE_INSTANCE_ID --darc "$ID" --sign "$KEY"
+	}
 
 main