package protocol

import (
	"errors"
	"fmt"
	"sync"
	"time"

	"github.com/dedis/cothority"
	"github.com/dedis/kyber"
	"github.com/dedis/kyber/sign/cosi"
	"github.com/dedis/onet"
	"github.com/dedis/onet/log"
)

func init() {
	GlobalRegisterDefaultProtocols()
}

// SubFtCosi holds the different channels used to receive the different protocol messages.
type SubFtCosi struct {
	*onet.TreeNodeInstance
	Publics        []kyber.Point
	Msg            []byte
	Data           []byte
	Timeout        time.Duration
	Threshold      int
	stoppedOnce    sync.Once
	verificationFn VerificationFn
	suite          cosi.Suite

	// protocol/subprotocol channels
	// these are used to communicate between the subprotocol and the main protocol
	subleaderNotResponding chan bool
	subCommitment          chan StructCommitment
	subResponse            chan StructResponse

	// internodes channels
	ChannelAnnouncement chan StructAnnouncement
	ChannelCommitment   chan StructCommitment
	ChannelChallenge    chan StructChallenge
	ChannelResponse     chan StructResponse
}

// NewDefaultSubProtocol is the default sub-protocol function used for registration
// with an always-true verification.
func NewDefaultSubProtocol(n *onet.TreeNodeInstance) (onet.ProtocolInstance, error) {
	vf := func(a, b []byte) bool { return true }
	return NewSubFtCosi(n, vf, cothority.Suite)
}

// NewSubFtCosi is used to define the subprotocol and to register
// the channels where the messages will be received.
func NewSubFtCosi(n *onet.TreeNodeInstance, vf VerificationFn, suite cosi.Suite) (onet.ProtocolInstance, error) {

	// tests if it's a three level tree
	moreThreeLevel := false
	n.Tree().Root.Visit(0, func(depth int, n *onet.TreeNode) {
		if depth > 2 {
			moreThreeLevel = true
		}
	})
	if moreThreeLevel {
		return nil, fmt.Errorf("subFtCosi launched with a more than three level tree")
	}

	c := &SubFtCosi{
		TreeNodeInstance: n,
		verificationFn:   vf,
		suite:            suite,
	}

	if n.IsRoot() {
		c.subleaderNotResponding = make(chan bool)
		c.subCommitment = make(chan StructCommitment, 2) //can send 2 commitments
		c.subResponse = make(chan StructResponse)
	}

	for _, channel := range []interface{}{
		&c.ChannelAnnouncement,
		&c.ChannelCommitment,
		&c.ChannelChallenge,
		&c.ChannelResponse,
	} {
		err := c.RegisterChannel(channel)
		if err != nil {
			return nil, errors.New("couldn't register channel: " + err.Error())
		}
	}
	err := c.RegisterHandler(c.HandleStop)
	if err != nil {
		return nil, errors.New("couldn't register stop handler: " + err.Error())
	}
	return c, nil
}

// Shutdown stops the protocol
func (p *SubFtCosi) Shutdown() error {
	p.stoppedOnce.Do(func() {
		close(p.ChannelAnnouncement)
		close(p.ChannelCommitment)
		close(p.ChannelChallenge)
		close(p.ChannelResponse)
	})
	return nil
}

// Dispatch is the main method of the subprotocol, running on each node and handling the messages in order
func (p *SubFtCosi) Dispatch() error {
	defer p.Done()

	// ----- Announcement -----
	announcement, channelOpen := <-p.ChannelAnnouncement
	if !channelOpen {
		return nil
	}
	log.Lvl3(p.ServerIdentity(), "received announcement")
	p.Publics = announcement.Publics
	p.Timeout = announcement.Timeout
	if !p.IsRoot() {
		// We'll be only waiting on the root and the subleaders. The subleaders
		// only have half of the time budget of the root.
		p.Timeout /= 2
	}
	p.Msg = announcement.Msg
	p.Data = announcement.Data
	p.Threshold = announcement.Threshold

	maxThreshold := p.Tree().Size() - 1
	if p.Threshold > maxThreshold {
		return fmt.Errorf("threshold %d bigger than the maximum of commitments this subtree can gather (%d)", p.Threshold, maxThreshold)
	}

	var err error

	// start the verification in background if I'm not the root because
	// root does the verification in the main protocol
	var secret kyber.Scalar
	if !p.IsRoot() {
		go func() {
			log.Lvl3(p.ServerIdentity(), "starting verification in the background")
			verificationOk := p.verificationFn(p.Msg, p.Data)

			var personalStructCommitment StructCommitment
			secret, personalStructCommitment, err = p.getCommitment(verificationOk)
			if err != nil {
				log.Errorf("error while generating own commitment:", err)
			}
			p.ChannelCommitment <- personalStructCommitment
			log.Lvl3(p.ServerIdentity(), "verification done:", verificationOk)
		}()
	}

	if !p.IsLeaf() {
		// Only send commits if the node has children
		go func() {
			if errs := p.SendToChildrenInParallel(&announcement.Announcement); len(errs) > 0 {
				log.Lvl3(p.ServerIdentity(), "failed to send announcement to all children")
			}
		}()
	}

	// ----- Commitment & Challenge -----

	var challenge StructChallenge
	var committedChildren = make([]*onet.TreeNode, 0)
	var NRefusal = 0 // for the subleader
	var commitments = make([]StructCommitment, 0)
	var firstCommitmentSent = false
	var timedOut = false
	var t = time.After(p.Timeout / 2)

loop:
	for {
		select {
		case commitment, channelOpen := <-p.ChannelCommitment:
			if !channelOpen {
				return nil
			}
			if timedOut { //ignore new commits once time-out has been reached
				break
			}

<<<<<<< HEAD
			isOwnCommitment := commitment.TreeNode.ID.Equal(p.TreeNode().ID)
=======
	committedChildren := make([]*onet.TreeNode, 0)
	for _, commitment := range commitments {
		if !commitment.TreeNode.Parent.Equal(p.TreeNode()) {
			return errors.New("received a Commitment from a non-Children node")
		}
		committedChildren = append(committedChildren, commitment.TreeNode)
	}
	log.Lvl3(p.ServerIdentity().Address, "finished receiving commitments, ", len(commitments), "commitment(s) received")
>>>>>>> ff33c4ec

			if commitment.TreeNode.Parent != p.TreeNode() && !isOwnCommitment {
				log.Lvl2("received a Commitment from node", commitment.ServerIdentity,
					"that is neither a children nor itself, ignored")
				break //discards it
			}

			if p.IsRoot() {
				// send commitment to super-protocol
				p.subCommitment <- commitment

				//deactivate timeout
				t = make(chan time.Time)

				committedChildren = []*onet.TreeNode{commitment.TreeNode}
			} else {

				//verify mask of received commitment
				verificationMask, err := cosi.NewMask(p.suite, p.Publics, nil)
				if err != nil {
					return err
				}
				err = verificationMask.SetMask(commitment.Mask)
				if err != nil {
					return err
				}
				if verificationMask.CountEnabled() > 1 {
					log.Lvl2("received commitment with ill-formed mask in non-root node: has",
						verificationMask.CountEnabled(), "nodes enabled instead of 0 or 1")
					break
				}

				if commitment.CoSiCommitment.Equal(p.suite.Point().Null()) { //refusal
					NRefusal++
				} else { //accepted
					if !isOwnCommitment {
						committedChildren = append(committedChildren, commitment.TreeNode)
					}
					commitments = append(commitments, commitment)
				}

				thresholdRefusal := (1 + len(p.Children()) - p.Threshold) + 1
				quickAnswer := !firstCommitmentSent &&
					(len(commitments) >= p.Threshold || // quick valid answer
						NRefusal >= thresholdRefusal) // quick refusal answer
				finalAnswer := len(commitments)+NRefusal == len(p.Children())+1

				if quickAnswer || finalAnswer || p.IsLeaf() {

					err = p.sendAggregatedCommitments(commitments, NRefusal)
					if err != nil {
						return err
					}

					//deactivate timeout if final commitment
					if firstCommitmentSent || p.IsLeaf() {
						t = make(chan time.Time)
					}

					firstCommitmentSent = true
				}

				//security check
				if len(commitments)+NRefusal > maxThreshold {
					log.Error(p.ServerIdentity(), "more commitments (", len(commitments),
						") and refusals (", NRefusal, ") than possible in subleader (", maxThreshold, ")")
				}
			}
		case challenge, channelOpen = <-p.ChannelChallenge:
			if !channelOpen {
				return nil
			}
			log.Lvl3(p.ServerIdentity(), "received challenge")

<<<<<<< HEAD
			//send challenge to children
			go func() {
				if errs := p.multicastParallel(&challenge.Challenge, committedChildren...); len(errs) > 0 {
					log.Lvl3(p.ServerIdentity(), errs)
				}
			}()

			break loop
		case <-t:
			if p.IsRoot() {
				log.Error(p.ServerIdentity(), "timed out while waiting for subleader commitment")
				p.subleaderNotResponding <- true
				return nil
			}
			log.Error(p.ServerIdentity(), "timed out while waiting for commits, got", len(commitments), "commitments and", NRefusal, "refusals")
=======
		err = p.SendToParent(&Commitment{commitment, mask.Mask()})
		if err != nil {
			return err
		}
		if !ok {
			return errors.New("stopping because we won't sign")
		}
	}

	// ----- Challenge -----
	challenge, channelOpen := <-p.ChannelChallenge // from the leader
	if !channelOpen || challenge.TreeNode == nil {
		return nil
	}
>>>>>>> ff33c4ec

			//sending commits received
			err = p.sendAggregatedCommitments(commitments, NRefusal)
			if err != nil {
				return err
			}
			timedOut = true
		}
	}

	// ----- Response -----
	responses := make([]StructResponse, 0)

	// Second half of our time budget for the responses.
	timeout := time.After(p.Timeout / 2)
	for range committedChildren {
		select {
		case response, channelOpen := <-p.ChannelResponse:
			if !channelOpen {
				return nil
			}
			responses = append(responses, response)
		case <-timeout:
			log.Error(p.ServerIdentity(), "timeout while waiting for responses")
		}
	}
	log.Lvl3(p.ServerIdentity(), "received all", len(responses), "response(s)")

	if p.IsRoot() {
		// send response to super-protocol
		if len(responses) != 1 {
			return fmt.Errorf(
<<<<<<< HEAD
				"root node in subprotocol should have received 1 response, but received %v",
				len(responses))
=======
				"root node in subprotocol should have received %d response, but received %d",
				len(commitments), len(responses))
>>>>>>> ff33c4ec
		}
		p.subResponse <- responses[0]
	} else {
		if secret != nil {
			// add own response
			personalResponse, err := cosi.Response(p.suite, p.Private(), secret, challenge.CoSiChallenge)
			if err != nil {
				return fmt.Errorf("error while generating own response: %s", err)
			}
			responses = append(responses, StructResponse{p.TreeNode(), Response{personalResponse}})
		}

		aggResponse, err := aggregateResponses(p.suite, responses)
		if err != nil {
			return err
		}
		err = p.SendToParent(&Response{aggResponse})
		if err != nil {
			return err
		}
	}
	return nil
}

func (p *SubFtCosi) sendAggregatedCommitments(commitments []StructCommitment, NRefusal int) error {

	// aggregate commitments
	commitment, mask, err := aggregateCommitments(p.suite, p.Publics, commitments)
	if err != nil {
		return err
	}

	// send to parent
	err = p.SendToParent(&Commitment{commitment, mask.Mask(), NRefusal})
	if err != nil {
		return err
	}

	log.Lvl2(p.ServerIdentity(), "commitment sent with", mask.CountEnabled(), "accepted and", NRefusal, "refusals")

	return nil
}

// HandleStop is called when a Stop message is send to this node.
// It broadcasts the message to all the nodes in tree and each node will stop
// the protocol by calling p.Done.
func (p *SubFtCosi) HandleStop(stop StructStop) error {
	defer p.Done()
	if p.IsRoot() {
		p.Broadcast(&stop.Stop)
	}
	return nil
}

// Start is done only by root and starts the subprotocol
func (p *SubFtCosi) Start() error {
	log.Lvl3(p.ServerIdentity(), "Starting subCoSi")
	if p.Msg == nil {
		return errors.New("subprotocol does not have a proposal msg")
	}
	if p.Data == nil {
		return errors.New("subprotocol does not have data, it can be empty but cannot be nil")
	}
	if p.Publics == nil || len(p.Publics) < 1 {
		return errors.New("subprotocol has invalid public keys")
	}
	if p.verificationFn == nil {
		return errors.New("subprotocol has an empty verification fn")
	}
	if p.Timeout < 10*time.Nanosecond {
		return errors.New("unrealistic timeout")
	}

	if p.Threshold > p.Tree().Size() {
		return errors.New("threshold bigger than number of nodes in subtree")
	}

	if p.Threshold == 0 {
		log.Lvl3("no threshold specified, using \"as much as possible\" policy")
	}

	announcement := StructAnnouncement{
		p.TreeNode(),
		Announcement{p.Msg, p.Data, p.Publics, p.Timeout, p.Threshold},
	}
	p.ChannelAnnouncement <- announcement
	return nil
}

// multicastParallel can be moved to onet.TreeNodeInstance once it shows
// promise.
func (p *SubFtCosi) multicastParallel(msg interface{}, nodes ...*onet.TreeNode) []error {
	var errs []error
	eMut := sync.Mutex{}
	wg := sync.WaitGroup{}
	for _, node := range nodes {
		name := node.Name()
		wg.Add(1)
		go func(n2 *onet.TreeNode) {
			if err := p.SendTo(n2, msg); err != nil {
				eMut.Lock()
				errs = append(errs, errors.New(name+": "+err.Error()))
				eMut.Unlock()
			}
			wg.Done()
		}(node)
	}
	wg.Wait()
	return errs
}

func (p *SubFtCosi) getCommitment(accepts bool) (kyber.Scalar, StructCommitment, error) {

	emptyMask, err := cosi.NewMask(p.suite, p.Publics, nil)
	if err != nil {
		return nil, StructCommitment{}, err
	}

	structCommitment := StructCommitment{p.TreeNode(),
		Commitment{p.suite.Point().Null(), emptyMask.Mask(), 0}}

	var secret kyber.Scalar //nil
	if accepts {
		secret, structCommitment.CoSiCommitment = cosi.Commit(p.suite)
		var personalMask *cosi.Mask
		personalMask, err = cosi.NewMask(p.suite, p.Publics, p.Public())
		if err != nil {
			return secret, StructCommitment{}, err
		}
		structCommitment.Mask = personalMask.Mask()
	} else { //refuses
		structCommitment.NRefusal++
	}

	return secret, structCommitment, nil
}<|MERGE_RESOLUTION|>--- conflicted
+++ resolved
@@ -181,21 +181,10 @@
 				break
 			}
 
-<<<<<<< HEAD
 			isOwnCommitment := commitment.TreeNode.ID.Equal(p.TreeNode().ID)
-=======
-	committedChildren := make([]*onet.TreeNode, 0)
-	for _, commitment := range commitments {
-		if !commitment.TreeNode.Parent.Equal(p.TreeNode()) {
-			return errors.New("received a Commitment from a non-Children node")
-		}
-		committedChildren = append(committedChildren, commitment.TreeNode)
-	}
-	log.Lvl3(p.ServerIdentity().Address, "finished receiving commitments, ", len(commitments), "commitment(s) received")
->>>>>>> ff33c4ec
-
-			if commitment.TreeNode.Parent != p.TreeNode() && !isOwnCommitment {
-				log.Lvl2("received a Commitment from node", commitment.ServerIdentity,
+
+			if !commitment.TreeNode.Parent.Equal(p.TreeNode()) && !isOwnCommitment {
+				log.Lvl2(p.ServerIdentity(), "received a Commitment from node", commitment.ServerIdentity,
 					"that is neither a children nor itself, ignored")
 				break //discards it
 			}
@@ -267,7 +256,6 @@
 			}
 			log.Lvl3(p.ServerIdentity(), "received challenge")
 
-<<<<<<< HEAD
 			//send challenge to children
 			go func() {
 				if errs := p.multicastParallel(&challenge.Challenge, committedChildren...); len(errs) > 0 {
@@ -283,22 +271,6 @@
 				return nil
 			}
 			log.Error(p.ServerIdentity(), "timed out while waiting for commits, got", len(commitments), "commitments and", NRefusal, "refusals")
-=======
-		err = p.SendToParent(&Commitment{commitment, mask.Mask()})
-		if err != nil {
-			return err
-		}
-		if !ok {
-			return errors.New("stopping because we won't sign")
-		}
-	}
-
-	// ----- Challenge -----
-	challenge, channelOpen := <-p.ChannelChallenge // from the leader
-	if !channelOpen || challenge.TreeNode == nil {
-		return nil
-	}
->>>>>>> ff33c4ec
 
 			//sending commits received
 			err = p.sendAggregatedCommitments(commitments, NRefusal)
@@ -331,13 +303,8 @@
 		// send response to super-protocol
 		if len(responses) != 1 {
 			return fmt.Errorf(
-<<<<<<< HEAD
-				"root node in subprotocol should have received 1 response, but received %v",
+				"root node in subprotocol should have received 1 response, but received %d",
 				len(responses))
-=======
-				"root node in subprotocol should have received %d response, but received %d",
-				len(commitments), len(responses))
->>>>>>> ff33c4ec
 		}
 		p.subResponse <- responses[0]
 	} else {
