// The simulation cothority used for all protocols.
// This should not be used stand-alone and is only for
// the simulations. It loads the simulation-file, initialises all
// necessary hosts and starts the simulation on the root-node.
package main

import (
	"flag"

	"github.com/dedis/cothority/lib/dbg"
	"github.com/dedis/cothority/lib/sda"
	"time"

	"github.com/dedis/cothority/lib/monitor"
	"github.com/dedis/cothority/protocols/manage"
	// Empty imports to have the init-functions called which should
	// register the protocol
	_ "github.com/dedis/cothority/protocols"
)

// The address of this host - if there is only one host in the config
// file, it will be derived from it automatically
var hostAddress string

// ip addr of the logger to connect to
var monitorAddress string

// Simul is != "" if this node needs to start a simulation of that protocol
var simul string

var debugVisible int

// Initialize before 'init' so we can directly use the fields as parameters
// to 'Flag'
func init() {
	flag.StringVar(&hostAddress, "address", "", "our address to use")
	flag.StringVar(&simul, "simul", "", "start simulating that protocol")
	flag.StringVar(&monitorAddress, "monitor", "", "remote monitor")
	flag.IntVar(&debugVisible, "debug", 1, "verbosity: 0-5")
}

// Main starts the host and will setup the protocol.
func main() {
	flag.Parse()
	dbg.SetDebugVisible(debugVisible)
	dbg.Lvl3("Flags are:", hostAddress, simul, dbg.DebugVisible, monitorAddress)

	scs, err := sda.LoadSimulationConfig(".", hostAddress)
	measures := make([]*monitor.CounterIOMeasure, len(scs))
	if err != nil {
		// We probably are not needed
		dbg.Lvl2(err)
		return
	}
	if monitorAddress != "" {
		monitor.ConnectSink(monitorAddress)
	}
	sims := make([]sda.Simulation, len(scs))
	var rootSC *sda.SimulationConfig
	var rootSim sda.Simulation
	for i, sc := range scs {
		// Starting all hosts for that server
		host := sc.Host
		measures[i] = monitor.NewCounterIOMeasure("bandwidth", host)
		dbg.Lvl3(hostAddress, "Starting host", host.Entity.Addresses)
		host.ListenNoblock()
		host.StartProcessMessages()
		sim, err := sda.NewSimulation(simul, sc.Config)
		if err != nil {
			dbg.Fatal(err)
		}
		err = sim.Node(sc)
		if err != nil {
			dbg.Fatal(err)
		}
		sims[i] = sim
		if host.Entity.Id == sc.Tree.Root.Entity.Id {
			dbg.Lvl2(hostAddress, "is root-node, will start protocol")
			rootSim = sim
			rootSC = sc
		}
	}
	if rootSim != nil {
		// If this cothority has the root-host, it will start the simulation
		dbg.Lvl2("Starting protocol", simul, "on host", rootSC.Host.Entity.Addresses)
		//dbg.Lvl5("Tree is", rootSC.Tree.Dump())

		// First count the number of available children
		childrenWait := monitor.NewTimeMeasure("ChildrenWait")
		wait := true
		// The timeout starts with 1 second, which is the time of response between
		// each level of the tree.
		timeout := 1000
		for wait {
			node, err := rootSC.Overlay.CreateNewNodeName("Count", rootSC.Tree)
			if err != nil {
				dbg.Fatal(err)
			}
			node.ProtocolInstance().(*manage.ProtocolCount).SetTimeout(timeout)
			node.Start()
			dbg.Lvl1("Started counting children with timeout of", timeout)
			select {
			case count := <-node.ProtocolInstance().(*manage.ProtocolCount).Count:
				if count == rootSC.Tree.Size() {
					dbg.Lvl1("Found all", count, "children")
					wait = false
				} else {
					dbg.Lvl1("Found only", count, "children, counting again")
				}
			}
			// Double the timeout and try again if not successful.
			timeout *= 2
		}
		childrenWait.Record()
		dbg.Lvl1("Starting new node", simul)
		err := rootSim.Run(rootSC)
		if err != nil {
			dbg.Fatal(err)
		}

		// Test if all Entities are used in the tree, else we'll run into
		// troubles with CloseAll
		if !rootSC.Tree.UsesList() {
			dbg.Error("The tree doesn't use all Entities from the list!\n" +
				"This means that the CloseAll will fail and the experiment never ends!")
		}
		closeTree := rootSC.Tree
		if rootSC.GetSingleHost() {
			// In case of "SingleHost" we need a new tree that contains every
			// entity only once, whereas rootSC.Tree will have the same
			// entity at different TreeNodes, which makes it difficult to
			// correctly close everything.
			dbg.Lvl2("Making new root-tree for SingleHost config")
			closeTree = rootSC.EntityList.GenerateBinaryTree()
			rootSC.Overlay.RegisterTree(closeTree)
		}
<<<<<<< HEAD
		_, err = rootSC.Overlay.StartNewNodeName("CloseAll", closeTree)
		monitor.EndAndCleanup()
=======
>>>>>>> 9c6e5655
		if err != nil {
			dbg.Fatal(err)
		}
	}

	// Wait for all hosts to be closed
	allClosed := make(chan bool)
	go func() {
		for i, sc := range scs {
			sc.Host.WaitForClose()
			// record the bandwidth
			measures[i].Record()
			dbg.Lvl3(hostAddress, "Simulation closed host", sc.Host.Entity.Addresses, "closed")
		}
		allClosed <- true
	}()
	dbg.LLvl3(hostAddress, scs[0].Host.Entity.First(), "is waiting for all hosts to close")
	select {
	case <-allClosed:
		dbg.Lvl2(hostAddress, ": all hosts closed")
	case <-time.After(time.Second * time.Duration(scs[0].GetCloseWait())):
		dbg.Lvl1(hostAddress, ": didn't close after", scs[0].GetCloseWait(), " seconds")
	}
<<<<<<< HEAD
	dbg.LLvl3(hostAddress, "is done")
=======
	monitor.EndAndCleanup()
>>>>>>> 9c6e5655
}<|MERGE_RESOLUTION|>--- conflicted
+++ resolved
@@ -134,11 +134,6 @@
 			closeTree = rootSC.EntityList.GenerateBinaryTree()
 			rootSC.Overlay.RegisterTree(closeTree)
 		}
-<<<<<<< HEAD
-		_, err = rootSC.Overlay.StartNewNodeName("CloseAll", closeTree)
-		monitor.EndAndCleanup()
-=======
->>>>>>> 9c6e5655
 		if err != nil {
 			dbg.Fatal(err)
 		}
@@ -162,9 +157,6 @@
 	case <-time.After(time.Second * time.Duration(scs[0].GetCloseWait())):
 		dbg.Lvl1(hostAddress, ": didn't close after", scs[0].GetCloseWait(), " seconds")
 	}
-<<<<<<< HEAD
 	dbg.LLvl3(hostAddress, "is done")
-=======
 	monitor.EndAndCleanup()
->>>>>>> 9c6e5655
 }