--- conflicted
+++ resolved
@@ -2,7 +2,6 @@
 
 import (
 	"encoding/binary"
-	"go.dedis.ch/kyber/v3/util/key"
 	"testing"
 	"time"
 
@@ -168,7 +167,6 @@
 	_, err = calypsoClient.SpawnDarc(admin, adminCt, gDarc, *darc2, 10)
 	adminCt++
 	require.NoError(t, err)
-
 	//Create a secret key
 	key1 := []byte("secret key 1")
 	//Create a Write instance
@@ -249,11 +247,7 @@
 	//Create a Calypso Client (Byzcoin + Onet)
 	calypsoClient := NewClient(c)
 
-<<<<<<< HEAD
 	//Create the LTS
-=======
-	//Create the LTS sets up an aggregate public key used by the secret management committee
->>>>>>> 3632b200
 	for _, who := range roster.List {
 		err := calypsoClient.Authorize(who, c.ID)
 		require.NoError(t, err)
