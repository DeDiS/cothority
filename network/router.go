package network

import (
	"errors"
	"fmt"
	"sync"

	"github.com/dedis/cothority/log"
)

// Router handles all networking operations such as:
//   * listening to incoming connections using a host.Listener method
//   * opening up new connections using host.Connect method
//   * dispatching incoming message using a Dispatcher
//   * dispatching outgoing message maintaining a translation
//   between ServerIdentity <-> address
//   * managing the re-connections of non-working Conn
// Most caller should use the creation function like NewTCPRouter(...),
// NewLocalRouter(...) then use the Host such as:
//
//   router.Start() // will listen for incoming Conn and block
//   router.Stop() // will stop the listening and the managing of all Conn
type Router struct {
	// id is our own ServerIdentity
	id *ServerIdentity
	// address is the real-actual address used by the listener.
	address Address
	// Dispatcher is used to dispatch incoming message to the right recipient
	Dispatcher
	// Host listens for new connections
	host Host
	// connections keeps track of all active connections. Because a connection
	// can be opened at the same time on both endpoints, there can be more
	// than one connection per ServerIdentityID.
	connections map[ServerIdentityID][]Conn
	connsMut    sync.Mutex

	// boolean flag indicating that the router is already clos{ing,ed}.
	isClosed bool

	// wg waits for all handleConn routines to be done.
	wg sync.WaitGroup
}

// NewRouter returns a new Router attached to a ServerIdentity and the host we want to
// use.
func NewRouter(own *ServerIdentity, h Host) *Router {
	r := &Router{
		id:          own,
		connections: make(map[ServerIdentityID][]Conn),
		host:        h,
		Dispatcher:  NewBlockingDispatcher(),
	}
	r.address = h.Address()
	r.host.Listening()
	h.Listening()
	return r
}

// Start the listening routine of the underlying Host. This is a
// blocking call until r.Stop() is called.
func (r *Router) Start() {
<<<<<<< HEAD
	// The function given to the listener exchanges the ServerIdentities
	// and passes the connection to the router.
=======
	// Any incoming connection waits for the remote server identity
	// and will create a new handling routine.
>>>>>>> 3ad8e670
	err := r.host.Listen(func(c Conn) {
		dst, err := r.receiveServerIdentity(c)
		if err != nil {
			log.Error("receive server identity failed:", err)
			if err := c.Close(); err != nil {
				log.Error("Couldn't close secure connection:",
					err)
			}
			return
		}
		// start handleConn that waits for incoming messages and
		// dispatches them.
		r.launchHandleRoutine(dst, c)
	})
	if err != nil {
		log.Error("Error listening:", err)
	}
}

// Stop the listening routine, and stop any routine of handling
// connections. Calling r.Start(), then r.Stop() then r.Start() again leads to
// an undefined behaviour. Callers should most of the time re-create a fresh
// Router.
func (r *Router) Stop() error {
	var err error
	if r.host.Listening() {
		err = r.host.Stop()
	}
	r.connsMut.Lock()
	// set the isClosed to true
	r.isClosed = true

	// then close all connections
	for _, arr := range r.connections {
		// take all connections to close
		for _, c := range arr {
			if err := c.Close(); err != nil {
				log.Error(err)
			}
		}
	}
	r.connsMut.Unlock()

	// wait for all handleConn to finish
	r.wg.Wait()

	r.connsMut.Lock()
	r.isClosed = false
	r.connsMut.Unlock()
	if err != nil {
		return err
	}
	return nil
}

// Send sends to an ServerIdentity without wrapping the msg into a SDAMessage
func (r *Router) Send(e *ServerIdentity, msg Body) error {
	if msg == nil {
		return errors.New("Can't send nil-packet")
	}

	c := r.connection(e.ID)
	if c == nil {
		var err error
		c, err = r.connect(e)
		if err != nil {
			return err
		}
	}

	log.Lvlf4("%s sends to %s msg: %+v", r.address, e, msg)
	var err error
	err = c.Send(msg)
	if err != nil {
		log.Lvl2(r.address, "Couldn't send to", e, ":", err, "trying again")
		c, err := r.connect(e)
		if err != nil {
			return err
		}
		err = c.Send(msg)
		if err != nil {
			return err
		}
	}
	log.Lvl5("Message sent")
	return nil
}

// connect starts a new connection and launches the listener for incoming
// messages.
func (r *Router) connect(si *ServerIdentity) (Conn, error) {
	c, err := r.host.Connect(si.Address)
	if err != nil {
		return nil, err
	}
	if err := c.Send(r.id); err != nil {
		return nil, err
	}

	r.registerConnection(si, c)

	r.launchHandleRoutine(si, c)
	return c, nil

}

// handleConn waits for incoming messages and calls the dispatcher for
// each new message. It only quits if the connection is closed or another
// unrecoverable error in the connection appears.
func (r *Router) handleConn(remote *ServerIdentity, c Conn) {
	defer func() {
		// Clean up the connection by making sure it's closed.
		if err := c.Close(); err != nil {
			log.Error(r.address, "having error closing conn to ", remote.Address, ":", err)
		}
		r.wg.Done()
	}()
	address := c.Remote()
	log.Lvl3(r.address, "Handling new connection to ", remote.Address)
	for {
		packet, err := c.Receive()
<<<<<<< HEAD
		// Writes the error in the packet sent to the dispatcher.
		packet.SetError(err)
=======
>>>>>>> 3ad8e670
		packet.From = address
		packet.ServerIdentity = remote

		if r.Closed() {
			return
		}

		if err != nil {
			log.Lvlf4("%+v got error (%+s) while receiving message", r.id.String(), err)

			if err == ErrClosed || err == ErrEOF {
				// Connection got closed.
				// remote connection closed
				log.Lvl3(r.address, "handleConn with closed connection: stop (dst=", remote.Address, ")")
				return
			}
			// Temporary error, continue.
			log.Lvl3(r.id, "Error with connection", address, "=>", err)
			continue
		}

		if err := r.Dispatch(&packet); err != nil {
			log.Lvl3("Error dispatching:", err)
		}
	}
}

// connection returns the first connection associated with this ServerIdentity.
// If no connection is found, it returns nil.
func (r *Router) connection(sid ServerIdentityID) Conn {
	r.connsMut.Lock()
	defer r.connsMut.Unlock()
	arr := r.connections[sid]
	if len(arr) == 0 {
		return nil
	}
	return arr[0]
}

// registerConnection registers a ServerIdentity for a new connection, mapped with the
// real physical address of the connection and the connection itself.
// It uses the networkLock mutex.
func (r *Router) registerConnection(remote *ServerIdentity, c Conn) {
	log.Lvl4(r.address, "Registers", remote.Address)
	r.connsMut.Lock()
	defer r.connsMut.Unlock()
	_, okc := r.connections[remote.ID]
	if okc {
		log.Lvl5("Connection already registered. Appending new connection to same identity.")
	}
	r.connections[remote.ID] = append(r.connections[remote.ID], c)
}

func (r *Router) launchHandleRoutine(dst *ServerIdentity, c Conn) {
	r.wg.Add(1)
	go r.handleConn(dst, c)
}

// Closed returns true if the router is closed (or is closing). For a router
// to be closed means that a call to Stop() must have been made.
func (r *Router) Closed() bool {
	r.connsMut.Lock()
	defer r.connsMut.Unlock()
	return r.isClosed
}

// Tx implements monitor/CounterIO
// It returns the Tx for all connections managed by this router
func (r *Router) Tx() uint64 {
	r.connsMut.Lock()
	defer r.connsMut.Unlock()
	var tx uint64
	for _, arr := range r.connections {
		for _, c := range arr {
			tx += c.Tx()
		}
	}
	return tx
}

// Rx implements monitor/CounterIO
// It returns the Rx for all connections managed by this router
func (r *Router) Rx() uint64 {
	r.connsMut.Lock()
	defer r.connsMut.Unlock()
	var rx uint64
	for _, arr := range r.connections {
		for _, c := range arr {
			rx += c.Rx()
		}
	}
	return rx
}

// Listening returns true if this router is started.
func (r *Router) Listening() bool {
	return r.host.Listening()
}

// receiveServerIdentity takes a fresh new conn issued by the listener and
// wait for the server identities of the remote party. It returns
// the ServerIdentity of the remote party and register the connection.
func (r *Router) receiveServerIdentity(c Conn) (*ServerIdentity, error) {
	// Receive the other ServerIdentity
	nm, err := c.Receive()
	if err != nil {
		return nil, fmt.Errorf("Error while receiving ServerIdentity during negotiation %s", err)
	}
	// Check if it is correct
	if nm.MsgType != ServerIdentityType {
		return nil, fmt.Errorf("Received wrong type during negotiation %s", nm.MsgType.String())
	}
	// Set the ServerIdentity for this connection
	dst := nm.Msg.(ServerIdentity)

	if err != nil {
		return nil, err
	}
	log.Lvl4(r.address, "Identity received from ", dst.Address)
	r.registerConnection(&dst, c)
	return &dst, nil
}<|MERGE_RESOLUTION|>--- conflicted
+++ resolved
@@ -60,13 +60,8 @@
 // Start the listening routine of the underlying Host. This is a
 // blocking call until r.Stop() is called.
 func (r *Router) Start() {
-<<<<<<< HEAD
-	// The function given to the listener exchanges the ServerIdentities
-	// and passes the connection to the router.
-=======
 	// Any incoming connection waits for the remote server identity
 	// and will create a new handling routine.
->>>>>>> 3ad8e670
 	err := r.host.Listen(func(c Conn) {
 		dst, err := r.receiveServerIdentity(c)
 		if err != nil {
@@ -188,11 +183,6 @@
 	log.Lvl3(r.address, "Handling new connection to ", remote.Address)
 	for {
 		packet, err := c.Receive()
-<<<<<<< HEAD
-		// Writes the error in the packet sent to the dispatcher.
-		packet.SetError(err)
-=======
->>>>>>> 3ad8e670
 		packet.From = address
 		packet.ServerIdentity = remote
 
