--- conflicted
+++ resolved
@@ -15,13 +15,6 @@
 	"github.com/satori/go.uuid"
 )
 
-<<<<<<< HEAD
-=======
-func init() {
-	network.RegisterPacketType(&StatusRet{})
-}
-
->>>>>>> b70b73dd
 // Service is a generic interface to define any type of services.
 // A Service has multiple roles:
 // * Processing sda-external client requests with ProcessClientRequests
@@ -210,13 +203,8 @@
 	paths map[ServiceID]string
 	// the sda host
 	host *Host
-<<<<<<< HEAD
 	// the dispather can take registration of Processors
 	network.Dispatcher
-=======
-	// the dispatcher can take registration of Processors
-	Dispatcher
->>>>>>> b70b73dd
 }
 
 const configFolder = "config"
@@ -292,11 +280,7 @@
 // This behavior with go routine is fine for the moment but for better
 // performance / memory / resilience, it may be changed to a real queuing
 // system later.
-<<<<<<< HEAD
-func (s *serviceManager) RegisterProcessor(p network.Processor, msgType network.MessageTypeID) {
-=======
-func (s *serviceManager) RegisterProcessor(p Processor, msgType network.PacketTypeID) {
->>>>>>> b70b73dd
+func (s *serviceManager) RegisterProcessor(p network.Processor, msgType network.PacketTypeID) {
 	// delegate message to host so the host will pass the message to ourself
 	s.host.RegisterProcessor(s, msgType)
 	// handle the message ourself (will be launched in a go routine)
@@ -431,42 +415,9 @@
 		Service: c.ServiceID,
 		Data:    b,
 	}
-<<<<<<< HEAD
 	// send the request
 	log.Lvlf4("Sending request %x", serviceReq.Service)
 	return c.net.Send(dst, serviceReq)
-=======
-	pchan := make(chan network.Packet)
-	go func() {
-		// send the request
-		log.Lvlf4("Sending request %x", serviceReq.Service)
-		if err := con.Send(context.TODO(), serviceReq); err != nil {
-			close(pchan)
-			return
-		}
-		log.Lvl4("Waiting for the response from", reflect.ValueOf(con).Pointer())
-		// wait for the response
-		packet, err := con.Receive(context.TODO())
-		if err != nil {
-			packet.Msg = StatusRet{err.Error()}
-			packet.MsgType = network.TypeFromData(&StatusRet{})
-		}
-		pchan <- packet
-	}()
-	select {
-	case response := <-pchan:
-		log.Lvlf5("Response: %+v %+v", response, response.Msg)
-		// Catch an eventual error
-		err := ErrMsg(&response, nil)
-		if err != nil {
-			return nil, err
-		}
-		return &response, nil
-	case <-time.After(time.Second * 10):
-		log.Lvl2(log.Stack())
-		return &network.Packet{}, errors.New("Timeout on sending message")
-	}
->>>>>>> b70b73dd
 }
 
 // SendToAll sends a message to all ServerIdentities of the Roster and returns
