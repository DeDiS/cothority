package protocol

/*
Struct holds the messages that will be sent around in the protocol. You have
to define each message twice: once the actual message, and a second time
with the `*onet.TreeNode` embedded. The latter is used in the handler-function
so that it can find out who sent the message.
*/

import (
	"crypto/cipher"
	"crypto/sha512"
	"hash"
	"time"

	"github.com/dedis/kyber"
	"github.com/dedis/kyber/group/edwards25519"
	"github.com/dedis/kyber/sign/cosi"
	"github.com/dedis/kyber/util/random"
	"github.com/dedis/onet"
)

// DefaultProtocolName can be used from other packages to refer to this protocol.
// If this name is used, then the suite used to verify signatures must be
// the default cothority.Suite.
const DefaultProtocolName = "ftCoSiProtoDefault"

// DefaultSubProtocolName the name of the default sub protocol, started by the
// main protocol.
const DefaultSubProtocolName = "ftSubCoSiProtoDefault"

type ftCosiSuite struct {
	cosi.Suite
	r cipher.Stream
}

func (m *ftCosiSuite) Hash() hash.Hash {
	return sha512.New()
}

func (m *ftCosiSuite) RandomStream() cipher.Stream {
	return m.r
}

// EdDSACompatibleCosiSuite is a custom suite made to be compatible with eddsa because
// cothority.Suite uses sha256 but EdDSA uses sha512.
var EdDSACompatibleCosiSuite = &ftCosiSuite{edwards25519.NewBlakeSHA256Ed25519(), random.New()}

// Announcement is the announcement message, the first message in the CoSi protocol
type Announcement struct {
	Msg       []byte
	Data      []byte
	Publics   []kyber.Point
	Timeout   time.Duration
	Threshold int `prootobuf:opt`
}

// StructAnnouncement just contains Announcement and the data necessary to identify and
// process the message in the onet framework.
type StructAnnouncement struct {
	*onet.TreeNode //sender
	Announcement
}

// Commitment is the ftcosi commitment message
type Commitment struct {
	CoSiCommitment kyber.Point
	Mask           []byte
	NRefusal       int `prootobuf:opt`
}

// StructCommitment just contains Commitment and the data necessary to identify and
// process the message in the onet framework.
type StructCommitment struct {
	*onet.TreeNode
	Commitment
}

// Challenge is the ftcosi challenge message
type Challenge struct {
	// CoSiChallenge is deprecated and should not be used anymore!
	CoSiChallenge kyber.Scalar
<<<<<<< HEAD
	Mask          []byte `prootobuf:opt`
=======
	// AggregateCommit should be used by all nodes.
	AggregateCommit kyber.Point
	// Mask represents the nodes that participated in the signature.
	Mask *cosi.Mask
>>>>>>> 0c430c9c
}

// StructChallenge just contains Challenge and the data necessary to identify and
// process the message in the onet framework.
type StructChallenge struct {
	*onet.TreeNode
	Challenge
}

// Response is the ftcosi response message
type Response struct {
	CoSiReponse kyber.Scalar
}

// StructResponse just contains Response and the data necessary to identify and
// process the message in the onet framework.
type StructResponse struct {
	*onet.TreeNode
	Response
}

// Stop is a message used to instruct a node to stop its protocol
type Stop struct{}

// StructStop is a wrapper around Stop for it to work with onet
type StructStop struct {
	*onet.TreeNode
	Stop
}<|MERGE_RESOLUTION|>--- conflicted
+++ resolved
@@ -80,14 +80,10 @@
 type Challenge struct {
 	// CoSiChallenge is deprecated and should not be used anymore!
 	CoSiChallenge kyber.Scalar
-<<<<<<< HEAD
-	Mask          []byte `prootobuf:opt`
-=======
 	// AggregateCommit should be used by all nodes.
 	AggregateCommit kyber.Point
 	// Mask represents the nodes that participated in the signature.
-	Mask *cosi.Mask
->>>>>>> 0c430c9c
+	Mask []byte
 }
 
 // StructChallenge just contains Challenge and the data necessary to identify and
