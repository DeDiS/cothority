package network

import (
	"bytes"
	"encoding/binary"
	"errors"
	"fmt"
	"io"
	"net"
	"strings"
	"sync"
	"time"

	"github.com/dedis/cothority/log"
)

// NewTCPRouter returns a new Router using TCPHost as the underlying Host.
func NewTCPRouter(sid *ServerIdentity) (*Router, error) {
	h, err := NewTCPHost(sid.Address)
	if err != nil {
		return nil, err
	}
	return NewRouter(sid, h), nil
}

// TCPConn implements the Conn interface using plain, unencrypted TCP.
type TCPConn struct {
	// The name of the endpoint we are connected to.
	endpoint Address

	// The connection used
	conn net.Conn

	// closed indicator
	closed    bool
	closedMut sync.Mutex
	// So we only handle one receiving packet at a time
	receiveMutex sync.Mutex
	// So we only handle one sending packet at a time
	sendMutex sync.Mutex

	counterSafe
}

// NewTCPConn will open a TCPConn to the given address.
// In case of an error it returns a nil TCPConn and the error.
func NewTCPConn(addr Address) (*TCPConn, error) {
	var err error
	var conn net.Conn
	netAddr := addr.NetworkAddress()
	for i := 0; i < MaxRetryConnect; i++ {
		conn, err = net.Dial("tcp", netAddr)
		if err != nil {
			time.Sleep(WaitRetry)
		} else {
			break
		}
		time.Sleep(WaitRetry)
	}
	if conn == nil {
		return nil, fmt.Errorf("Could not connect to %s: %s", addr, err)
	}
	c := TCPConn{
		endpoint: addr,
		conn:     conn,
	}
	return &c, err
}

// Receive calls the receive routine to get the bytes from the connection then
<<<<<<< HEAD
// it decodes the buffer.
// It returns the Packet with the Msg field decoded
// or EmptyApplicationPacket and an error if something wrong happened.
func (c *TCPConn) Receive(ctx context.Context) (nm Packet, e error) {
=======
// it tries to decode the buffer. Returns the Packet with the Msg field decoded
// or EmptyApplicationPacket and an error if something wrong occured.
func (c *TCPConn) Receive() (nm Packet, e error) {
>>>>>>> 3fe22253
	defer func() {
		if err := recover(); err != nil {
			e = fmt.Errorf("Error Received message: %v", err)
			nm = EmptyApplicationPacket
		}
	}()

	var am Packet
	buff, err := c.receiveRaw()
	if err != nil {
		return EmptyApplicationPacket, err
	}

	err = am.UnmarshalBinary(buff)
	if err != nil {
		return EmptyApplicationPacket, fmt.Errorf("Error unmarshaling message type %s: %s", am.MsgType.String(), err.Error())
	}
	am.From = c.Remote()
	return am, nil
}

<<<<<<< HEAD
// receive reads the size of the message, then the
// whole message. It returns the raw message as slice of bytes.
// If there is no message available, it blocks until one becomes
// available.
// In case of an error it returns a nil slice and the error.
func (c *TCPConn) receive() ([]byte, error) {
=======
// receiveRaw is responsible for getting first the size of the message, then the
// whole message. It returns the raw message as slice of bytes.
func (c *TCPConn) receiveRaw() ([]byte, error) {
>>>>>>> 3fe22253
	c.receiveMutex.Lock()
	defer c.receiveMutex.Unlock()
	// First read the size
	var total Size
	if err := binary.Read(c.conn, globalOrder, &total); err != nil {
		return nil, handleError(err)
	}
	b := make([]byte, total)
	var read Size
	var buffer bytes.Buffer
	for read < total {
		// read the size of the next packet
		n, err := c.conn.Read(b)
		// if error then quit
		if err != nil {

			return nil, handleError(err)
		}
		// put it in the longterm buffer
		if _, err := buffer.Write(b[:n]); err != nil {
			log.Error("Couldn't write to buffer:", err)
		}
		read += Size(n)
		b = b[n:]
	}

	// set the size read
	c.updateRx(uint64(read))
	return buffer.Bytes(), nil
}

<<<<<<< HEAD
// Number of bytes to write to the socket at once. All sending packets will be
// split into packets of this size.
// https://stackoverflow.com/questions/2613734/maximum-packet-size-for-a-tcp-connection
const maxChunkSize Size = 1400

// Send converts the NetworkMessage into an ApplicationMessage
// and sends it using send().
// It returns an error if anything was wrong.
func (c *TCPConn) Send(ctx context.Context, obj Body) error {
=======
// Send will convert the NetworkMessage into an ApplicationMessage
// and send it with send()
// Returns an error if anything was wrong
func (c *TCPConn) Send(obj Body) error {
>>>>>>> 3fe22253
	c.sendMutex.Lock()
	defer c.sendMutex.Unlock()
	am, err := NewNetworkPacket(obj)
	if err != nil {
		return fmt.Errorf("Error converting packet: %v\n", err)
	}
	log.Lvlf5("Message SEND => %+v", am)
	var b []byte
	b, err = am.MarshalBinary()
	if err != nil {
		return fmt.Errorf("Error marshaling  message: %s", err.Error())
	}
	return c.sendRaw(b)
}

<<<<<<< HEAD
// send writes the number of bytes of the message to the network then the
// whole message b in slices of size maxChunkSize.
// In case of an error it aborts and returns error.
func (c *TCPConn) send(b []byte) error {
	// First write the size of the message.
=======
// sendRaw takes care of sending this slice of bytes FULLY to the connection
func (c *TCPConn) sendRaw(b []byte) error {
	// First write the size
>>>>>>> 3fe22253
	packetSize := Size(len(b))
	if err := binary.Write(c.conn, globalOrder, packetSize); err != nil {
		return err
	}
<<<<<<< HEAD
	// Then send everything through the connection, in chunks the
	// size of maxChunkSize.
	var sent Size
	for sent < packetSize {
		length := packetSize - sent
		if length > maxChunkSize {
			length = maxChunkSize
		}

		// Sending 'length' bytes.
		log.Lvl4("Sending from", c.conn.LocalAddr(), "to", c.conn.RemoteAddr())
		n, err := c.conn.Write(b[:length])
=======
	// Then send everything through the connection
	// Send chunk by chunk
	log.Lvl5("Sending from", c.conn.LocalAddr(), "to", c.conn.RemoteAddr())
	var sent Size
	for sent < packetSize {
		n, err := c.conn.Write(b[sent:])
>>>>>>> 3fe22253
		if err != nil {
			return handleError(err)
		}
		sent += Size(n)
<<<<<<< HEAD
		log.Lvl5("Sent", sent, "out of", packetSize)

		// bytes left to send.
		b = b[n:]
=======
>>>>>>> 3fe22253
	}
	// update stats on the connection.
	c.updateTx(uint64(packetSize))
	return nil
}

// Remote returns the name of the peer at the end point of
// the connection.
func (c *TCPConn) Remote() Address {
	return c.endpoint
}

// Local returns the local address and port.
func (c *TCPConn) Local() Address {
	return NewTCPAddress(c.conn.LocalAddr().String())
}

// Type returns PlainTCP.
func (c *TCPConn) Type() ConnType {
	return PlainTCP
}

// Close the connection.
// Returns error if it couldn't close the connection.
func (c *TCPConn) Close() error {
	c.closedMut.Lock()
	defer c.closedMut.Unlock()
	if c.closed == true {
		return ErrClosed
	}
	err := c.conn.Close()
	c.closed = true
	if err != nil {
		return handleError(err)
	}
	return nil
}

// handleError translates the network-layer error to a set of errors
// used in our packages.
func handleError(err error) error {

	if strings.Contains(err.Error(), "use of closed") || strings.Contains(err.Error(), "broken pipe") {
		return ErrClosed
	} else if strings.Contains(err.Error(), "canceled") {
		return ErrCanceled
	} else if err == io.EOF || strings.Contains(err.Error(), "EOF") {
		return ErrEOF
	}

	netErr, ok := err.(net.Error)
	if !ok {
		return ErrUnknown
	}
	if netErr.Temporary() {
		return ErrTemp
	} else if netErr.Timeout() {
		return ErrTimeout
	}
	return ErrUnknown
}

// TCPListener implements the Host-interface using Tcp as a communication channel.
type TCPListener struct {
	// the underlying golang/net listener.
	listener net.Listener
	// the close channel used to indicate to the listener we want to quit.
	quit chan bool
	// quitListener is a channel to indicate to the closing function that the
	// listener has actually really quit.
	quitListener  chan bool
	listeningLock sync.Mutex
	listening     bool

	// closed tells the listen routine to return immediately if a
	// Stop() has been called.
	closed bool

	// actual listening addr which might differ from initial address in
	// case of ":0"-address.
	addr net.Addr
}

// NewTCPListener returns a TCPListener. This function binds to the given
// address.
// It returns the listener and an error if one occurred during
// the binding.
// A subsequent call to Address() gives the actual listening
// address which is different if you gave it a ":0"-address.
func NewTCPListener(addr Address) (*TCPListener, error) {
	l := &TCPListener{
		quit:         make(chan bool),
		quitListener: make(chan bool),
	}
	return l, l.bind(addr)
}

func (t *TCPListener) bind(addr Address) error {
	t.listeningLock.Lock()
	defer t.listeningLock.Unlock()
	if t.listening == true {
		return errors.New("Already listening")
	}
	global, _ := GlobalBind(addr.NetworkAddress())
	for i := 0; i < MaxRetryConnect; i++ {
		ln, err := net.Listen("tcp", global)
		if err == nil {
			t.listener = ln
			break
		} else if i == MaxRetryConnect-1 {
			return errors.New("Error opening listener: " + err.Error())
		}
		time.Sleep(WaitRetry)
	}
	t.addr = t.listener.Addr()
	return nil
}

// Listen starts to listen for incoming connections and calls fn for every
// connection-request it receives.
// In case of an error it returns it.
func (t *TCPListener) Listen(fn func(Conn)) error {
	receiver := func(tc *TCPConn) {
		go fn(tc)
	}
	return t.listen(receiver)
}

// listen is the private function that takes a function that takes a TCPConn.
// That way we can control what to do of the TCPConn before returning it to the
// function given by the user. fn is called in the same routine.
func (t *TCPListener) listen(fn func(*TCPConn)) error {
	t.listeningLock.Lock()
	if t.closed == true {
		t.listeningLock.Unlock()
		return nil
	}
	t.listening = true
	t.listeningLock.Unlock()
	for {
		conn, err := t.listener.Accept()
		if err != nil {
			select {
			case <-t.quit:
				t.quitListener <- true
				return nil
			default:
			}
			continue
		}
		c := TCPConn{
			endpoint: NewTCPAddress(conn.RemoteAddr().String()),
			conn:     conn,
		}
		fn(&c)
	}
}

// Stop the listener. It waits till all connections are closed
// and returned from.
// If there is no listener it will return an error.
func (t *TCPListener) Stop() error {
	// lets see if we launched a listening routing
	t.listeningLock.Lock()
	defer t.listeningLock.Unlock()

	close(t.quit)

	if t.listener != nil {
		if err := t.listener.Close(); err != nil {
			if handleError(err) != ErrClosed {
				return err
			}
		}
	}
	var stop bool
	if t.listening {
		for !stop {
			select {
			case <-t.quitListener:
				stop = true
			case <-time.After(time.Millisecond * 50):
				continue
			}
		}
	}

	t.quit = make(chan bool)
	t.listening = false
	t.closed = true
	return nil
}

// Address returns the listening address.
func (t *TCPListener) Address() Address {
	t.listeningLock.Lock()
	defer t.listeningLock.Unlock()
	return NewAddress(PlainTCP, t.addr.String())
}

// Listening returns whether it's already listening.
func (t *TCPListener) Listening() bool {
	t.listeningLock.Lock()
	defer t.listeningLock.Unlock()
	return t.listening
}

// TCPHost implements the Host interface using TCP connections.
type TCPHost struct {
	addr Address
	*TCPListener
}

// NewTCPHost returns a new Host using TCP connection based type.
func NewTCPHost(addr Address) (*TCPHost, error) {
	h := &TCPHost{
		addr: addr,
	}
	var err error
	h.TCPListener, err = NewTCPListener(addr)
	return h, err
}

// Connect can only connect to PlainTCP connections.
// It will return an error if it is not a PlainTCP-connection-type.
func (t *TCPHost) Connect(addr Address) (Conn, error) {
	switch addr.ConnType() {
	case PlainTCP:
		c, err := NewTCPConn(addr)
		return c, err
	}
	return nil, fmt.Errorf("TCPHost %s can't handle this type of connection: %s", addr, addr.ConnType())
}

// NewTCPClient returns a new client using the TCP network communication
// layer.
func NewTCPClient() *Client {
	fn := func(own, remote *ServerIdentity) (Conn, error) {
		return NewTCPConn(remote.Address)
	}
	return newClient(fn)
}

// NewTCPAddress returns a new Address that has type PlainTCP with the given
// address addr.
func NewTCPAddress(addr string) Address {
	return NewAddress(PlainTCP, addr)
}<|MERGE_RESOLUTION|>--- conflicted
+++ resolved
@@ -68,16 +68,10 @@
 }
 
 // Receive calls the receive routine to get the bytes from the connection then
-<<<<<<< HEAD
 // it decodes the buffer.
 // It returns the Packet with the Msg field decoded
 // or EmptyApplicationPacket and an error if something wrong happened.
-func (c *TCPConn) Receive(ctx context.Context) (nm Packet, e error) {
-=======
-// it tries to decode the buffer. Returns the Packet with the Msg field decoded
-// or EmptyApplicationPacket and an error if something wrong occured.
 func (c *TCPConn) Receive() (nm Packet, e error) {
->>>>>>> 3fe22253
 	defer func() {
 		if err := recover(); err != nil {
 			e = fmt.Errorf("Error Received message: %v", err)
@@ -99,18 +93,12 @@
 	return am, nil
 }
 
-<<<<<<< HEAD
-// receive reads the size of the message, then the
+// receiveRaw reads the size of the message, then the
 // whole message. It returns the raw message as slice of bytes.
 // If there is no message available, it blocks until one becomes
 // available.
 // In case of an error it returns a nil slice and the error.
-func (c *TCPConn) receive() ([]byte, error) {
-=======
-// receiveRaw is responsible for getting first the size of the message, then the
-// whole message. It returns the raw message as slice of bytes.
 func (c *TCPConn) receiveRaw() ([]byte, error) {
->>>>>>> 3fe22253
 	c.receiveMutex.Lock()
 	defer c.receiveMutex.Unlock()
 	// First read the size
@@ -122,14 +110,14 @@
 	var read Size
 	var buffer bytes.Buffer
 	for read < total {
-		// read the size of the next packet
+		// Read the size of the next packet.
 		n, err := c.conn.Read(b)
-		// if error then quit
+		// Quit if there is an error.
 		if err != nil {
 
 			return nil, handleError(err)
 		}
-		// put it in the longterm buffer
+		// Append the read bytes into the buffer.
 		if _, err := buffer.Write(b[:n]); err != nil {
 			log.Error("Couldn't write to buffer:", err)
 		}
@@ -137,27 +125,15 @@
 		b = b[n:]
 	}
 
-	// set the size read
+	// register how many bytes we read.
 	c.updateRx(uint64(read))
 	return buffer.Bytes(), nil
 }
-
-<<<<<<< HEAD
-// Number of bytes to write to the socket at once. All sending packets will be
-// split into packets of this size.
-// https://stackoverflow.com/questions/2613734/maximum-packet-size-for-a-tcp-connection
-const maxChunkSize Size = 1400
 
 // Send converts the NetworkMessage into an ApplicationMessage
 // and sends it using send().
 // It returns an error if anything was wrong.
-func (c *TCPConn) Send(ctx context.Context, obj Body) error {
-=======
-// Send will convert the NetworkMessage into an ApplicationMessage
-// and send it with send()
-// Returns an error if anything was wrong
 func (c *TCPConn) Send(obj Body) error {
->>>>>>> 3fe22253
 	c.sendMutex.Lock()
 	defer c.sendMutex.Unlock()
 	am, err := NewNetworkPacket(obj)
@@ -173,53 +149,25 @@
 	return c.sendRaw(b)
 }
 
-<<<<<<< HEAD
-// send writes the number of bytes of the message to the network then the
+// sendRaw writes the number of bytes of the message to the network then the
 // whole message b in slices of size maxChunkSize.
 // In case of an error it aborts and returns error.
-func (c *TCPConn) send(b []byte) error {
-	// First write the size of the message.
-=======
-// sendRaw takes care of sending this slice of bytes FULLY to the connection
 func (c *TCPConn) sendRaw(b []byte) error {
 	// First write the size
->>>>>>> 3fe22253
 	packetSize := Size(len(b))
 	if err := binary.Write(c.conn, globalOrder, packetSize); err != nil {
 		return err
 	}
-<<<<<<< HEAD
-	// Then send everything through the connection, in chunks the
-	// size of maxChunkSize.
-	var sent Size
-	for sent < packetSize {
-		length := packetSize - sent
-		if length > maxChunkSize {
-			length = maxChunkSize
-		}
-
-		// Sending 'length' bytes.
-		log.Lvl4("Sending from", c.conn.LocalAddr(), "to", c.conn.RemoteAddr())
-		n, err := c.conn.Write(b[:length])
-=======
 	// Then send everything through the connection
 	// Send chunk by chunk
 	log.Lvl5("Sending from", c.conn.LocalAddr(), "to", c.conn.RemoteAddr())
 	var sent Size
 	for sent < packetSize {
 		n, err := c.conn.Write(b[sent:])
->>>>>>> 3fe22253
 		if err != nil {
 			return handleError(err)
 		}
 		sent += Size(n)
-<<<<<<< HEAD
-		log.Lvl5("Sent", sent, "out of", packetSize)
-
-		// bytes left to send.
-		b = b[n:]
-=======
->>>>>>> 3fe22253
 	}
 	// update stats on the connection.
 	c.updateTx(uint64(packetSize))
