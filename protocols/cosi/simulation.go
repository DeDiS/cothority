package cosi

import (
	"github.com/BurntSushi/toml"
	"github.com/dedis/cothority/lib/cosi"
	"github.com/dedis/cothority/lib/dbg"
	"github.com/dedis/cothority/lib/monitor"
	"github.com/dedis/cothority/lib/network"
	"github.com/dedis/cothority/lib/sda"
	"github.com/dedis/crypto/abstract"
)

func init() {
	sda.SimulationRegister("CoSi", NewSimulation)
	// default protocol initialization. See Run() for override this one for the
	// root.
	sda.ProtocolRegisterName("Cosi", func(node *sda.Node) (sda.ProtocolInstance, error) { return NewProtocolCosi(node) })
}

type Simulation struct {
	sda.SimulationBFTree

	// Do we want to check signature at each level, only the root or nothing at
	// all ?
	// See https://github.com/dedis/cothority/issues/260
	Checking int
}

<<<<<<< HEAD
func NewSimulation(config string) (sda.Simulation, error) {
	cs := new(Simulation)
=======
func NewCoSiSimulation(config string) (sda.Simulation, error) {
	cs := new(CoSiSimulation)
	cs.Checking = 2
>>>>>>> 058fa442
	_, err := toml.Decode(config, cs)
	if err != nil {
		return nil, err
	}

	return cs, nil
}

func (cs *Simulation) Setup(dir string, hosts []string) (*sda.SimulationConfig, error) {
	sim := new(sda.SimulationConfig)
	cs.CreateEntityList(sim, hosts, 2000)
	err := cs.CreateTree(sim)
	return sim, err
}

func (cs *Simulation) Node(sc *sda.SimulationConfig) error {
	err := cs.SimulationBFTree.Node(sc)
	if err != nil {
		return err
	}
	VerifyResponse = cs.Checking
	return nil
}

func (cs *Simulation) Run(config *sda.SimulationConfig) error {
	size := len(config.EntityList.List)
	msg := []byte("Hello World Cosi Simulation")
	aggPublic := computeAggregatedPublic(config.EntityList)
	dbg.Lvl1("Simulation starting with: Size=", size, ", Rounds=", cs.Rounds)
	for round := 0; round < cs.Rounds; round++ {
		dbg.Lvl1("Starting round", round)
		roundM := monitor.NewTimeMeasure("round")
		// create the node with the protocol, but do NOT start it yet.
		node, err := config.Overlay.CreateNewNodeName("Cosi", config.Tree)
		if err != nil {
			return err
		}
		// the protocol itself
		proto := node.ProtocolInstance().(*ProtocolCosi)
		// give the message to sign
		proto.SigningMessage(msg)
		// tell us when it is done
		done := make(chan bool)
		fn := func(chal, resp abstract.Secret) {
			roundM.Record()
			//  No need to verify it twice here. It already happens in
			//  handleResponse() even for the root.
			if err := cosi.VerifySignature(network.Suite, msg, aggPublic, chal, resp); err != nil {
				dbg.Lvl1("Round", round, " => fail verification")
			} else {
				dbg.Lvl1("Round", round, " => success")
			}
			done <- true
		}
		proto.RegisterDoneCallback(fn)
		proto.Start()
		<-done
	}
	dbg.Lvl1("Simulation finished")
	return nil
}

func computeAggregatedPublic(el *sda.EntityList) abstract.Point {
	suite := network.Suite
	agg := suite.Point().Null()
	for _, e := range el.List {
		agg = agg.Add(agg, e.Public)
	}
	return agg
}<|MERGE_RESOLUTION|>--- conflicted
+++ resolved
@@ -12,9 +12,6 @@
 
 func init() {
 	sda.SimulationRegister("CoSi", NewSimulation)
-	// default protocol initialization. See Run() for override this one for the
-	// root.
-	sda.ProtocolRegisterName("Cosi", func(node *sda.Node) (sda.ProtocolInstance, error) { return NewProtocolCosi(node) })
 }
 
 type Simulation struct {
@@ -26,14 +23,9 @@
 	Checking int
 }
 
-<<<<<<< HEAD
 func NewSimulation(config string) (sda.Simulation, error) {
 	cs := new(Simulation)
-=======
-func NewCoSiSimulation(config string) (sda.Simulation, error) {
-	cs := new(CoSiSimulation)
 	cs.Checking = 2
->>>>>>> 058fa442
 	_, err := toml.Decode(config, cs)
 	if err != nil {
 		return nil, err
