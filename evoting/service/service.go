--- conflicted
+++ resolved
@@ -35,30 +35,6 @@
 // timeout for protocol termination.
 const timeout = 60 * time.Second
 
-<<<<<<< HEAD
-=======
-var (
-	errInvalidPin       = errors.New("invalid pin")
-	errInvalidSignature = errors.New("invalid signature")
-	errNotLoggedIn      = errors.New("user is not logged in")
-	errNotAdmin         = errors.New("admin privileges required")
-	errNotCreator       = errors.New("user is not election creator")
-	errNotPart          = errors.New("user is not part of election")
-
-	errNotStarted       = errors.New("election has not started yet")
-	errNotShuffled      = errors.New("election has not been shuffled yet")
-	errNotDecrypted     = errors.New("election has not been decrypted yet")
-	errAlreadyShuffled  = errors.New("election has already been shuffled")
-	errAlreadyDecrypted = errors.New("election has already been decrypted")
-	errAlreadyClosed    = errors.New("election has already been closed")
-	errAlreadyEnded     = errors.New("election has ended")
-	errCorrupt          = errors.New("election skipchain is corrupt")
-
-	errProtocolUnknown = errors.New("protocol unknown")
-	errProtocolTimeout = errors.New("protocol timeout")
-)
-
->>>>>>> 7c14b601
 // serviceID is the onet identifier.
 var serviceID onet.ServiceID
 
