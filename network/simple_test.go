--- conflicted
+++ resolved
@@ -55,11 +55,7 @@
 		done <- true
 	}()
 	cConMu.Lock()
-<<<<<<< HEAD
-	conn, err := client.Open("localhost:" + strconv.Itoa(<-server.ListeningPort))
-=======
 	conn, err := client.Open("localhost:" + strconv.Itoa(<-server.listeningPort))
->>>>>>> 45032441
 	if err != nil {
 		t.Fatal(err)
 	}
