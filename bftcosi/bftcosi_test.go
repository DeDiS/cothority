--- conflicted
+++ resolved
@@ -174,11 +174,7 @@
 
 func TestNodeFailure(t *testing.T) {
 	if testing.Short() {
-<<<<<<< HEAD
-		t.Skip("node failure tests do not run on travis")
-=======
 		t.Skip("node failure tests do not run on travis, see #1000")
->>>>>>> f2d2994a
 	}
 
 	const TestProtocolName = "DummyBFTCoSiNodeFailure"
