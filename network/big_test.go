--- conflicted
+++ resolved
@@ -1,11 +1,8 @@
 package network
 
 import (
-<<<<<<< HEAD
 	"context"
 	"strconv"
-=======
->>>>>>> b70b73dd
 	"sync"
 	"testing"
 
@@ -25,17 +22,13 @@
 // - this function tries to trigger that error so that it can be removed
 // It generates one connection between each host and then starts sending
 // messages all around.
-<<<<<<< HEAD
 func TestTCPHugeConnections(t *testing.T) {
 	// How many hosts are run
-=======
-func TestHugeConnections(t *testing.T) {
 	if testing.Short() {
 		t.Skip("Long test - skipping in short mode")
 	}
 	// How many hosts are run - if you try with nbrHosts >= 15, increase
 	// the maximum number of connections using the above snippet.
->>>>>>> b70b73dd
 	nbrHosts := 10
 	// 1MB of message size
 	msgSize := 1024 * 1024 * 1
@@ -57,7 +50,6 @@
 	var err error
 	// Create all hosts and open the connections
 	for i := 0; i < nbrHosts; i++ {
-<<<<<<< HEAD
 		addr := NewTCPAddress("localhost:" + strconv.Itoa(2000+i))
 		ids[i] = NewTestServerIdentity(addr)
 		hosts[i], err = NewTCPListener(addr)
@@ -94,18 +86,9 @@
 				}(h)
 				log.Lvl3(h, "done sending messages")
 			})
-=======
-		privkeys[i], ids[i] = genServerIdentity("localhost:0")
-		hosts[i] = NewSecureTCPHost(privkeys[i], ids[i])
-		log.Lvl3("Host is", hosts[i], "id is", ids[i])
-		err := hosts[i].Listen(func(c SecureConn) {
-			log.Lvl3("Host", i, "got a connection")
-			nm, err := c.Receive(context.TODO())
->>>>>>> b70b73dd
 			if err != nil {
 				t.Fatal("Couldn't receive msg:", err)
 			}
-<<<<<<< HEAD
 		}(i)
 		conns[i] = make([]Conn, nbrHosts)
 		for j := 0; j < i; j++ {
@@ -113,39 +96,6 @@
 			var err error
 			log.Lvl5("Connecting", ids[i], "with", ids[j])
 			conns[i][j], err = NewTCPConn(ids[j].Address)
-=======
-			if nm.MsgType != bigMessageType {
-				t.Fatal("Received message type is wrong")
-			}
-			big_copy := nm.Msg.(bigMessage)
-			if big_copy.Msize != msgSize {
-				t.Fatal(i, "Message-size is wrong:", big_copy.Msize, big_copy, big)
-			}
-			if big_copy.Pcrc != 25 {
-				t.Fatal("CRC is wrong")
-			}
-			// And send it back
-			log.Lvl3(i, "sends it back")
-
-			go func(h int) {
-				log.Lvl3(h, "Sending back")
-				err := c.Send(context.TODO(), &big)
-				if err != nil {
-					t.Fatal(h, "couldn't send message:", err)
-				}
-			}(i)
-			log.Lvl3(i, "done sending messages")
-		})
-		if err != nil {
-			t.Fatal(err)
-		}
-		conns[i] = make([]SecureConn, nbrHosts)
-		for j := 0; j < i; j++ {
-			wg.Add(1)
-			var err error
-			log.Lvl3("Connecting", ids[i], "with", ids[j])
-			conns[i][j], err = hosts[i].Open(ids[j])
->>>>>>> b70b73dd
 			if err != nil {
 				t.Fatal("Couldn't open:", err)
 			}
