package swupdate

import (
	"bytes"
	"crypto/sha256"
	"encoding/binary"
	"fmt"
	"io/ioutil"
	"os"
	"sort"

	"sync"

	"time"

	"errors"

	"os/exec"

	"strings"

	"github.com/dedis/cothority/crypto"
	"github.com/dedis/cothority/log"
	"github.com/dedis/cothority/monitor"
	"github.com/dedis/cothority/network"
	"github.com/dedis/cothority/protocols/manage"
	"github.com/dedis/cothority/protocols/swupdate"
	"github.com/dedis/cothority/sda"
	"github.com/dedis/cothority/services/skipchain"
	"github.com/satori/go.uuid"
)

// This file contains all the code to run a CoSi service. It is used to reply to
// client request for signing something using CoSi.
// As a prototype, it just signs and returns. It would be very easy to write an
// updated version that chains all signatures for example.

// ServiceName is the name to refer to the CoSi service
const ServiceName = "Swupdate"

var swupdateService sda.ServiceID
var verifierID = skipchain.VerifierID(uuid.NewV5(uuid.NamespaceURL, ServiceName))

func init() {
	sda.RegisterNewService(ServiceName, newSwupdate)
	swupdateService = sda.ServiceFactory.ServiceID(ServiceName)
	network.RegisterPacketType(&storage{})
	skipchain.VerificationRegistration(verifierID, verifierFunc)
}

// Swupdate allows decentralized software-update-signing and verification.
type Service struct {
	*sda.ServiceProcessor
	path      string
	skipchain *skipchain.Client
	Storage   *storage
	tsChannel chan string
	sync.Mutex
	// how much time a timestamp is considered valid
	ReasonableTime time.Duration
}

type storage struct {
	// A timestamp over all skipchains where all skipblocks are
	// included in a Merkle-tree.
	Timestamp         *Timestamp
	SwupChainsGenesis map[string]*SwupChain
	SwupChains        map[string]*SwupChain
	Root              *skipchain.SkipBlock
	TSInterval        time.Duration
}

// CreateProject is the starting point of the software-update and will
// - initialize the skipchains
// - return an id of how this project can be referred to
func (cs *Service) CreatePackage(si *network.ServerIdentity, cp *CreatePackage) (network.Body, error) {
	policy := cp.Release.Policy
	log.Lvlf3("%s Creating package %s version %s", cs,
		policy.Name, policy.Version)
	sc := &SwupChain{
		Release: cp.Release,
		Root:    cs.Storage.Root,
	}
	if cs.Storage.Root == nil {
		log.Lvl3("Creating Root-skipchain")
		var err error
		cs.Storage.Root, err = cs.skipchain.CreateRoster(cp.Roster, cp.Base, cp.Height,
			skipchain.VerifyNone, nil)
		if err != nil {
			return nil, err
		}
		sc.Root = cs.Storage.Root
	}
	log.Lvl3("Creating Data-skipchain")
	var err error
	sc.Root, sc.Data, err = cs.skipchain.CreateData(sc.Root, 2, 10,
		verifierID, cp.Release)
	if err != nil {
		return nil, err
	}
	cs.Storage.SwupChainsGenesis[policy.Name] = sc
	cs.timestamp(time.Now())
	if err := cs.startPropagate(policy.Name, sc); err != nil {
		return nil, err
	}

	return &CreatePackageRet{sc}, nil
}

// SignatureRequest treats external request to this service.
func (cs *Service) UpdatePackage(si *network.ServerIdentity, up *UpdatePackage) (network.Body, error) {
	sc := &SwupChain{
		Release: up.Release,
	}
	rel := up.Release
	log.Lvl3("Creating Data-skipchain")
	var err error
	sc.Root, sc.Data, err = cs.skipchain.CreateData(up.SwupChain.Root, 2, 10,
		verifierID, rel)
	if err != nil {
		return nil, err
	}

	cs.timestamp(time.Now())
	if err := cs.startPropagate(rel.Policy.Name, sc); err != nil {
		return nil, err
	}
	return &UpdatePackageRet{sc}, nil
}

// PropagateSkipBlock will save a new SkipBlock
func (cs *Service) PropagateSkipBlock(msg network.Body) {
	sc, ok := msg.(*SwupChain)
	if !ok {
		log.Error("Couldn't convert to SkipBlock")
		return
	}
	pkg := sc.Release.Policy.Name
	log.Lvl2("saving swupchain for", pkg)
	// TODO: verification
	//if err := sb.VerifySignatures(); err != nil {
	//	log.Error(err)
	//	return
	//}
	if _, exists := cs.Storage.SwupChainsGenesis[pkg]; !exists {
		cs.Storage.SwupChainsGenesis[pkg] = sc
	}
	cs.Storage.SwupChains[pkg] = sc
}

// Propagate the new block
func (cs *Service) startPropagate(pkg string, sc *SwupChain) error {
	roster := cs.Storage.Root.Roster
	log.Lvl2("Propagating package", pkg, "to", roster.List)
	replies, err := manage.PropagateStartAndWait(cs.Context, roster, sc, 1000, cs.PropagateSkipBlock)
	if err != nil {
		return err
	}
	if replies != len(roster.List) {
		log.Warn("Did only get", replies, "out of", len(roster.List))
	}
	return nil
}

// PackageSC searches for the skipchain containing the package. If it finds a
// skipchain, it returns the first and the last block. If no skipchain for
// that package is found, it returns nil for the first and last block.
func (cs *Service) PackageSC(si *network.ServerIdentity, psc *PackageSC) (network.Body, error) {
	sc, ok := cs.Storage.SwupChains[psc.PackageName]
	if !ok {
		return nil, errors.New("Does not exist.")
	}
	lbRet, err := cs.LatestBlock(nil, &LatestBlock{sc.Data.Hash})
	if err != nil {
		return nil, err
	}
	update := lbRet.(*LatestBlockRet).Update
	return &PackageSCRet{
		First: cs.Storage.SwupChainsGenesis[psc.PackageName].Data,
		Last:  update[len(update)-1],
	}, nil
}

// LatestBlock returns the hash of the latest block together with a timestamp
// signed by all nodes of the swupdate-skipchain responsible for that package
func (cs *Service) LatestBlock(si *network.ServerIdentity, lb *LatestBlock) (network.Body, error) {
	gucRet, err := cs.skipchain.GetUpdateChain(cs.Storage.Root, lb.LastKnownSB)
	if err != nil {
		return nil, err
	}
	if cs.Storage.Timestamp == nil {
<<<<<<< HEAD
=======
		log.Print("Before the panic ..................")
>>>>>>> c1ff642a
		panic("something's wrong with the service")
	}
	return &LatestBlockRet{cs.Storage.Timestamp, gucRet.Update}, nil
}

// NewProtocol will instantiate a new cosi-timestamp protocol.
func (cs *Service) NewProtocol(tn *sda.TreeNodeInstance, conf *sda.GenericConfig) (sda.ProtocolInstance, error) {
	var pi sda.ProtocolInstance
	var err error
	switch tn.ProtocolName() {
	case "Propagate":
		log.Lvl2("SWUpdate Service received New Protocol PROPAGATE  event")
		pi, err = manage.NewPropagateProtocol(tn)
		if err != nil {
			return nil, err
		}
		pi.(*manage.Propagate).RegisterOnData(cs.PropagateSkipBlock)
	default:
		log.Lvl2("SWUpdate Service received New Protocol COSI event")
		pi, err = swupdate.NewCoSiUpdate(tn, cs.cosiVerify)
		if err != nil {
			return nil, err
		}
		go pi.Dispatch()
	}
	return pi, err
}

// timestamper waits for n minutes before asking all nodes to timestamp
// on the latest version of all skipblocks.
// This function only returns when "close" is sent through the
// tsChannel.
func (cs *Service) timestamper() {
	for true {
		select {
		case msg := <-cs.tsChannel:
			switch msg {
			case "close":
				return
			case "update":
			default:
				log.Error("Don't know message", msg)
			}
		case <-time.After(cs.Storage.TSInterval):
			log.Lvl2("Interval is over - timestamping")
		}
		// Start timestamping
	}
}

// verifierFunc will return whether the block is valid.
func verifierFunc(msg, data []byte) bool {
	_, sbBuf, err := network.UnmarshalRegistered(data)
	sb, ok := sbBuf.(*skipchain.SkipBlock)
	if err != nil || !ok {
		log.Error(err, ok)
		return false
	}
	_, relBuf, err := network.UnmarshalRegistered(sb.Data)
	release, ok := relBuf.(*Release)
	if err != nil || !ok {
		log.Error(err, ok)
		return false
	}
	policy := release.Policy
	policyBin, err := network.MarshalRegisteredType(policy)
	if err != nil {
		log.Error(err)
		return false
	}
	ver := monitor.NewTimeMeasure("verification")
	//log.Printf("Verifying release %s/%s", policy.Name, policy.Version)
	for i, s := range release.Signatures {
		err := NewPGPPublic(policy.Keys[i]).Verify(
			policyBin, s)
		if err != nil {
			log.Lvl2("Wrong signature")
			return false
		}
	}
	ver.Record()
	if release.VerifyBuild {
		build := monitor.NewTimeMeasure("build")
		// Verify the reproducible build
		log.Lvl1("Starting to build", policy.Name, policy.Version)
		wd, _ := os.Getwd()
		cmd := exec.Command("../../reproducible_builds/crawler.py",
			"cli", policy.Name)
		cmd.Stderr = os.Stderr
		resultB, err := cmd.Output()
		result := string(resultB)
		build.Record()
		if err != nil {
			log.Error("While creating reproducible build:", err, result, wd)
			return false
		}
		log.Lvl2("Build-output is", result)
		pkgbuild := fmt.Sprintf("Failed to build: ['%s']", policy.Name)
		if strings.Index(result, pkgbuild) >= 0 {
			return false
		}
	}
	//log.Print("Congrats, verified")
	return true
}

// saves the actual identity
func (s *Service) save() {
	log.Lvl3("Saving service")
	b, err := network.MarshalRegisteredType(s.Storage)
	if err != nil {
		log.Error("Couldn't marshal service:", err)
	} else {
		err = ioutil.WriteFile(s.path+"/swupdate.bin", b, 0660)
		if err != nil {
			log.Error("Couldn't save file:", err)
		}
	}
}

// Tries to load the configuration and updates if a configuration
// is found, else it returns an error.
func (s *Service) tryLoad() error {
	configFile := s.path + "/swupdate.bin"
	b, err := ioutil.ReadFile(configFile)
	if err != nil && !os.IsNotExist(err) {
		return fmt.Errorf("Error while reading %s: %s", configFile, err)
	}
	if len(b) > 0 {
		_, msg, err := network.UnmarshalRegistered(b)
		if err != nil {
			return fmt.Errorf("Couldn't unmarshal: %s", err)
		}
		// Only overwrite storage if we have a content,
		// else keep the pre-defined storage-map.
		if len(msg.(*storage).SwupChains) > 0 {
			log.Lvl3("Successfully loaded")
			s.Storage = msg.(*storage)
		}
	}
	return nil
}

// TimestampProof takes a package name and returns the latest proof of inclusion
// of the latest block's Hash in the timestamp Merkle Tree.
func (s *Service) TimestampProof(si *network.ServerIdentity, req *TimestampRequest) (network.Body, error) {
	// get the index in the list of packages
	keys := make([]string, 0)
	for k := range s.Storage.SwupChains {
		keys = append(keys, k)
	}
	sort.Strings(keys)
	var idx int
	var found bool
	for i, s := range keys {
		if s == req.Name {
			idx = i
			found = true
			break
		}
	}
	if !found {
<<<<<<< HEAD
=======
		log.Error("No package at this name")
>>>>>>> c1ff642a
		return nil, errors.New("No package at this name")
	}
	// then get the proof
	p := s.Storage.Timestamp.Proofs
	if len(p) < idx {
<<<<<<< HEAD
=======
		log.Print("Before: something's wrong with this service")
>>>>>>> c1ff642a
		panic("something's wrong with this service")
	}

	return &TimestampRet{p[idx]}, nil
}

// timestamp creates a merkle tree of all the latests skipblocks of each
// skipchains, run a timestamp protocol and store the results in
// s.latestTimestamps.
func (s *Service) timestamp(time time.Time) {
	measure := monitor.NewTimeMeasure("swup_timestamp")
	// order all packets and marshal them
	ids := s.orderedLatestSkipblocksID()
	// create merkle tree + proofs and the final message
	root, proofs := crypto.ProofTree(HashFunc(), ids)
	msg := MarshalPair(root, time.Unix())
	// run protocol
	signature := s.cosiSign(msg)
	// TODO XXX Here in a non-academical world we should test if the
	// signature contains enough participants.
	// store informations
	s.updateTimestampInfo(root, proofs, time.Unix(), signature)
	measure.Record()
}

func (s *Service) cosiSign(msg []byte) []byte {
	sdaTree := s.Storage.Root.Roster.GenerateBinaryTree()

	tni := s.NewTreeNodeInstance(sdaTree, sdaTree.Root, swupdate.ProtocolName)
	pi, err := swupdate.NewCoSiUpdate(tni, s.cosiVerify)
	if err != nil {
		panic("Couldn't make new protocol: " + err.Error())
	}
	s.RegisterProtocolInstance(pi)

	pi.SigningMessage(msg)
	// Take the raw message (already expecting a hash for the timestamp
	// service)
	response := make(chan []byte)
	pi.RegisterSignatureHook(func(sig []byte) {
		response <- sig
	})
	go pi.Dispatch()
	go pi.Start()
	log.Lvl1("Waiting on cosi response ...")
	res := <-response
	log.Lvl1("... DONE: Recieved cosi response")
	return res
}

// cosiVerify takes the message from the cosi protocol and split it into
// the merkle tree root and the timestamp. It checks if the root is correct
// and if the timestamp is in a reasonable timeframe (s.ReasonableTime)
func (s *Service) cosiVerify(msg []byte) bool {
	signedRoot, signedTime := UnmarshalPair(msg)
	// check timestamp
	if time.Now().Sub(time.Unix(signedTime, 0)) > s.ReasonableTime {
		log.Lvl2("Timestamp is too far in the past")
		return false
	}
	// check merkle tree root
	// order all packets and marshal them
	ids := s.orderedLatestSkipblocksID()
	// create merkle tree + proofs and the final message
	root, _ := crypto.ProofTree(HashFunc(), ids)
	// root of merkle tree is not secret, no need to use constant time.
	if !bytes.Equal(root, signedRoot) {
		log.Lvl2("Root of merkle root does not match")
		return false
	}

	log.Lvl3("Swupdate cosi signature verified")
	return true
}

// orderedLatestSkipblocksID sorts the latests blocks of all skipchains and
// return all ids in an array of HashID
func (s *Service) orderedLatestSkipblocksID() []crypto.HashID {
	keys := make([]string, 0)
	for k := range s.Storage.SwupChains {
		keys = append(keys, k)
	}
	sort.Strings(keys)

	ids := make([]crypto.HashID, 0)
	for _, v := range s.Storage.SwupChains {
		ids = append(ids, crypto.HashID(v.Data.Hash))
	}
	return ids
}

// newSwupdate create a new service and tries to load an eventually
// already existing one.
func newSwupdate(c *sda.Context, path string) sda.Service {
	s := &Service{
		ServiceProcessor: sda.NewServiceProcessor(c),
		path:             path,
		skipchain:        skipchain.NewClient(),
		Storage: &storage{
			SwupChains:        map[string]*SwupChain{},
			SwupChainsGenesis: map[string]*SwupChain{},
		},
		// default value
		ReasonableTime: time.Hour,
	}
	err := s.RegisterMessages(s.CreatePackage, s.UpdatePackage, s.TimestampProof)
	if err != nil {
		log.ErrFatal(err, "Couldn't register message")
	}
	return s
}

func (s *Service) updateTimestampInfo(rootID crypto.HashID, proofs []crypto.Proof, ts int64, sig []byte) {
	s.Lock()
	defer s.Unlock()
	var t *Timestamp
	if s.Storage.Timestamp == nil {
		s.Storage.Timestamp = &Timestamp{}
		t = s.Storage.Timestamp
	} else {
		t = s.Storage.Timestamp
	}
	t.Timestamp = ts
	t.Root = rootID
	t.Signature = sig
	t.Proofs = proofs
}

// HashFunc used for the timestamp operations with the Merkle tree generation
// and verification.
func HashFunc() crypto.HashFunc {
	return sha256.New
}

// MarshalPair takes the root of a merkle tree (only a slice of bytes) and a
// unix timestamp and marshal them. UnmarshalPair do the opposite.
func MarshalPair(root crypto.HashID, time int64) []byte {
	var buff bytes.Buffer
	if err := binary.Write(&buff, binary.BigEndian, time); err != nil {
		panic(err)
	}
	return append(buff.Bytes(), []byte(root)...)
}

// UnmarshalPair takes a slice of bytes generated by MarshalPair and retrieve
// the root and the unix timestamp out of it.
func UnmarshalPair(buff []byte) (crypto.HashID, int64) {
	var reader = bytes.NewBuffer(buff)
	var time int64
	if err := binary.Read(reader, binary.BigEndian, &time); err != nil {
		panic(err)
	}
	return reader.Bytes(), time
}<|MERGE_RESOLUTION|>--- conflicted
+++ resolved
@@ -189,10 +189,7 @@
 		return nil, err
 	}
 	if cs.Storage.Timestamp == nil {
-<<<<<<< HEAD
-=======
 		log.Print("Before the panic ..................")
->>>>>>> c1ff642a
 		panic("something's wrong with the service")
 	}
 	return &LatestBlockRet{cs.Storage.Timestamp, gucRet.Update}, nil
@@ -355,19 +352,13 @@
 		}
 	}
 	if !found {
-<<<<<<< HEAD
-=======
 		log.Error("No package at this name")
->>>>>>> c1ff642a
 		return nil, errors.New("No package at this name")
 	}
 	// then get the proof
 	p := s.Storage.Timestamp.Proofs
 	if len(p) < idx {
-<<<<<<< HEAD
-=======
 		log.Print("Before: something's wrong with this service")
->>>>>>> c1ff642a
 		panic("something's wrong with this service")
 	}
 
