package network

import (
	"net"
	"regexp"
	"strconv"
	"strings"
)

// ConnType represents the type of a Connection.
// The supported types are defined as constants of type ConnType.
type ConnType string

// Address contains the ConnType and the actual network address. It is used to connect
// to a remote host with a Conn and to listen by a Listener.
// A network address holds an IP address and the port number joined
// by a colon.
// It doesn't support IPv6 yet.
type Address string

const (
	// PlainTCP is an unencrypted TCP connection.
	PlainTCP ConnType = "tcp"
	// TLS is a TLS encrypted connection over TCP.
	TLS = "tls"
	// PURB is a PURB encryption connection over TCP.
	PURB = "purb"
	// Local is a channel based connection type.
	Local = "local"
	// InvalidConnType is an invalid connection type.
	InvalidConnType = "wrong"
)

// typeAddressSep is the separator between the type of the connection and the actual
// IP address.
const typeAddressSep = "://"

// connType converts a string to a ConnType. In case of failure,
// it returns InvalidConnType.
func connType(t string) ConnType {
	ct := ConnType(t)
	types := []ConnType{PlainTCP, TLS, PURB, Local}
	for _, t := range types {
		if t == ct {
			return ct
		}
	}
	return InvalidConnType
}

// ConnType returns the connection type from the address.
// It returns InvalidConnType if the address is not valid or if the
// connection type is not known.
func (a Address) ConnType() ConnType {
	if !a.Valid() {
		return InvalidConnType
	}
	vals := strings.Split(string(a), typeAddressSep)
	return connType(vals[0])
}

// NetworkAddress returns the network address part of the address, which is
// the IP address and the port joined by a colon.
// It returns an empty string if the a.Valid() returns false.
func (a Address) NetworkAddress() string {
	if !a.Valid() {
		return ""
	}
	vals := strings.Split(string(a), typeAddressSep)
	return vals[1]
}

// Valid returns true if the address is well formed or false otherwise.
// An address is well formed if it is of the form: ConnType://NetworkAddress.
// ConnType must be one of the constants defined in this file,
// NetworkAddress must contain the IP address + Port number.
// The IP address is validated by net.ParseIP & the port must be included in the
// range [0;65536].
// Ex. tls:192.168.1.10:5678
func (a Address) Valid() bool {
	vals := strings.Split(string(a), typeAddressSep)
	if len(vals) != 2 {
		return false
	}
	if connType(vals[0]) == InvalidConnType {
		return false
	}

	ip, port, e := net.SplitHostPort(vals[1])
	if e != nil {
		return false
	}

	p, err := strconv.Atoi(port)
	if err != nil || p < 0 || p > 65535 {
		return false
	}

	if ip == "localhost" {
		// localhost is not recognized by net.ParseIP ?
		return true
	} else if net.ParseIP(ip) == nil {
		return false
	}
	return true
}

// String returns the address as a string.
func (a Address) String() string {
	return string(a)
}

// Host returns the host part of the address.
// ex: "tcp://127.0.0.1:2000" => "127.0.0.1"
// In case of an error, it returns an empty string.
func (a Address) Host() string {
	na := a.NetworkAddress()
	if na == "" {
		return ""
	}
	h, _, e := net.SplitHostPort(a.NetworkAddress())
	if e != nil {
		return ""
	}
<<<<<<< HEAD
	// IPv6 local-link has to be in brackets for Connect.
=======
	// IPv6 unspecified address has to be in brackets.
>>>>>>> abb0b82a
	if h == "::" {
		h = "[::]"
	}
	return h
}

// Port will return the port part of the Address. In the
// case of an invalid address or an invalid port, it
// will return "".
func (a Address) Port() string {
	na := a.NetworkAddress()
	if na == "" {
		return ""
	}
	_, p, e := net.SplitHostPort(na)
	if e != nil {
		return ""
	}
	return p

}

// Public returns true if the address is a public and valid one
// or false otherwise.
// Specifically it checks if it is a private address by checking
// 192.168.**,10.***,127.***,172.16-31.**,169.254.**
func (a Address) Public() bool {
	private, err := regexp.MatchString("(^127\\.)|(^10\\.)|"+
		"(^172\\.1[6-9]\\.)|(^172\\.2[0-9]\\.)|"+
		"(^172\\.3[0-1]\\.)|(^192\\.168\\.)|(^169\\.254)|"+
		"(^\\[::\\])", a.NetworkAddress())
	if err != nil {
		return false
	}
	return !private && a.Valid()
}

// NewAddress takes a connection type and the raw address. It returns a
// correctly formatted address, which will be of type t.
// It doesn't do any checking of ConnType or network.
func NewAddress(t ConnType, network string) Address {
	return Address(string(t) + typeAddressSep + network)
}<|MERGE_RESOLUTION|>--- conflicted
+++ resolved
@@ -122,11 +122,7 @@
 	if e != nil {
 		return ""
 	}
-<<<<<<< HEAD
 	// IPv6 local-link has to be in brackets for Connect.
-=======
-	// IPv6 unspecified address has to be in brackets.
->>>>>>> abb0b82a
 	if h == "::" {
 		h = "[::]"
 	}
