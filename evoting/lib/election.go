package lib

import (
	"fmt"

	"github.com/dedis/kyber"
	"github.com/dedis/onet"
	"github.com/dedis/onet/network"

	"github.com/dedis/cothority/skipchain"
)

func init() {
	network.RegisterMessages(Election{}, Ballot{}, Box{}, Mix{}, Partial{})
}

const (
	// Running depicts that an election is open for ballot casting.
	Running = iota
	// Shuffled depicts that the mixes have been created.
	Shuffled
	// Decrypted depicts that the partials have been created.
	Decrypted
	// Corrupt depicts that the election skipchain has been corrupted.
	Corrupt
)

// Election is the base object for a voting procedure. It is stored
// in the second skipblock right after the (empty) genesis block. A reference
// to the election skipchain is appended to the master skipchain upon opening.
type Election struct {
	Name    string   // Name of the election.
	Creator uint32   // Creator is the election responsible.
	Users   []uint32 // Users is the list of registered voters.

	ID     skipchain.SkipBlockID // ID is the hash of the genesis block.
	Master skipchain.SkipBlockID // Master is the hash of the master skipchain.
	Roster *onet.Roster          // Roster is the set of responsible nodes
	Key    kyber.Point           // Key is the DKG public key.
	Stage  uint32                // Stage indicates the phase of the election.

	Candidates []uint32 // Candidates is the list of candidate scipers.
	MaxChoices int      // MaxChoices is the max votes in allowed in a ballot.
	Subtitle   string   // Description in string format.
	MoreInfo   string   // MoreInfo is the url to AE Website for the given election.
	Start      int64    // Start denotes the election start unix timestamp
	End        int64    // End (termination) datetime as unix timestamp.

	Theme  string // Theme denotes the CSS class for selecting background color of card title.
	Footer footer // Footer denotes the Election footer
}

// footer denotes the fields for the election footer
type footer struct {
	Text         string // Text is for storing footer content.
	ContactTitle string // ContactTitle stores the title of the Contact person.
	ContactPhone string // ContactPhone stores the phone number of the Contact person.
	ContactEmail string // ContactEmail stores the email address of the Contact person.
}

// GetElection fetches the election structure from its skipchain and sets the stage.
func GetElection(roster *onet.Roster, id skipchain.SkipBlockID) (*Election, error) {
	client := skipchain.NewClient()
	reply, err := client.GetUpdateChain(roster, id)
	if err != nil {
		return nil, err
	}

	transaction := UnmarshalTransaction(reply.Update[1].Data)
	if transaction == nil || transaction.Election == nil {
		return nil, fmt.Errorf("no election structure in %s", id.Short())
	}
	election := transaction.Election

	n, mixes, partials := len(election.Roster.List), 0, 0
	for _, block := range reply.Update {
		transaction := UnmarshalTransaction(block.Data)
		if transaction != nil && transaction.Mix != nil {
			mixes++
		} else if transaction != nil && transaction.Partial != nil {
			partials++
		}
	}

	if mixes < n && partials == 0 {
		election.Stage = Running
	} else if mixes == n && partials < n {
		election.Stage = Shuffled
	} else if mixes == n && partials == n {
		election.Stage = Decrypted
	} else {
		election.Stage = Corrupt
	}
	return election, nil
}

// Box accumulates all the ballots while only keeping the last ballot for each user.
func (e *Election) Box() (*Box, error) {
	client := skipchain.NewClient()
	reply, err := client.GetUpdateChain(e.Roster, e.ID)
	if err != nil {
		return nil, err
	}

<<<<<<< HEAD
	// Use map to only included a user's last ballot.
	ballots := make([]*Ballot, 0)
	for _, block := range reply.Update {
		transaction := UnmarshalTransaction(block.Data)
		if transaction != nil && transaction.Ballot != nil {
			ballots = append(ballots, transaction.Ballot)
=======
	ballots := make([]*Ballot, 0)
	for _, block := range chain {
		_, blob, _ := network.Unmarshal(block.Data, cothority.Suite)
		if ballot, ok := blob.(*Ballot); ok {
			ballots = append(ballots, ballot)
>>>>>>> 7c14b601
		}
	}

	// Reverse ballot list
	for i, j := 0, len(ballots)-1; i < j; i, j = i+1, j-1 {
		ballots[i], ballots[j] = ballots[j], ballots[i]
<<<<<<< HEAD
	}

	// Only keep last casted ballot per user
	mapping := make(map[uint32]bool)
	unique := make([]*Ballot, 0)
	for _, ballot := range ballots {
		if _, found := mapping[ballot.User]; !found {
			unique = append(unique, ballot)
			mapping[ballot.User] = true
		}
	}

	// Reverse back list of unique ballots
	for i, j := 0, len(unique)-1; i < j; i, j = i+1, j-1 {
		unique[i], unique[j] = unique[j], unique[i]
	}
=======
	}

	// Only keep last casted ballot per user
	mapping := make(map[uint32]bool)
	unique := make([]*Ballot, 0)
	for _, ballot := range ballots {
		if _, found := mapping[ballot.User]; !found {
			unique = append(unique, ballot)
			mapping[ballot.User] = true
		}
	}

	// Reverse back list of unique ballots
	for i, j := 0, len(unique)-1; i < j; i, j = i+1, j-1 {
		unique[i], unique[j] = unique[j], unique[i]
	}
>>>>>>> 7c14b601
	return &Box{Ballots: unique}, nil
}

// Mixes returns all mixes created by the roster conodes.
func (e *Election) Mixes() ([]*Mix, error) {
	client := skipchain.NewClient()
	reply, err := client.GetUpdateChain(e.Roster, e.ID)
	if err != nil {
		return nil, err
	}

	mixes := make([]*Mix, 0)
	for _, block := range reply.Update {
		transaction := UnmarshalTransaction(block.Data)
		if transaction != nil && transaction.Mix != nil {
			mixes = append(mixes, transaction.Mix)
		}
	}

	return mixes, nil
}

// Partials returns the partial decryption for each roster conode.
func (e *Election) Partials() ([]*Partial, error) {
	client := skipchain.NewClient()
	reply, err := client.GetUpdateChain(e.Roster, e.ID)
	if err != nil {
		return nil, err
	}

	partials := make([]*Partial, 0)
	for _, block := range reply.Update {
		transaction := UnmarshalTransaction(block.Data)
		if transaction != nil && transaction.Partial != nil {
			partials = append(partials, transaction.Partial)
		}
	}

	return partials, nil
}

// IsUser checks if a given user is a registered voter for the election.
func (e *Election) IsUser(user uint32) bool {
	for _, u := range e.Users {
		if u == user {
			return true
		}
	}
	return false
}

// IsCreator checks if a given user is the creator of the election.
func (e *Election) IsCreator(user uint32) bool {
	return user == e.Creator
}<|MERGE_RESOLUTION|>--- conflicted
+++ resolved
@@ -102,27 +102,17 @@
 		return nil, err
 	}
 
-<<<<<<< HEAD
 	// Use map to only included a user's last ballot.
 	ballots := make([]*Ballot, 0)
 	for _, block := range reply.Update {
 		transaction := UnmarshalTransaction(block.Data)
 		if transaction != nil && transaction.Ballot != nil {
 			ballots = append(ballots, transaction.Ballot)
-=======
-	ballots := make([]*Ballot, 0)
-	for _, block := range chain {
-		_, blob, _ := network.Unmarshal(block.Data, cothority.Suite)
-		if ballot, ok := blob.(*Ballot); ok {
-			ballots = append(ballots, ballot)
->>>>>>> 7c14b601
-		}
 	}
 
 	// Reverse ballot list
 	for i, j := 0, len(ballots)-1; i < j; i, j = i+1, j-1 {
 		ballots[i], ballots[j] = ballots[j], ballots[i]
-<<<<<<< HEAD
 	}
 
 	// Only keep last casted ballot per user
@@ -139,24 +129,6 @@
 	for i, j := 0, len(unique)-1; i < j; i, j = i+1, j-1 {
 		unique[i], unique[j] = unique[j], unique[i]
 	}
-=======
-	}
-
-	// Only keep last casted ballot per user
-	mapping := make(map[uint32]bool)
-	unique := make([]*Ballot, 0)
-	for _, ballot := range ballots {
-		if _, found := mapping[ballot.User]; !found {
-			unique = append(unique, ballot)
-			mapping[ballot.User] = true
-		}
-	}
-
-	// Reverse back list of unique ballots
-	for i, j := 0, len(unique)-1; i < j; i, j = i+1, j-1 {
-		unique[i], unique[j] = unique[j], unique[i]
-	}
->>>>>>> 7c14b601
 	return &Box{Ballots: unique}, nil
 }
 
