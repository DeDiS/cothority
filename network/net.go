--- conflicted
+++ resolved
@@ -264,11 +264,7 @@
 		return errors.New("Can't listen without ServerIdentity")
 	}
 	log.Lvl3("Addresses are", st.serverIdentity.Addresses)
-<<<<<<< HEAD
-	for _, addr = range st.serverIdentity.Addresses {
-=======
 	for i, addr := range st.serverIdentity.Addresses {
->>>>>>> 5e611949
 		log.Lvl3("Starting to listen on", addr)
 		go func() {
 			err = st.TCPHost.listen(addr, receiver)
@@ -316,15 +312,9 @@
 		}
 		// create the secure connection
 		secure = SecureTCPConn{
-<<<<<<< HEAD
 			TCPConn:        c,
 			SecureTCPHost:  st,
 			serverIdentity: si,
-=======
-			TCPConn:       c,
-			SecureTCPHost: st,
-			entity:        si,
->>>>>>> 5e611949
 		}
 		success = true
 		break
@@ -481,14 +471,8 @@
 		log.Lvl4("Sending from", c.conn.LocalAddr(), "to", c.conn.RemoteAddr())
 		n, err := c.conn.Write(b[:length])
 		if err != nil {
-<<<<<<< HEAD
 			log.Error("Couldn't write chunk starting at", sent, "size", length, err)
 			log.Error(log.Stack())
-=======
-			log.Error("Couldn't write chunk starting at", sent, n, "size", length, err)
-			log.Error(log.Stack())
-			//time.Sleep(time.Millisecond * 100)
->>>>>>> 5e611949
 			return handleError(err)
 		}
 		sent += Size(n)
