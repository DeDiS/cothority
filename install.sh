#!/bin/bash

## install.sh will fetch all dependencies of the project.
## If the branch from where the PR comes from starts with
## `refactor_`, it will checkout the same branch name
## in dedis/cosi.

# Temporarily overwrite the branch
<<<<<<< HEAD
#BRANCH=refactor_cothority_506
=======
BRANCH=master
>>>>>>> af9af0d4

if [ "$TRAVIS_PULL_REQUEST" = "false" ]; then
  BRANCH=$TRAVIS_BRANCH
elif [ "$BRANCH" ]; then
  echo "Manual override of branch to: $BRANCH"
else
  # http://graysonkoonce.com/getting-the-current-branch-name-during-a-pull-request-in-travis-ci/
  PR=https://api.github.com/repos/$TRAVIS_REPO_SLUG/pulls/$TRAVIS_PULL_REQUEST
  BRANCH=$(curl -s $PR | jq -r .head.ref )
  if [ "$BRANCH" = "null" ]; then
    echo "Couldn't fetch branch - probably too many requests."
    echo "Please set your own branch manually in install.sh"
#    exit 1
  fi
fi

echo "Using branch $BRANCH"

pattern="refactor_*"
if [[ $BRANCH =~ $pattern ]]; then 
    echo "Using refactored branch $BRANCH - fetching cosi"
    repo=github.com/dedis/cosi
    go get -d $repo
    cd $GOPATH/src/$repo
    git checkout -f $BRANCH
    echo $(git rev-parse --abbrev-ref HEAD)
fi

cd $TRAVIS_BUILD_DIR
go get -t ./...<|MERGE_RESOLUTION|>--- conflicted
+++ resolved
@@ -6,11 +6,7 @@
 ## in dedis/cosi.
 
 # Temporarily overwrite the branch
-<<<<<<< HEAD
-#BRANCH=refactor_cothority_506
-=======
 BRANCH=master
->>>>>>> af9af0d4
 
 if [ "$TRAVIS_PULL_REQUEST" = "false" ]; then
   BRANCH=$TRAVIS_BRANCH
