// Package network is a networking library used in the SDA. You have Hosts which can
// issue connections to others hosts, and Conn which are the connections itself.
// Hosts and Conns are interfaces and can be of type Tcp, or Chans, or Udp or
// whatever protocols you think might implement this interface.
// In this library we also provide a way to encode / decode any kind of packet /
// structs. When you want to send a struct to a conn, you first register
// (one-time operation) this packet to the library, and then directly pass the
// pointer to the struct itself to the conn that will recognize its type. When decoding,
// it will automatically detect the underlying type of struct given, and decode
// it accordingly. You can provide your own decode / encode methods if for
// example, you have a variable length packet structure. Since this library uses
// github.com/dedis/protobuf library for encoding, you just have to
// implement MarshalBinary or UnmarshalBinary.
package network

import (
	"bytes"
	"encoding/binary"
	"fmt"
	"net"
	"time"

	"golang.org/x/net/context"

	"errors"

	"strconv"

	"strings"

	"github.com/dedis/cothority/log"
	"github.com/dedis/crypto/abstract"
	"github.com/dedis/crypto/config"
	"gopkg.in/dedis/cothority.v0/lib/dbg"
)

// Network part //

// NewTCPHost returns a Fresh TCP Host
// If constructors == nil, it will take an empty one.
func NewTCPHost() *TCPHost {
	return &TCPHost{
<<<<<<< HEAD
		ListeningPort: make(chan int, 1),
=======
		listeningPort: make(chan int, 1),
>>>>>>> 45032441
		peers:         make(map[string]Conn),
		quit:          make(chan bool),
		constructors:  DefaultConstructors(Suite),
		quitListener:  make(chan bool),
	}
}

// Open will create a new connection between this host
// and the remote host named "name". This is a TCPConn.
// If anything went wrong, Conn will be nil.
func (t *TCPHost) Open(name string) (Conn, error) {
	c, err := t.openTCPConn(name)
	if err != nil {
		return nil, err
	}
	// XXX Are we sure we need this mutex here ?
	t.peersMut.Lock()
	defer t.peersMut.Unlock()
	t.peers[name] = c
	return c, nil
}

// Listen for any host trying to contact him.
// Will launch in a goroutine the srv function once a connection is established
func (t *TCPHost) Listen(addr string, fn func(Conn)) error {
	receiver := func(tc *TCPConn) {
		go fn(tc)
	}
	return t.listen(addr, receiver)
}

// Close will close every connection this host has opened
func (t *TCPHost) Close() error {
	t.peersMut.Lock()
	defer t.peersMut.Unlock()
	for _, c := range t.peers {
		// log.Lvl4("Closing peer", c)
		if err := c.Close(); err != nil {
			return handleError(err)
		}
	}

	t.closedLock.Lock()
	if !t.closed {
		close(t.quit)
	}
	t.closed = true
	t.closedLock.Unlock()

	// lets see if we launched a listening routing
	var listening bool
	t.listeningLock.Lock()
	listening = t.listening
	t.listeningLock.Unlock()
	// we are NOT listening
	if !listening {
		return nil
	}
	var stop bool
	for !stop {
		if t.listener != nil {
			if err := t.listener.Close(); err != nil {
				return err
			}
		}
		select {
		case <-t.quitListener:
			stop = true
		case <-time.After(time.Millisecond * 50):
			continue
		}
	}
	return nil
}

// Rx returns the number of bytes read by all its connections
// Needed so TcpHost implements the CounterIO interface from monitor
func (t *TCPHost) Rx() uint64 {
	var size uint64
	for _, c := range t.peers {
		size += c.Rx()
	}
	return size
}

// Tx returns the number of bytes written by all its connection
// Needed so TcpHost implements the CounterIO interface from monitor
func (t *TCPHost) Tx() uint64 {
	var size uint64
	for _, c := range t.peers {
		size += c.Tx()
	}
	return size
}

// OpenTCPConn is private method that opens a TCPConn to the given name
func (t *TCPHost) openTCPConn(name string) (*TCPConn, error) {
	var err error
	var conn net.Conn
	for i := 0; i < MaxRetryConnect; i++ {
		conn, err = net.Dial("tcp", name)
		if err != nil {
			//log.Lvl5("(", i, "/", maxRetry, ") Error opening connection to", name)
			time.Sleep(WaitRetry)
		} else {
			break
		}
		time.Sleep(WaitRetry)
	}
	if conn == nil {
		return nil, fmt.Errorf("Could not connect to %s: %s", name, err)
	}
	c := TCPConn{
		Endpoint: name,
		conn:     conn,
		host:     t,
	}

	return &c, err
}

// listen is the private function that takes a function that takes a TCPConn.
// That way we can control what to do of the TCPConn before returning it to the
// function given by the user. Used by SecureTCPHost
func (t *TCPHost) listen(addr string, fn func(*TCPConn)) error {
	t.listeningLock.Lock()
	t.listening = true
	global, _ := GlobalBind(addr)
	var ln net.Listener
<<<<<<< HEAD
	for i := 0; i < MaxRetry; i++ {
=======
	for i := 0; i < MaxRetryConnect; i++ {
>>>>>>> 45032441
		var err error
		ln, err = net.Listen("tcp", global)
		if err == nil {
			t.listener = ln
			break
		} else if i == MaxRetryConnect-1 {
			t.listeningLock.Unlock()
			return errors.New("Error opening listener: " + err.Error())
		}
		time.Sleep(WaitRetry)
	}

	// Send the actual listening port through the channel, in case
	// it was a ":0"-address where the system choses its own
	// port.
	_, p, _ := net.SplitHostPort(ln.Addr().String())
	port, err := strconv.Atoi(p)
	if err != nil {
		return errors.New("Couldn't find port: " + err.Error())
	}
<<<<<<< HEAD
	if len(t.ListeningPort) == 0 {
		// If the channel is empty, else we'd block.
		log.Lvl3("Sending port", port, "over", t.ListeningPort)
		t.ListeningPort <- port
=======
	if len(t.listeningPort) == 0 {
		// If the channel is empty, else we'd block.
		log.Lvl3("Sending port", port, "over", t.listeningPort)
		t.listeningPort <- port
>>>>>>> 45032441
	}

	t.listeningLock.Unlock()
	for {
		conn, err := t.listener.Accept()
		if err != nil {
			select {
			case <-t.quit:
				t.quitListener <- true
				return nil
			default:
			}
			continue
		}
		c := TCPConn{
			Endpoint: conn.RemoteAddr().String(),
			conn:     conn,
			host:     t,
		}
		t.peersMut.Lock()
		t.peers[conn.RemoteAddr().String()] = &c
		t.peersMut.Unlock()
		fn(&c)
	}
}

// NewSecureTCPHost returns a Secure Tcp Host
// If the entity is nil, it will not verify the identity of the
// remote host
func NewSecureTCPHost(private abstract.Scalar, si *ServerIdentity) *SecureTCPHost {
	addr := ""
	if si != nil {
		addr = si.First()
	}
	return &SecureTCPHost{
		private:        private,
		serverIdentity: si,
		TCPHost:        NewTCPHost(),
		workingAddress: addr,
	}
}

// Listen will try each addresses it the host ServerIdentity.
// Returns an error if it can't listen on any of the addresses.
func (st *SecureTCPHost) Listen(fn func(SecureConn)) error {
	receiver := func(c *TCPConn) {
		stc := &SecureTCPConn{
			TCPConn:       c,
			SecureTCPHost: st,
		}
		// if negotiation fails we drop the connection
		if err := stc.exchangeServerIdentity(); err != nil {
			log.Error("Negotiation failed:", err)
			if err := stc.Close(); err != nil {
				log.Error("Couldn't close secure connection:",
					err)
			}
			return
		}
		st.connMutex.Lock()
		st.conns = append(st.conns, stc)
		st.connMutex.Unlock()
		go fn(stc)
	}
	var err error
	if st.serverIdentity == nil {
		return errors.New("Can't listen without ServerIdentity")
	}
	log.Lvl3("Addresses are", st.serverIdentity.Addresses)
	for i, addr := range st.serverIdentity.Addresses {
		log.Lvl3("Starting to listen on", addr)
		go func() {
			err = st.TCPHost.listen(addr, receiver)
			// The listening is over
			if err == nil || err == ErrClosed || err == ErrEOF {
				return
			}
<<<<<<< HEAD
			st.TCPHost.ListeningPort <- -1
		}()
		port := <-st.TCPHost.ListeningPort
=======
			st.TCPHost.listeningPort <- -1
		}()
		port := <-st.TCPHost.listeningPort
>>>>>>> 45032441
		if port > 0 {
			// If the port we asked for is '0', we need to
			// update the address.
			if strings.HasSuffix(addr, ":0") {
				log.Lvl3("Got port", port)
				addr = strings.TrimRight(addr, "0") +
					strconv.Itoa(port)
				st.serverIdentity.Addresses[i] = addr
				st.lockAddress.Lock()
				st.workingAddress = addr
				st.lockAddress.Unlock()
			}
			return nil
		}
		err = fmt.Errorf("Couldn't open address %s", addr)
	}
	return fmt.Errorf("No address worked for listening on this host %+s.",
		err.Error())
}

// Open will try any address that is in the ServerIdentity and connect to the first
// one that works. Then it exchanges the ServerIdentity to verify it is talking with the
// right host.
func (st *SecureTCPHost) Open(si *ServerIdentity) (SecureConn, error) {
	var secure SecureTCPConn
	var success bool
	// try all names
	for _, addr := range si.Addresses {
		// try to connect with this name
		log.Lvl4("Trying address", addr)
		c, err := st.TCPHost.openTCPConn(addr)
		if err != nil {
			log.Lvl3("Address didn't accept connection:", addr, "=>", err)
			continue
		}
		// create the secure connection
		secure = SecureTCPConn{
			TCPConn:        c,
			SecureTCPHost:  st,
			serverIdentity: si,
		}
		success = true
		break
	}
	if !success {
		return nil, errors.New("Could not connect to any address tied to this ServerIdentity")
	}
	// Exchange and verify entities
	err := secure.negotiateOpen(si)
	if err == nil {
		st.connMutex.Lock()
		st.conns = append(st.conns, &secure)
		st.connMutex.Unlock()
	}
	log.Lvl3(secure.TCPConn.Local(), ": successfully connected and identified",
		secure.TCPConn.Remote())
	return &secure, err
}

// String returns a string identifying that host
func (st *SecureTCPHost) String() string {
	st.lockAddress.Lock()
	defer st.lockAddress.Unlock()
	return st.workingAddress
}

// Tx implements the CounterIO interface
func (st *SecureTCPHost) Tx() uint64 {
	st.connMutex.Lock()
	defer st.connMutex.Unlock()
	var b uint64
	for _, c := range st.conns {
		b += c.Tx()
	}
	return b
}

// Rx implements the CounterIO interface
func (st *SecureTCPHost) Rx() uint64 {
	st.connMutex.Lock()
	defer st.connMutex.Unlock()
	var b uint64
	for _, c := range st.conns {
		b += c.Rx()
	}
	return b
}

// WorkingAddress returns the working address
func (st *SecureTCPHost) WorkingAddress() string {
	st.lockAddress.Lock()
	defer st.lockAddress.Unlock()
	return st.workingAddress
}

// Remote returns the name of the peer at the end point of
// the connection
func (c *TCPConn) Remote() string {
	return c.Endpoint
}

// Local returns the local address and port
func (c *TCPConn) Local() string {
	return c.conn.LocalAddr().String()
}

// Receive waits for any input on the connection and returns
// the ApplicationMessage **decoded** and an error if something
// wrong occured
func (c *TCPConn) Receive(ctx context.Context) (nm Packet, e error) {
	c.receiveMutex.Lock()
	defer c.receiveMutex.Unlock()
	var am Packet
	am.Constructors = c.host.constructors
	var err error
	//c.Conn.SetReadDeadline(time.Now().Add(timeOut))
	// First read the size
	var total Size
	defer func() {
		if err := recover(); err != nil {
			nm = EmptyApplicationPacket
			e = fmt.Errorf("Error Received message (size=%d): %v", total, err)
		}
	}()
<<<<<<< HEAD
	dbg.Lvl5("Starting to receive on", c.Endpoint)
=======
	log.Lvl5("Starting to receive on", c.Local(), "from", c.Remote())
>>>>>>> 45032441
	if err = binary.Read(c.conn, globalOrder, &total); err != nil {
		return EmptyApplicationPacket, handleError(err)
	}
	log.Lvl5("Received some bytes", total)
	b := make([]byte, total)
	var read Size
	var buffer bytes.Buffer
	for read < total {
		// read the size of the next packet
		n, err := c.conn.Read(b)
		// if error then quit
		if err != nil {
			e := handleError(err)
			return EmptyApplicationPacket, e
		}
		// put it in the longterm buffer
		if _, err := buffer.Write(b[:n]); err != nil {
			log.Error("Couldn't write to buffer:", err)
		}
		read += Size(n)
		b = b[n:]
		log.Lvl5("Read", read, "out of", total, "bytes")
	}

	err = am.UnmarshalBinary(buffer.Bytes())
	if err != nil {
		dbg.Errorf("Read %d out of %d - buffer is %x", read, total, buffer.Bytes())
		DumpTypes()
		return EmptyApplicationPacket, fmt.Errorf("Error unmarshaling message type %s: %s", am.MsgType.String(), err.Error())
	}
	am.From = c.Remote()
	// set the size read
	c.addReadBytes(uint64(total))
	return am, nil
}

// how many bytes do we write at once on the socket
// 1400 seems a safe choice regarding the size of a ethernet packet.
// https://stackoverflow.com/questions/2613734/maximum-packet-size-for-a-tcp-connection
const maxChunkSize Size = 1400

// Send will convert the NetworkMessage into an ApplicationMessage
// and send it with the size through the network.
// Returns an error if anything was wrong
func (c *TCPConn) Send(ctx context.Context, obj Body) error {
	c.sendMutex.Lock()
	defer c.sendMutex.Unlock()
	am, err := NewNetworkPacket(obj)
	if err != nil {
		return fmt.Errorf("Error converting packet: %v\n", err)
	}
	log.Lvlf5("%s->%s: Message SEND => %+v", c.Local(), c.Remote(), am)
	var b []byte
	b, err = am.MarshalBinary()
	if err != nil {
		return fmt.Errorf("Error marshaling  message: %s", err.Error())
	}
	// First write the size
	packetSize := Size(len(b))
	if err := binary.Write(c.conn, globalOrder, packetSize); err != nil {
		return err
	}
	// Then send everything through the connection
	// Send chunk by chunk
	var sent Size
	for sent < packetSize {
		length := packetSize - sent
		if length > maxChunkSize {
			length = maxChunkSize
		}

		// Sending 'length' bytes
		log.Lvl4("Sending from", c.conn.LocalAddr(), "to", c.conn.RemoteAddr())
		n, err := c.conn.Write(b[:length])
		if err != nil {
			log.Error("Couldn't write chunk starting at", sent, "size", length, err)
			log.Error(log.Stack())
			return handleError(err)
		}
		sent += Size(n)
		log.Lvl5("Sent", sent, "out of", packetSize)

		// bytes left to send
		b = b[n:]
	}
	log.Lvl5(c.Endpoint, "Sent a total of", sent, "bytes")
	// update stats on the connection
	c.addWrittenBytes(uint64(packetSize))
	return nil
}

// Close ... closes the connection
func (c *TCPConn) Close() error {
	c.closedMut.Lock()
	defer c.closedMut.Unlock()
	if c.closed == true {
		return nil
	}
	err := c.conn.Close()
	c.closed = true
	if err != nil {
		return handleError(err)
	}
	return nil
}

// Rx returns the number of bytes read by this connection
// Needed so TCPConn implements the CounterIO interface from monitor
func (c *TCPConn) Rx() uint64 {
	c.bRxLock.Lock()
	defer c.bRxLock.Unlock()
	return c.bRx
}

// addReadBytes add b bytes to the total number of bytes read
func (c *TCPConn) addReadBytes(b uint64) {
	c.bRxLock.Lock()
	defer c.bRxLock.Unlock()
	c.bRx += b
}

// Tx returns the number of bytes written by this connection
// Needed so TCPConn implements the CounterIO interface from monitor
func (c *TCPConn) Tx() uint64 {
	c.bTxLock.Lock()
	defer c.bTxLock.Unlock()
	return c.bTx
}

// addWrittenBytes add b bytes to the total number of bytes written
func (c *TCPConn) addWrittenBytes(b uint64) {
	c.bTxLock.Lock()
	defer c.bTxLock.Unlock()
	c.bTx += b
}

// Receive is analog to Conn.Receive but also set the right ServerIdentity in the
// message
func (sc *SecureTCPConn) Receive(ctx context.Context) (Packet, error) {
	nm, err := sc.TCPConn.Receive(ctx)
	nm.ServerIdentity = sc.serverIdentity
	return nm, err
}

// ServerIdentity returns the underlying entity tied to this connection
func (sc *SecureTCPConn) ServerIdentity() *ServerIdentity {
	return sc.serverIdentity
}

// exchangeServerIdentity is made to exchange the ServerIdentity between the two parties.
// when a connection request is made during listening
func (sc *SecureTCPConn) exchangeServerIdentity() error {
	ourEnt := sc.SecureTCPHost.serverIdentity
	if ourEnt == nil {
		ourEnt = NewServerIdentity(config.NewKeyPair(Suite).Public, "")
	}
	// Send our ServerIdentity to the remote endpoint
	log.Lvlf4("Sending our identity %x to %s", ourEnt.ID,
		sc.TCPConn.conn.RemoteAddr().String())
	if err := sc.TCPConn.Send(context.TODO(), ourEnt); err != nil {
<<<<<<< HEAD
		return fmt.Errorf("Error while sending indentity during negotiation: %s", err)
	}

	// Try for 1 second to receive the other entity
	var nm Packet
	var err error
	for i := 0; i < 10; i++ {
		// Receive the other ServerIdentity
		nm, err = sc.TCPConn.Receive(context.TODO())
		switch {
		case err == nil:
			if i > 0 {
				log.Warn(sc, "Got a packet after a failure")
			}
			i = 10
		case err.Error() == "EOF" || err.Error() == "Temporary Error":
			log.Lvl4(sc, "EOF while receiving identity: ", i*100)
			time.Sleep(WaitRetry)
		default:
			return fmt.Errorf("Error while receiving ServerIdentity during negotiation: %s", err)
		}
	}
	if err != nil {
		return errors.New(sc.Endpoint + ": Didn't receive identity in 1 sec - aborting")
=======
		log.Error(err)
		return fmt.Errorf("Error while sending indentity during negotiation: %s", err)
	}

	log.Lvl4(sc.workingAddress, "waiting for identity")
	// Wait for a packet to arrive
	// Receive the other ServerIdentity
	nm, err := sc.TCPConn.Receive(context.TODO())
	if err != nil {
		return fmt.Errorf("%s: Error while receiving ServerIdentity during negotiation: %s",
			sc.workingAddress, err)
>>>>>>> 45032441
	}
	// Check if it is correct
	if nm.MsgType != ServerIdentityType {
		return fmt.Errorf("Received wrong type during negotiation: %s", nm.MsgType.String())
	}

	// Set the ServerIdentity for this connection
	e := nm.Msg.(ServerIdentity)
	log.Lvlf4("%x: Received identity %x", ourEnt.ID, e.ID)

	sc.serverIdentity = &e
	log.Lvl4("Identity exchange complete")
	return nil
}

// negotiateOpen is called when Open a connection is called. Plus
// negotiateListen it also verify the ServerIdentity.
func (sc *SecureTCPConn) negotiateOpen(si *ServerIdentity) error {
	if err := sc.exchangeServerIdentity(); err != nil {
		return err
	}
	if sc.SecureTCPHost.serverIdentity == nil {
		return nil
	}
	// verify the ServerIdentity if its the same we are supposed to connect
	if sc.ServerIdentity().ID != si.ID {
		log.Lvl3("Wanted to connect to", si, si.ID, "but got", sc.ServerIdentity(), sc.ServerIdentity().ID)
		log.Lvl3(si.Public, sc.ServerIdentity().Public)
		log.Lvl4("IDs not the same", log.Stack())
		return errors.New("Warning: ServerIdentity received during negotiation is wrong.")
	}

	return nil
}

// Rx implements the CounterIO interface
func (sc *SecureTCPConn) Rx() uint64 {
	return sc.TCPConn.Rx()
}

// Tx implements the CounterIO interface
func (sc *SecureTCPConn) Tx() uint64 {
	return sc.TCPConn.Tx()
}<|MERGE_RESOLUTION|>--- conflicted
+++ resolved
@@ -40,11 +40,7 @@
 // If constructors == nil, it will take an empty one.
 func NewTCPHost() *TCPHost {
 	return &TCPHost{
-<<<<<<< HEAD
-		ListeningPort: make(chan int, 1),
-=======
 		listeningPort: make(chan int, 1),
->>>>>>> 45032441
 		peers:         make(map[string]Conn),
 		quit:          make(chan bool),
 		constructors:  DefaultConstructors(Suite),
@@ -174,11 +170,7 @@
 	t.listening = true
 	global, _ := GlobalBind(addr)
 	var ln net.Listener
-<<<<<<< HEAD
-	for i := 0; i < MaxRetry; i++ {
-=======
 	for i := 0; i < MaxRetryConnect; i++ {
->>>>>>> 45032441
 		var err error
 		ln, err = net.Listen("tcp", global)
 		if err == nil {
@@ -199,17 +191,10 @@
 	if err != nil {
 		return errors.New("Couldn't find port: " + err.Error())
 	}
-<<<<<<< HEAD
-	if len(t.ListeningPort) == 0 {
-		// If the channel is empty, else we'd block.
-		log.Lvl3("Sending port", port, "over", t.ListeningPort)
-		t.ListeningPort <- port
-=======
 	if len(t.listeningPort) == 0 {
 		// If the channel is empty, else we'd block.
 		log.Lvl3("Sending port", port, "over", t.listeningPort)
 		t.listeningPort <- port
->>>>>>> 45032441
 	}
 
 	t.listeningLock.Unlock()
@@ -287,15 +272,9 @@
 			if err == nil || err == ErrClosed || err == ErrEOF {
 				return
 			}
-<<<<<<< HEAD
-			st.TCPHost.ListeningPort <- -1
-		}()
-		port := <-st.TCPHost.ListeningPort
-=======
 			st.TCPHost.listeningPort <- -1
 		}()
 		port := <-st.TCPHost.listeningPort
->>>>>>> 45032441
 		if port > 0 {
 			// If the port we asked for is '0', we need to
 			// update the address.
@@ -420,11 +399,7 @@
 			e = fmt.Errorf("Error Received message (size=%d): %v", total, err)
 		}
 	}()
-<<<<<<< HEAD
-	dbg.Lvl5("Starting to receive on", c.Endpoint)
-=======
 	log.Lvl5("Starting to receive on", c.Local(), "from", c.Remote())
->>>>>>> 45032441
 	if err = binary.Read(c.conn, globalOrder, &total); err != nil {
 		return EmptyApplicationPacket, handleError(err)
 	}
@@ -585,32 +560,6 @@
 	log.Lvlf4("Sending our identity %x to %s", ourEnt.ID,
 		sc.TCPConn.conn.RemoteAddr().String())
 	if err := sc.TCPConn.Send(context.TODO(), ourEnt); err != nil {
-<<<<<<< HEAD
-		return fmt.Errorf("Error while sending indentity during negotiation: %s", err)
-	}
-
-	// Try for 1 second to receive the other entity
-	var nm Packet
-	var err error
-	for i := 0; i < 10; i++ {
-		// Receive the other ServerIdentity
-		nm, err = sc.TCPConn.Receive(context.TODO())
-		switch {
-		case err == nil:
-			if i > 0 {
-				log.Warn(sc, "Got a packet after a failure")
-			}
-			i = 10
-		case err.Error() == "EOF" || err.Error() == "Temporary Error":
-			log.Lvl4(sc, "EOF while receiving identity: ", i*100)
-			time.Sleep(WaitRetry)
-		default:
-			return fmt.Errorf("Error while receiving ServerIdentity during negotiation: %s", err)
-		}
-	}
-	if err != nil {
-		return errors.New(sc.Endpoint + ": Didn't receive identity in 1 sec - aborting")
-=======
 		log.Error(err)
 		return fmt.Errorf("Error while sending indentity during negotiation: %s", err)
 	}
@@ -622,7 +571,6 @@
 	if err != nil {
 		return fmt.Errorf("%s: Error while receiving ServerIdentity during negotiation: %s",
 			sc.workingAddress, err)
->>>>>>> 45032441
 	}
 	// Check if it is correct
 	if nm.MsgType != ServerIdentityType {
