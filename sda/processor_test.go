package sda

import (
	"fmt"
	"testing"

	"reflect"

	"github.com/dedis/cothority/log"
	"github.com/dedis/cothority/network"
	"github.com/dedis/crypto/config"
)

<<<<<<< HEAD
=======
type basicProcessor struct {
	msgChan chan network.Packet
}

func (bp *basicProcessor) Process(msg *network.Packet) {
	bp.msgChan <- *msg
}

type basicMessage struct {
	Value int
}

var basicMessageType network.PacketTypeID

func TestBlockingDispatcher(t *testing.T) {
	dispatcher := NewBlockingDispatcher()
	processor := &basicProcessor{make(chan network.Packet, 1)}

	dispatcher.RegisterProcessor(processor, basicMessageType)
	dispatcher.Dispatch(&network.Packet{
		Msg:     basicMessage{10},
		MsgType: basicMessageType})

	select {
	case m := <-processor.msgChan:
		msg, ok := m.Msg.(basicMessage)
		assert.True(t, ok)
		assert.Equal(t, msg.Value, 10)
	default:
		t.Error("No message received")
	}
}

func TestProcessorHost(t *testing.T) {
	h1 := newHostMock(network.Suite, "127.0.0.1:0")

	proc := &basicProcessor{make(chan network.Packet, 1)}
	h1.RegisterProcessor(proc, basicMessageType)
	h1.Dispatch(&network.Packet{
		Msg:     basicMessage{10},
		MsgType: basicMessageType})

	select {
	case m := <-proc.msgChan:
		basic, ok := m.Msg.(basicMessage)
		assert.True(t, ok)
		assert.Equal(t, basic.Value, 10)
	default:
		t.Error("No message received on channel")
	}
}

>>>>>>> b70b73dd
var testServiceID ServiceID
var testMsgID network.PacketTypeID

func init() {
<<<<<<< HEAD
=======
	basicMessageType = network.RegisterPacketType(&basicMessage{})
>>>>>>> b70b73dd
	RegisterNewService("testService", newTestService)
	testServiceID = ServiceFactory.ServiceID("testService")
	testMsgID = network.RegisterPacketType(&testMsg{})
}

func TestProcessor_AddMessage(t *testing.T) {
	log.AfterTest(t)
	h1 := NewLocalHost(2000)
	defer h1.Close()
	p := NewServiceProcessor(&Context{host: h1})
	log.ErrFatal(p.RegisterMessage(procMsg))
	if len(p.functions) != 1 {
		t.Fatal("Should have registered one function")
	}
	mt := network.TypeFromData(&testMsg{})
	if mt == network.ErrorType {
		t.Fatal("Didn't register message-type correctly")
	}
	var wrongFunctions = []interface{}{
		procMsgWrong1,
		procMsgWrong2,
		procMsgWrong3,
		procMsgWrong4,
		procMsgWrong5,
		procMsgWrong6,
	}
	for _, f := range wrongFunctions {
		log.Lvl2("Checking function", reflect.TypeOf(f).String())
		err := p.RegisterMessage(f)
		if err == nil {
			t.Fatalf("Shouldn't accept function %+s", reflect.TypeOf(f).String())
		}
	}
}

func TestProcessor_RegisterMessages(t *testing.T) {
	h1 := newHostMock(network.Suite, "127.0.0.1")
	p := NewServiceProcessor(&Context{host: h1})
	log.ErrFatal(p.RegisterMessages(procMsg, procMsg2))
	err := p.RegisterMessages(procMsg, procMsgWrong1)
	if err == nil {
		t.Fatal("Registered wrong message and didn't get an error")
	}
}

func TestProcessor_GetReply(t *testing.T) {
	log.AfterTest(t)
	h1 := NewLocalHost(2000)
	defer h1.Close()
	p := NewServiceProcessor(&Context{host: h1})
	log.ErrFatal(p.RegisterMessage(procMsg))

	pair := config.NewKeyPair(network.Suite)
	e := network.NewServerIdentity(pair.Public, "")

	rep := p.GetReply(e, testMsgID, testMsg{11})
	val, ok := rep.(*testMsg)
	if !ok {
		t.Fatalf("Couldn't cast reply to testMsg: %+v", rep)
	}
	if val.I != 11 {
		t.Fatal("Value got lost - should be 11")
	}

	rep = p.GetReply(e, testMsgID, testMsg{42})
	errMsg, ok := rep.(*network.StatusRet)
	if !ok {
		t.Fatal("42 should return an error")
	}
	if errMsg.Status == "" {
		t.Fatal("The error should be non-empty")
	}
}

func TestProcessor_ProcessClientRequest(t *testing.T) {
	log.AfterTest(t)
	local := NewLocalTest()

<<<<<<< HEAD
	// generate 5 hosts,
	h := local.GenHosts(1)[0]
=======
	// generate 1 host, they don't connect, they process messages, and they
	// don't register the tree or entitylist
	h := local.GenLocalHosts(1, false, false)[0]
>>>>>>> b70b73dd
	defer local.CloseAll()

	s := local.Services[h.ServerIdentity.ID]
	ts := s[testServiceID]
	client := local.NewClient("testService")

	resp, err := client.Send(h.ServerIdentity, &testMsg{12})
	if err != nil {
		t.Fatal("error sending /receiving with client")
	}
	msg := ts.(*testService).Msg
	if msg == nil {
		t.Fatal("Msg should not be nil")
	}
	tm, ok := resp.Msg.(testMsg)
	if !ok {
		t.Fatalf("Couldn't cast to *testMsg - %+v", tm)
	}
	if tm.I != 12 {
		t.Fatal("Didn't send 12")
	}

}

func mkClientRequest(msg network.Body) []byte {
	b, err := network.MarshalRegisteredType(msg)
	log.ErrFatal(err)
	return b
}

type testMsg struct {
	I int
}

func procMsg(si *network.ServerIdentity, msg *testMsg) (network.Body, error) {
	// Return an error for testing
	if msg.I == 42 {
		return nil, fmt.Errorf("ServiceProcessor received %d (actual) vs 42 (expected)", msg.I)
	}
	return msg, nil
}

func procMsg2(si *network.ServerIdentity, msg *testMsg) (network.Body, error) {
	// Return an error for testing
	if msg.I != 42 {
		return nil, errors.New("Please give meaning of life.")
	}
	return msg, nil
}

func procMsgWrong1(msg *testMsg) (network.Body, error) {
	return msg, nil
}

func procMsgWrong2(si *network.ServerIdentity) (network.Body, error) {
	return nil, nil
}

func procMsgWrong3(si *network.ServerIdentity, msg testMsg) (network.Body, error) {
	return msg, nil
}

func procMsgWrong4(si *network.ServerIdentity, msg *testMsg) error {
	return nil
}

func procMsgWrong5(si *network.ServerIdentity, msg *testMsg) (error, network.Body) {
	return nil, msg
}

func procMsgWrong6(si *network.ServerIdentity, msg *int) (network.Body, error) {
	return msg, nil
}

type testService struct {
	*ServiceProcessor
	Msg interface{}
}

func newTestService(c *Context, path string) Service {
	ts := &testService{
		ServiceProcessor: NewServiceProcessor(c),
	}
	ts.RegisterMessage(ts.ProcessMsg)
	return ts
}

func (ts *testService) NewProtocol(tn *TreeNodeInstance, conf *GenericConfig) (ProtocolInstance, error) {
	return nil, nil
}

func (ts *testService) ProcessMsg(si *network.ServerIdentity, msg *testMsg) (network.Body, error) {
	ts.Msg = msg
	return msg, nil
}

func returnMsg(si *network.ServerIdentity, msg network.Body) (network.Body, error) {
	return msg, nil
}<|MERGE_RESOLUTION|>--- conflicted
+++ resolved
@@ -1,6 +1,7 @@
 package sda
 
 import (
+	"errors"
 	"fmt"
 	"testing"
 
@@ -11,69 +12,10 @@
 	"github.com/dedis/crypto/config"
 )
 
-<<<<<<< HEAD
-=======
-type basicProcessor struct {
-	msgChan chan network.Packet
-}
-
-func (bp *basicProcessor) Process(msg *network.Packet) {
-	bp.msgChan <- *msg
-}
-
-type basicMessage struct {
-	Value int
-}
-
-var basicMessageType network.PacketTypeID
-
-func TestBlockingDispatcher(t *testing.T) {
-	dispatcher := NewBlockingDispatcher()
-	processor := &basicProcessor{make(chan network.Packet, 1)}
-
-	dispatcher.RegisterProcessor(processor, basicMessageType)
-	dispatcher.Dispatch(&network.Packet{
-		Msg:     basicMessage{10},
-		MsgType: basicMessageType})
-
-	select {
-	case m := <-processor.msgChan:
-		msg, ok := m.Msg.(basicMessage)
-		assert.True(t, ok)
-		assert.Equal(t, msg.Value, 10)
-	default:
-		t.Error("No message received")
-	}
-}
-
-func TestProcessorHost(t *testing.T) {
-	h1 := newHostMock(network.Suite, "127.0.0.1:0")
-
-	proc := &basicProcessor{make(chan network.Packet, 1)}
-	h1.RegisterProcessor(proc, basicMessageType)
-	h1.Dispatch(&network.Packet{
-		Msg:     basicMessage{10},
-		MsgType: basicMessageType})
-
-	select {
-	case m := <-proc.msgChan:
-		basic, ok := m.Msg.(basicMessage)
-		assert.True(t, ok)
-		assert.Equal(t, basic.Value, 10)
-	default:
-		t.Error("No message received on channel")
-	}
-}
-
->>>>>>> b70b73dd
 var testServiceID ServiceID
 var testMsgID network.PacketTypeID
 
 func init() {
-<<<<<<< HEAD
-=======
-	basicMessageType = network.RegisterPacketType(&basicMessage{})
->>>>>>> b70b73dd
 	RegisterNewService("testService", newTestService)
 	testServiceID = ServiceFactory.ServiceID("testService")
 	testMsgID = network.RegisterPacketType(&testMsg{})
@@ -110,8 +52,7 @@
 }
 
 func TestProcessor_RegisterMessages(t *testing.T) {
-	h1 := newHostMock(network.Suite, "127.0.0.1")
-	p := NewServiceProcessor(&Context{host: h1})
+	p := NewServiceProcessor(&Context{})
 	log.ErrFatal(p.RegisterMessages(procMsg, procMsg2))
 	err := p.RegisterMessages(procMsg, procMsgWrong1)
 	if err == nil {
@@ -152,14 +93,8 @@
 	log.AfterTest(t)
 	local := NewLocalTest()
 
-<<<<<<< HEAD
 	// generate 5 hosts,
 	h := local.GenHosts(1)[0]
-=======
-	// generate 1 host, they don't connect, they process messages, and they
-	// don't register the tree or entitylist
-	h := local.GenLocalHosts(1, false, false)[0]
->>>>>>> b70b73dd
 	defer local.CloseAll()
 
 	s := local.Services[h.ServerIdentity.ID]
