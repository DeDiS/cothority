// Cosi takes a file or a message and signs it collectively.
// For usage, see README.md
package main

import (
	"encoding/json"
<<<<<<< HEAD
	"fmt"
=======
	"errors"
	"golang.org/x/net/context"
>>>>>>> bf85060b
	"io"
	"io/ioutil"
	"os"
	"strings"

	"bytes"
	"github.com/codegangsta/cli"
	"github.com/dedis/cothority/app"
	"github.com/dedis/cothority/lib/cosi"
	"github.com/dedis/cothority/lib/dbg"
	"github.com/dedis/cothority/lib/network"
	"github.com/dedis/cothority/lib/sda"
)

func main() {
	app := cli.NewApp()
	app.Name = "Cosi signer and verifier"
	app.Usage = "Collectively sign a file or a message and verify it"
	app.Commands = []cli.Command{
		{
			Name:    "sign",
			Aliases: []string{"s"},
			Usage:   "collectively sign",
			Subcommands: []cli.Command{
				{
					Name:   "file",
					Usage:  "file to sign",
					Action: signFile,
				}, {
					Name:   "msg",
					Usage:  "message to sign",
					Action: signString,
				},
			},
		},
		{
			Name:    "verify",
			Aliases: []string{"v"},
			Usage:   "verify collective signature",
			Subcommands: []cli.Command{
				{
					Name:   "file",
					Usage:  "file to verify",
					Action: verifyFile,
				}, {
					Name:   "msg",
					Usage:  "message to verify",
					Action: verifyString,
					Flags: []cli.Flag{
						cli.StringFlag{
							Name:  "signature, sig",
							Usage: "signature-file",
						},
					},
				},
			},
		},
		{
			Name:    "check",
			Aliases: []string{"c"},
			Usage:   "check the server-file",
			Action:  checkConfig,
		},
	}
	app.Flags = []cli.Flag{
		cli.StringFlag{
			Name:  "servers, s",
			Value: "servers.toml",
			Usage: "server-list for collective signature",
		},
		cli.IntFlag{
			Name:  "debug, d",
			Value: 1,
			Usage: "debug-level: 1 for terse, 5 for maximal",
		},
	}
	app.Before = func(c *cli.Context) error {
		dbg.SetDebugVisible(c.GlobalInt("debug"))
		return nil
	}
	app.Run(os.Args)
}

// checkConfig contacts all servers and verifies if it receives a valid
// signature from each.
func checkConfig(c *cli.Context) {
	tomlFileName := c.GlobalString("servers")
	f, err := os.Open(tomlFileName)
	handleErrorAndExit("Couldn't open server-file", err)
	el, err := app.ReadGroupToml(f)
	handleErrorAndExit("Error while reading server-file", err)
	// First check all servers individually
	for i := range el.List {
		checkList(sda.NewEntityList(el.List[i : i+1]))
	}
	if len(el.List) > 1 {
		// Then check pairs of servers
		for i, first := range el.List {
			for _, second := range el.List[i+1:] {
				es := []*network.Entity{first, second}
				checkList(sda.NewEntityList(es))
				es[0], es[1] = es[1], es[0]
				checkList(sda.NewEntityList(es))
			}
		}
	}
}

// checkList sends a message to the list and waits for the reply
func checkList(list *sda.EntityList) {
	serverStr := ""
	for _, s := range list.List {
		serverStr += s.Addresses[0] + " "
	}
	dbg.Print("Sending message to", serverStr)
	msg := "verification"
	sig, err := cosi.SignStatement(strings.NewReader(msg), list)
	if err != nil {
		dbg.Error("When contacting servers", serverStr, err)
	} else {
		err := cosi.VerifySignatureHash([]byte(msg), sig, list)
		if err != nil {
			dbg.Error("Signature was invalid:", err)
		}
		dbg.Print("Received signature successfully")
	}
}

// signFile will search for the file and sign it
func signFile(c *cli.Context) {
	fileName := c.Args().First()
	groupToml := c.GlobalString("servers")
	file, err := os.Open(fileName)
	if err != nil {
		dbg.Error("Couldn't read file to be signed:", err)
	}
	sig, err := cosi.Sign(file, groupToml)
	handleErrorAndExit("Couldn't create signature", err)
	dbg.Lvl1(sig)
	sigFileName := fileName + ".sig"
	outFile, err := os.Create(sigFileName)
	handleErrorAndExit("Couldn't create signature file", err)
	writeSigAsJSON(sig, outFile)
	dbg.Lvl1("Signature written to: " + sigFileName)
}

func signString(c *cli.Context) {
	msg := strings.NewReader(c.Args().First())
	groupToml := c.GlobalString("servers")
	sig, err := cosi.Sign(msg, groupToml)
	handleErrorAndExit("Couldn't create signature", err)
	writeSigAsJSON(sig, os.Stdout)
}

func verifyFile(c *cli.Context) {
<<<<<<< HEAD
	dbg.SetDebugVisible(c.GlobalInt("debug"))
	err := cosi.Verify(c.Args().First(), c.GlobalString("servers"))
	verifyPrintResult(err)
=======
	verify(c.Args().First(), c.GlobalString("servers"))
>>>>>>> bf85060b
}

func verifyString(c *cli.Context) {
	f, err := ioutil.TempFile("", "cosi")
	handleErrorAndExit("Couldn't create temp file", err)
	f.Write([]byte(c.Args().First()))
	f.Close()
	sigfile := f.Name() + ".sig"
	sig, err := ioutil.ReadFile(c.String("signature"))
	handleErrorAndExit("Couldn't read signature", err)
	err = ioutil.WriteFile(sigfile, sig, 0444)
	handleErrorAndExit("Couldn't write tmp-signature", err)
	err = cosi.Verify(f.Name(), c.GlobalString("servers"))
	verifyPrintResult(err)
	os.Remove(f.Name())
	os.Remove(sigfile)
}

// verifyPrintResult prints out OK or what failed.
func verifyPrintResult(err error) {
	if err == nil {
		dbg.Print("OK: Signature is valid.")
	} else {
		dbg.Print("Invalid: Signature verification failed:", err)
	}
}

// handleErrorAndExit is a shortcut for all those pesky err-checks
func handleErrorAndExit(msg string, e error) {
	if e != nil {
		dbg.Fatal(os.Stderr, msg+e.Error())
	}
}

// writeSigAsJSON - writes the JSON out to a file
func writeSigAsJSON(res *sda.CosiResponse, outW io.Writer) {
	b, err := json.Marshal(res)
	if err != nil {
		dbg.Error("error:", err)
	}
	var out bytes.Buffer
	json.Indent(&out, b, "", "\t")
	if _, err := out.WriteTo(outW); err != nil {
		handleErrorAndExit("Couldn't write signature", err)
	}
	outW.Write([]byte("\n"))
}<|MERGE_RESOLUTION|>--- conflicted
+++ resolved
@@ -4,12 +4,6 @@
 
 import (
 	"encoding/json"
-<<<<<<< HEAD
-	"fmt"
-=======
-	"errors"
-	"golang.org/x/net/context"
->>>>>>> bf85060b
 	"io"
 	"io/ioutil"
 	"os"
@@ -165,13 +159,9 @@
 }
 
 func verifyFile(c *cli.Context) {
-<<<<<<< HEAD
 	dbg.SetDebugVisible(c.GlobalInt("debug"))
 	err := cosi.Verify(c.Args().First(), c.GlobalString("servers"))
 	verifyPrintResult(err)
-=======
-	verify(c.Args().First(), c.GlobalString("servers"))
->>>>>>> bf85060b
 }
 
 func verifyString(c *cli.Context) {
