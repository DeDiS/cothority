--- conflicted
+++ resolved
@@ -10,16 +10,10 @@
 )
 
 func init() {
-<<<<<<< HEAD
-	sda.ProtocolRegisterName("ProtocolHandlers", NewProtocolHandlers)
-	sda.ProtocolRegisterName("ProtocolBlocking", NewProtocolBlocking)
-	sda.ProtocolRegisterName("ProtocolChannels", NewProtocolChannels)
-=======
 	ProtocolRegisterName("ProtocolHandlers", NewProtocolHandlers)
 	ProtocolRegisterName("ProtocolBlocking", NewProtocolBlocking)
 	ProtocolRegisterName("ProtocolChannels", NewProtocolChannels)
 	ProtocolRegisterName(testProto, NewProtocolTest)
->>>>>>> fccee418
 	Incoming = make(chan struct {
 		*TreeNode
 		NodeTestMsg
@@ -27,11 +21,7 @@
 }
 
 func TestNodeChannelCreateSlice(t *testing.T) {
-<<<<<<< HEAD
-	local := sda.NewLocalTest()
-=======
-	local := NewLocalTest()
->>>>>>> fccee418
+	local := NewLocalTest()
 	_, _, tree := local.GenTree(2, false, true, true)
 	defer local.CloseAll()
 
@@ -52,11 +42,7 @@
 }
 
 func TestNodeChannelCreate(t *testing.T) {
-<<<<<<< HEAD
-	local := sda.NewLocalTest()
-=======
-	local := NewLocalTest()
->>>>>>> fccee418
+	local := NewLocalTest()
 	_, _, tree := local.GenTree(2, false, true, true)
 	defer local.CloseAll()
 
@@ -91,11 +77,7 @@
 }
 
 func TestNodeChannel(t *testing.T) {
-<<<<<<< HEAD
-	local := sda.NewLocalTest()
-=======
-	local := NewLocalTest()
->>>>>>> fccee418
+	local := NewLocalTest()
 	_, _, tree := local.GenTree(2, false, true, true)
 	defer local.CloseAll()
 
@@ -195,11 +177,7 @@
 }
 
 func TestProtocolHandlers(t *testing.T) {
-<<<<<<< HEAD
-	local := sda.NewLocalTest()
-=======
-	local := NewLocalTest()
->>>>>>> fccee418
+	local := NewLocalTest()
 	_, _, tree := local.GenTree(3, false, true, true)
 	defer local.CloseAll()
 	log.Lvl2("Sending to children")
@@ -232,11 +210,7 @@
 }
 
 func TestMsgAggregation(t *testing.T) {
-<<<<<<< HEAD
-	local := sda.NewLocalTest()
-=======
-	local := NewLocalTest()
->>>>>>> fccee418
+	local := NewLocalTest()
 	_, _, tree := local.GenTree(3, false, true, true)
 	defer local.CloseAll()
 	root, err := local.StartProtocol("ProtocolChannels", tree)
@@ -298,30 +272,6 @@
 	}
 }
 
-<<<<<<< HEAD
-func TestSendLimitedTree(t *testing.T) {
-	local := sda.NewLocalTest()
-	_, _, tree := local.GenBigTree(7, 1, 2, true, true)
-	defer local.CloseAll()
-
-	log.Lvl3(tree.Dump())
-
-	root, err := local.StartProtocol("Count", tree)
-	if err != nil {
-		t.Fatal("Couldn't create new node:", err)
-	}
-	// XXX using manage here ... maybe theses are the kind of protocol /
-	// services we want to embed directly into SDA instead of exporting them and
-	// then importing them again in sda_test. If we really need them ...
-	protoCount := root.(*manage.ProtocolCount)
-	count := <-protoCount.Count
-	if count != 7 {
-		t.Fatal("Didn't get a count of 7:", count)
-	}
-}
-
-=======
->>>>>>> fccee418
 // Protocol/service Channels test code:
 type NodeTestMsg struct {
 	I int
@@ -450,11 +400,7 @@
 }
 
 func TestBlocking(t *testing.T) {
-<<<<<<< HEAD
-	l := sda.NewLocalTest()
-=======
 	l := NewLocalTest()
->>>>>>> fccee418
 	_, _, tree := l.GenTree(2, true, true, true)
 	defer l.CloseAll()
 
