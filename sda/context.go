package sda

import "github.com/dedis/cothority/network"

// Context is the interface that is given to a Service
type Context struct {
	overlay *Overlay
	host    *Host
	servID  ServiceID
	manager *serviceManager
	network.Dispatcher
}

// defaultContext is the implementation of the Context interface. It is
// instantiated for each Service.

func newContext(h *Host, o *Overlay, servID ServiceID, manager *serviceManager) *Context {
	return &Context{
		overlay:    o,
		host:       h,
		servID:     servID,
		manager:    manager,
		Dispatcher: network.NewBlockingDispatcher(),
	}
}

// NewTreeNodeInstance is a Context method.
func (c *Context) NewTreeNodeInstance(t *Tree, tn *TreeNode, protoName string) *TreeNodeInstance {
	return c.overlay.NewTreeNodeInstanceFromService(t, tn, ProtocolNameToID(protoName), c.servID)
}

// SendRaw sends a message to the entity.
<<<<<<< HEAD
func (c *Context) SendRaw(e *network.ServerIdentity, msg interface{}) error {
	return c.host.Send(e, msg)
=======
func (c *Context) SendRaw(si *network.ServerIdentity, msg interface{}) error {
	return c.host.SendRaw(si, msg)
>>>>>>> b70b73dd
}

// ServerIdentity returns the entity the service uses.
func (c *Context) ServerIdentity() *network.ServerIdentity {
	return c.host.ServerIdentity
}

// ServiceID returns the service-id.
func (c *Context) ServiceID() ServiceID {
	return c.servID
}

// CreateProtocolService makes a TreeNodeInstance from the root-node of the tree and
// prepares for a 'name'-protocol. The ProtocolInstance has to be added later.
func (c *Context) CreateProtocolService(name string, t *Tree) (ProtocolInstance, error) {
	pi, err := c.overlay.CreateProtocolService(name, t, c.servID)
	return pi, err
}

// CreateProtocolSDA is like CreateProtocolService but doesn't bind a service to it,
// so it will be handled automatically by the SDA.
func (c *Context) CreateProtocolSDA(name string, t *Tree) (ProtocolInstance, error) {
	pi, err := c.overlay.CreateProtocolSDA(name, t)
	return pi, err
}

// RegisterProtocolInstance registers a new instance of a protocol using overlay.
func (c *Context) RegisterProtocolInstance(pi ProtocolInstance) error {
	return c.overlay.RegisterProtocolInstance(pi)
}

// ReportStatus is the status reporter but it works with context.
func (c *Context) ReportStatus() map[string]Status {
	return c.host.statusReporterStruct.ReportStatus()
}

// RegisterStatusReporter registers the Status Reporter.
func (c *Context) RegisterStatusReporter(name string, s StatusReporter) {
	c.host.statusReporterStruct.RegisterStatusReporter(name, s)
}

// RegisterProcessor overrides the RegisterProcessor methods of the dispatcher.
// It delegates the dispatching to the serviceManager.
<<<<<<< HEAD
func (c *Context) RegisterProcessor(p network.Processor, msgType network.MessageTypeID) {
=======
func (c *Context) RegisterProcessor(p Processor, msgType network.PacketTypeID) {
>>>>>>> b70b73dd
	c.manager.RegisterProcessor(p, msgType)
}

// String returns the host it's running on
func (c *Context) String() string {
	return c.host.ServerIdentity.String()
}<|MERGE_RESOLUTION|>--- conflicted
+++ resolved
@@ -30,13 +30,8 @@
 }
 
 // SendRaw sends a message to the entity.
-<<<<<<< HEAD
-func (c *Context) SendRaw(e *network.ServerIdentity, msg interface{}) error {
-	return c.host.Send(e, msg)
-=======
 func (c *Context) SendRaw(si *network.ServerIdentity, msg interface{}) error {
-	return c.host.SendRaw(si, msg)
->>>>>>> b70b73dd
+	return c.host.Send(si, msg)
 }
 
 // ServerIdentity returns the entity the service uses.
@@ -80,11 +75,7 @@
 
 // RegisterProcessor overrides the RegisterProcessor methods of the dispatcher.
 // It delegates the dispatching to the serviceManager.
-<<<<<<< HEAD
-func (c *Context) RegisterProcessor(p network.Processor, msgType network.MessageTypeID) {
-=======
-func (c *Context) RegisterProcessor(p Processor, msgType network.PacketTypeID) {
->>>>>>> b70b73dd
+func (c *Context) RegisterProcessor(p network.Processor, msgType network.PacketTypeID) {
 	c.manager.RegisterProcessor(p, msgType)
 }
 
