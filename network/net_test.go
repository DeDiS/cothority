--- conflicted
+++ resolved
@@ -80,11 +80,7 @@
 	}()
 	time.Sleep(time.Second)
 	log.Lvl3("Opening connection to h1")
-<<<<<<< HEAD
-	h1Port := <-h1.ListeningPort
-=======
 	h1Port := <-h1.listeningPort
->>>>>>> 45032441
 	_, err := h2.Open("localhost:" + strconv.Itoa(h1Port))
 	if err != nil {
 		t.Fatal(h2, "couldn't Open() connection to", h1, err)
@@ -109,11 +105,7 @@
 		}
 		done <- true
 	}()
-<<<<<<< HEAD
 	h3Port := <-h3.ListeningPort
-=======
-	h3Port := <-h3.listeningPort
->>>>>>> 45032441
 	_, err = h2.Open("localhost:" + strconv.Itoa(h3Port))
 	if err != nil {
 		t.Fatal(h2, "couldn't Open() connection to", h3, err)
@@ -220,11 +212,7 @@
 		done <- true
 	}()
 
-<<<<<<< HEAD
-	c2, err := h2.Open("localhost:" + strconv.Itoa(<-h1.ListeningPort))
-=======
 	c2, err := h2.Open("localhost:" + strconv.Itoa(<-h1.listeningPort))
->>>>>>> 45032441
 	if err != nil {
 		t.Fatal("Couldn't open h2:", err)
 	}
@@ -322,41 +310,12 @@
 	<-done
 }
 
-<<<<<<< HEAD
-// Opens up a lot of connections
-=======
 // Opens up a lot of connections and sends packets around. Now this is a test
 // that fails on MacOSX but not on Travis!
->>>>>>> 45032441
 func TestStress(t *testing.T) {
 	if testing.Short() {
 		t.Skip("Skipping long test.")
 	}
-<<<<<<< HEAD
-	for i := 0; i < 100; i++ {
-		log.Lvl1("Going for round:", i)
-		stressTest(t)
-	}
-}
-func stressTest(t *testing.T) {
-	// nbrHosts
-	nbrHosts := 50
-	// If loadLen == 0, no data is sent, and it fails on MacOSX.
-	// On linuxMint 18 and Travis it works with or without data sending.
-	loadLen := 1024 * 16
-	//loadLen := 0
-	enableWaiting := false
-	RegisterPacketType(stressMsg{})
-	wg := sync.WaitGroup{}
-	closeIt := func(s SecureConn) {
-		if enableWaiting {
-			log.Lvl2("Waiting to close connection", s)
-			time.Sleep(time.Second)
-		}
-		if loadLen > 0 {
-			log.Lvl2("Sending something")
-			err := s.Send(context.TODO(), &stressMsg{make([]byte, loadLen)})
-=======
 	wait := 100 * time.Millisecond
 	for i := 0; i < 100; i++ {
 		log.Lvl1("Going for round:", i)
@@ -384,16 +343,11 @@
 		if loadSize > 0 {
 			log.Lvl2("Sending something")
 			err := s.Send(context.TODO(), &stressMsg{make([]byte, loadSize)})
->>>>>>> 45032441
 			log.ErrFatal(err)
 			log.Lvl2("Receiving")
 			p, err := s.Receive(context.TODO())
 			log.ErrFatal(err)
-<<<<<<< HEAD
-			if len(p.Msg.(stressMsg).Load) != loadLen {
-=======
 			if len(p.Msg.(stressMsg).Load) != loadSize {
->>>>>>> 45032441
 				t.Fatal("Didn't receive enough bytes")
 			}
 		}
@@ -421,15 +375,6 @@
 			log.Lvl2("Opening", nbr, hosts[nbr])
 			c, err := hosts[nbr].Open(hosts[(nbr+1)%nbrHosts].serverIdentity)
 			log.ErrFatal(err)
-<<<<<<< HEAD
-			if loadLen > 0 {
-				p, err := c.Receive(context.TODO())
-				log.ErrFatal(err)
-				if len(p.Msg.(stressMsg).Load) != loadLen {
-					t.Fatal("Didn't receive", loadLen, "bytes")
-				}
-				err = c.Send(context.TODO(), &stressMsg{make([]byte, loadLen)})
-=======
 			if loadSize > 0 {
 				p, err := c.Receive(context.TODO())
 				log.ErrFatal(err)
@@ -437,32 +382,21 @@
 					t.Fatal("Didn't receive", loadSize, "bytes")
 				}
 				err = c.Send(context.TODO(), &stressMsg{make([]byte, loadSize)})
->>>>>>> 45032441
 				log.ErrFatal(err)
 			}
 		}(i)
 	}
 	wg.Wait()
-<<<<<<< HEAD
-	if enableWaiting {
-		time.Sleep(time.Second)
-=======
 	if waiting.Seconds() > 0 {
 		time.Sleep(waiting)
->>>>>>> 45032441
 	}
 	log.Lvl2("Closing hosts")
 	for _, h := range hosts {
 		log.ErrFatal(h.Close())
 		log.Lvl2("Closing", h)
 	}
-<<<<<<< HEAD
-	if enableWaiting {
-		time.Sleep(time.Second)
-=======
 	if waiting.Seconds() > 0 {
 		time.Sleep(waiting)
->>>>>>> 45032441
 	}
 }
 
@@ -470,13 +404,6 @@
 	Load []byte
 }
 
-<<<<<<< HEAD
-func TestSecureTCPConn_Receive(t *testing.T) {
-
-}
-
-=======
->>>>>>> 45032441
 type SimpleClient struct {
 	Host
 	Pub   abstract.Point
