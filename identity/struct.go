package identity

import (
	"encoding/binary"
	"sort"

	"fmt"
	"strings"

	"github.com/dedis/cothority/skipchain"
	"github.com/satori/go.uuid"
	"gopkg.in/dedis/crypto.v0/abstract"
	"gopkg.in/dedis/onet.v1/crypto"
	"gopkg.in/dedis/onet.v1/log"
	"gopkg.in/dedis/onet.v1/network"
)

// How many msec to wait before a timeout is generated in the propagation
const propagateTimeout = 10000

var verifyIdentity = skipchain.VerifierID(uuid.NewV5(uuid.NamespaceURL, "Identity"))
var verificationIdentity = []skipchain.VerifierID{skipchain.VerifyBase,
	skipchain.VerifyData, verifyIdentity}

// Config holds the information about all devices and the data stored in this
// identity-blockchain. All Devices have voting-rights to the Config-structure.
type Config struct {
	Threshold int
	Device    map[string]*Device
	Data      map[string]string
}

// Device is represented by a public key.
type Device struct {
	Point abstract.Point
}

// NewConfig returns a new List with the first owner initialised.
func NewConfig(threshold int, pub abstract.Point, owner string) *Config {
	return &Config{
		Threshold: threshold,
		Device:    map[string]*Device{owner: {pub}},
		Data:      make(map[string]string),
	}
}

// Copy returns a deep copy of the AccountList.
func (c *Config) Copy() *Config {
	b, err := network.Marshal(c)
	if err != nil {
		log.Error("Couldn't marshal AccountList:", err)
		return nil
	}
	_, msg, err := network.Unmarshal(b)
	if err != nil {
		log.Error("Couldn't unmarshal AccountList:", err)
	}
	ilNew := msg.(*Config)
	if len(ilNew.Data) == 0 {
		ilNew.Data = make(map[string]string)
	}
	return ilNew
}

// Hash makes a cryptographic hash of the configuration-file - this
// can be used as an ID.
func (c *Config) Hash() ([]byte, error) {
	hash := network.Suite.Hash()
	err := binary.Write(hash, binary.LittleEndian, int32(c.Threshold))
	if err != nil {
		return nil, err
	}
	var owners []string
	for s := range c.Device {
		owners = append(owners, s)
	}
	sort.Strings(owners)
	for _, s := range owners {
		_, err = hash.Write([]byte(s))
		if err != nil {
			return nil, err
		}
		_, err = hash.Write([]byte(c.Data[s]))
		if err != nil {
			return nil, err
		}
		b, err := network.Marshal(c.Device[s])
		if err != nil {
			return nil, err
		}
		_, err = hash.Write(b)
		if err != nil {
			return nil, err
		}
	}
	return hash.Sum(nil), nil
}

// String returns a nicely formatted output of the AccountList
func (c *Config) String() string {
	var owners []string
	for n := range c.Device {
		owners = append(owners, fmt.Sprintf("Owner: %s", n))
	}
	var data []string
	for k, v := range c.Data {
		data = append(data, fmt.Sprintf("Data: %s/%s", k, v))
	}
	return fmt.Sprintf("Threshold: %d\n%s\n%s", c.Threshold,
		strings.Join(owners, "\n"), strings.Join(data, "\n"))
}

// GetSuffixColumn returns the unique values up to the next ":" of the keys.
// If given a slice of keys, it will join them using ":" and return the
// unique keys with that prefix.
func (c *Config) GetSuffixColumn(keys ...string) []string {
	var ret []string
	start := strings.Join(keys, ":")
	if len(start) > 0 {
		start += ":"
	}
	for k := range c.Data {
		if strings.HasPrefix(k, start) {
			// Create subkey
			subkey := strings.TrimPrefix(k, start)
			subkey = strings.SplitN(subkey, ":", 2)[0]
			ret = append(ret, subkey)
		}
	}
	return sortUniq(ret)
}

// GetValue returns the value of the key. If more than one key is given,
// the slice is joined using ":" and the value is returned. If the key
// is not found, an empty string is returned.
func (c *Config) GetValue(keys ...string) string {
	key := strings.Join(keys, ":")
	for k, v := range c.Data {
		if k == key {
			return v
		}
	}
	return ""
}

// GetIntermediateColumn returns the values of the column in the middle of
// prefix and suffix. Searching for the column-values, the method will add ":"
// after the prefix and before the suffix.
func (c *Config) GetIntermediateColumn(prefix, suffix string) []string {
	var ret []string
	if len(prefix) > 0 {
		prefix += ":"
	}
	if len(suffix) > 0 {
		suffix = ":" + suffix
	}
	for k := range c.Data {
		if strings.HasPrefix(k, prefix) && strings.HasSuffix(k, suffix) {
			interm := strings.TrimPrefix(k, prefix)
			interm = strings.TrimSuffix(interm, suffix)
			if !strings.Contains(interm, ":") {
				ret = append(ret, interm)
			}
		}
	}
	return sortUniq(ret)
}

// sortUniq sorts the slice of strings and deletes duplicates
func sortUniq(slice []string) []string {
	sorted := make([]string, len(slice))
	copy(sorted, slice)
	sort.Strings(sorted)
	var ret []string
	for i, s := range sorted {
		if i == 0 || s != sorted[i-1] {
			ret = append(ret, s)
		}
	}
	return ret
}

// Messages between the Client-API and the Service

// CreateIdentity starts a new identity-skipchain with the initial
// Config and asking all nodes in Roster to participate.
type CreateIdentity struct {
	Config  *Config
	Control *skipchain.SkipBlock
}

// CreateIdentityReply is the reply when a new Identity has been added. It
// returns the genesis-Data-skipblock.
type CreateIdentityReply struct {
	Data *skipchain.SkipBlock
}

// ConfigUpdate verifies if a new update is available.
type ConfigUpdate struct {
	ID skipchain.SkipBlockID
}

// ConfigUpdateReply returns the updated configuration.
type ConfigUpdateReply struct {
	Config *Config
}

// ProposeSend sends a new proposition to be stored in all identities. It
// either replies a nil-message for success or an error.
type ProposeSend struct {
<<<<<<< HEAD
	ID     skipchain.SkipBlockID
	Config *Config
=======
	ID      ID
	Propose *Config
>>>>>>> ef85a8fe
}

// ProposeUpdate verifies if a new config is available.
type ProposeUpdate struct {
	ID skipchain.SkipBlockID
}

// ProposeUpdateReply returns the updated propose-configuration.
type ProposeUpdateReply struct {
	Propose *Config
}

// ProposeVote sends the signature for a specific IdentityList. It replies nil
// if the threshold hasn't been reached, or the new SkipBlock
type ProposeVote struct {
	ID        skipchain.SkipBlockID
	Signer    string
	Signature *crypto.SchnorrSig
}

// ProposeVoteReply returns the signed new skipblock if the threshold of
// votes have arrived.
type ProposeVoteReply struct {
	Data *skipchain.SkipBlock
}

// Messages to be sent from one identity to another

// PropagateIdentity sends a new identity to other identityServices
type PropagateIdentity struct {
	*Storage
}

// UpdateSkipBlock asks the service to fetch the latest SkipBlock
type UpdateSkipBlock struct {
	ID     skipchain.SkipBlockID
	Latest *skipchain.SkipBlock
}<|MERGE_RESOLUTION|>--- conflicted
+++ resolved
@@ -208,13 +208,8 @@
 // ProposeSend sends a new proposition to be stored in all identities. It
 // either replies a nil-message for success or an error.
 type ProposeSend struct {
-<<<<<<< HEAD
-	ID     skipchain.SkipBlockID
-	Config *Config
-=======
-	ID      ID
+	ID      skipchain.SkipBlockID
 	Propose *Config
->>>>>>> ef85a8fe
 }
 
 // ProposeUpdate verifies if a new config is available.
