package sda

import (
	"testing"

	"github.com/dedis/cothority/log"
	"github.com/dedis/cothority/network"
	"github.com/satori/go.uuid"
)

type ProtocolOverlay struct {
	*TreeNodeInstance
	done bool
}

func (po *ProtocolOverlay) Start() error {
	// no need to do anything
	return nil
}

func (po *ProtocolOverlay) Dispatch() error {
	return nil
}

func (po *ProtocolOverlay) Release() {
	// call the Done function
	po.Done()
}

func TestOverlayDone(t *testing.T) {
	log.AfterTest(t)
	// setup
<<<<<<< HEAD
	local := NewLocalTest()
	defer local.CloseAll()
=======
	h1 := NewLocalHost()
	defer h1.Close()
>>>>>>> b70b73dd
	fn := func(n *TreeNodeInstance) (ProtocolInstance, error) {
		ps := ProtocolOverlay{
			TreeNodeInstance: n,
		}
		return &ps, nil
	}
	h, _, tree := local.GenTree(1, true)
	h1 := h[0]
	ProtocolRegisterName("ProtocolOverlay", fn)
	p, err := h1.CreateProtocol("ProtocolOverlay", tree)
	if err != nil {
		t.Fatal("error starting new node", err)
	}
	po := p.(*ProtocolOverlay)
	// release the resources
	var count int
	po.OnDoneCallback(func() bool {
		count++
		if count >= 2 {
			return true
		}
		return false
	})
	po.Release()
	overlay := h1.overlay
	if _, ok := overlay.TokenToNode(po.Token()); !ok {
		t.Fatal("Node should exists after first call Done()")
	}
	po.Release()
	if _, ok := overlay.TokenToNode(po.Token()); ok {
		t.Fatal("Node should NOT exists after call Done()")
	}
}

// Test when a peer receives a New Roster, it can create the trees that are
// waiting on this specific entitiy list, to be constructed.
func TestOverlayPendingTreeMarshal(t *testing.T) {
	log.AfterTest(t)
	local := NewLocalTest()
	hosts, el, tree := local.GenTree(2, false)
	defer local.CloseAll()
	h1 := hosts[0]

	// Add the marshalled version of the tree
	local.AddPendingTreeMarshal(h1, tree.MakeTreeMarshal())
	if _, ok := h1.GetTree(tree.ID); ok {
		t.Fatal("host 1 should not have the tree definition yet.")
	}
	// Now make it check
	local.CheckPendingTreeMarshal(h1, el)
	if _, ok := h1.GetTree(tree.ID); !ok {
		t.Fatal("Host 1 should have the tree definition now.")
	}
}

// overlayProc is a Processor which handles the management packet of Overlay,
// i.e. Roster & Tree management.
// Each type of message will be sent trhough the appropriate channel
type overlayProc struct {
	sendRoster  chan Roster
	treeMarshal chan TreeMarshal
	requestTree chan RequestTree
}

func newOverlayProc() *overlayProc {
	return &overlayProc{
		sendRoster:  make(chan Roster, 1),
		treeMarshal: make(chan TreeMarshal, 1),
		requestTree: make(chan RequestTree, 1),
	}
}

func (op *overlayProc) Process(msg *network.Packet) {
	switch msg.MsgType {
	case SendRosterMessageID:
		op.sendRoster <- msg.Msg.(Roster)
	case TreeMarshalTypeID:
		op.treeMarshal <- msg.Msg.(TreeMarshal)
	case RequestTreeMessageID:
		op.requestTree <- msg.Msg.(RequestTree)
	}
}

func (op *overlayProc) Types() []network.MessageTypeID {
	return []network.MessageTypeID{SendRosterMessageID, TreeMarshalTypeID}
}

// Test propagation of roster - both known and unknown
func TestOverlayRosterPropagation(t *testing.T) {
	log.AfterTest(t)
	local := NewLocalTest()
	hosts, el, _ := local.GenTree(2, false)
	defer local.CloseAll()
	h1 := hosts[0]
	h2 := hosts[1]
	proc := newOverlayProc()
	h1.RegisterProcessor(proc, proc.Types()...)

	// Check that h2 sends back an empty list if it is unknown
	err := h1.Send(h2.ServerIdentity, &RequestRoster{
		RosterID: el.ID})
	if err != nil {
		t.Fatal("Couldn't send message to h2:", err)
	}
	roster := <-proc.sendRoster
	if roster.ID != RosterID(uuid.Nil) {
		t.Fatal("List should be empty")
	}

	// Now add the list to h2 and try again
	h2.AddRoster(el)
	err = h1.Send(h2.ServerIdentity, &RequestRoster{RosterID: el.ID})
	if err != nil {
		t.Fatal("Couldn't send message to h2:", err)
	}
	msg := <-proc.sendRoster
	if msg.ID != el.ID {
		t.Fatal("List should be equal to original list")
	}

	err = h1.Send(h2.ServerIdentity, &RequestRoster{RosterID: el.ID})
	if err != nil {
		t.Fatal("Couldn't send message to h2:", err)
	}
	// check if we receive the Roster then
	var ros Roster
	ros = <-proc.sendRoster
	packet := network.Packet{
		ServerIdentity: h2.ServerIdentity,
		Msg:            ros,
		MsgType:        SendRosterMessageID,
	}
	h1.overlay.Process(&packet)
	list, ok := h1.Roster(el.ID)
	if !ok {
		t.Fatal("List-id not found")
	}
	if list.ID != el.ID {
		t.Fatal("IDs do not match")
	}
}

// Test propagation of tree - both known and unknown
func TestOverlayTreePropagation(t *testing.T) {
	log.AfterTest(t)
	local := NewLocalTest()
	hosts, el, tree := local.GenTree(2, false)
	defer local.CloseAll()
	h1 := hosts[0]
	h2 := hosts[1]
	// Suppose both hosts have the list available, but not the tree
	h1.AddRoster(el)
	h2.AddRoster(el)

	proc := newOverlayProc()
	h1.RegisterProcessor(proc, SendTreeMessageID)
	//h2.RegisterProcessor(proc, proc.Types()...)

	// Check that h2 sends back an empty tree if it is unknown
	err := h1.Send(h2.ServerIdentity, &RequestTree{TreeID: tree.ID})
	if err != nil {
		t.Fatal("Couldn't send message to h2:", err)
	}
	msg := <-proc.treeMarshal
	if msg.RosterID != RosterID(uuid.Nil) {
		t.Fatal("List should be empty")
	}

	// Now add the list to h2 and try again
	h2.AddTree(tree)
	err = h1.Send(h2.ServerIdentity, &RequestTree{TreeID: tree.ID})
	if err != nil {
		t.Fatal("Couldn't send message to h2:", err)
	}

	msg = <-proc.treeMarshal
	if msg.TreeID != tree.ID {
		t.Fatal("Tree should be equal to original tree")
	}

	err = h1.Send(h2.ServerIdentity, &RequestTree{TreeID: tree.ID})
	if err != nil {
		t.Fatal("Couldn't send message to h2:", err)
	}
	// check if we receive the tree then
	var tm TreeMarshal
	tm = <-proc.treeMarshal
	packet := network.Packet{
		ServerIdentity: h2.ServerIdentity,
		Msg:            tm,
		MsgType:        SendTreeMessageID,
	}
	h1.overlay.Process(&packet)

	tree2, ok := h1.GetTree(tree.ID)
	if !ok {
		t.Fatal("List-id not found")
	}
	if !tree.Equal(tree2) {
		t.Fatal("Trees do not match")
	}
}

// Tests both list- and tree-propagation
// basically h1 ask for a tree id
// h2 respond with the tree
// h1 ask for the entitylist (because it dont know)
// h2 respond with the entitylist
func TestOverlayRosterTreePropagation(t *testing.T) {
	log.AfterTest(t)
	local := NewLocalTest()
	hosts, el, tree := local.GenTree(2, false)
	defer local.CloseAll()
	h1 := hosts[0]
	h2 := hosts[1]

	// h2 knows the entity list
	h2.AddRoster(el)
	// and the tree
	h2.AddTree(tree)
	// make the communcation happen
	if err := h1.Send(h2.ServerIdentity, &RequestTree{TreeID: tree.ID}); err != nil {
		t.Fatal("Could not send tree request to host2", err)
	}

	proc := newOverlayProc()
	h1.RegisterProcessor(proc, SendRosterMessageID)
	h1.RegisterProcessor(proc, SendTreeMessageID)

	// check if we have the tree
	treeM := <-proc.treeMarshal

	packet := network.Packet{
		ServerIdentity: h2.ServerIdentity,
		Msg:            treeM,
		MsgType:        SendTreeMessageID,
	}
	// give it to overlay
	h1.overlay.Process(&packet)
	// the tree should not be there because we don't have the Roster associated
	// yet
	if _, ok := h1.GetTree(tree.ID); ok {
		t.Fatal("Tree should Not be there")
	}
	// check if we receive the Roster then
	roster := <-proc.sendRoster

	packet = network.Packet{
		ServerIdentity: h2.ServerIdentity,
		Msg:            roster,
		MsgType:        SendRosterMessageID,
	}
	h1.overlay.Process(&packet)

	// check if we have the roster now  & the tree
	if _, ok := h1.Roster(el.ID); !ok {
		t.Fatal("Roster should be here")
	}
	if _, ok := h1.GetTree(tree.ID); !ok {
		t.Fatal("Tree should be there")
	}
}

func TestTokenId(t *testing.T) {
	log.AfterTest(t)
	t1 := &Token{
		RosterID: RosterID(uuid.NewV1()),
		TreeID:   TreeID(uuid.NewV1()),
		ProtoID:  ProtocolID(uuid.NewV1()),
		RoundID:  RoundID(uuid.NewV1()),
	}
	id1 := t1.ID()
	t2 := &Token{
		RosterID: RosterID(uuid.NewV1()),
		TreeID:   TreeID(uuid.NewV1()),
		ProtoID:  ProtocolID(uuid.NewV1()),
		RoundID:  RoundID(uuid.NewV1()),
	}
	id2 := t2.ID()
	if uuid.Equal(uuid.UUID(id1), uuid.UUID(id2)) {
		t.Fatal("Both token are the same")
	}
	if !uuid.Equal(uuid.UUID(id1), uuid.UUID(t1.ID())) {
		t.Fatal("Twice the Id of the same token should be equal")
	}
	t3 := t1.ChangeTreeNodeID(TreeNodeID(uuid.NewV1()))
	if t1.TreeNodeID.Equal(t3.TreeNodeID) {
		t.Fatal("OtherToken should modify copy")
	}
}<|MERGE_RESOLUTION|>--- conflicted
+++ resolved
@@ -30,13 +30,8 @@
 func TestOverlayDone(t *testing.T) {
 	log.AfterTest(t)
 	// setup
-<<<<<<< HEAD
-	local := NewLocalTest()
-	defer local.CloseAll()
-=======
-	h1 := NewLocalHost()
-	defer h1.Close()
->>>>>>> b70b73dd
+	local := NewLocalTest()
+	defer local.CloseAll()
 	fn := func(n *TreeNodeInstance) (ProtocolInstance, error) {
 		ps := ProtocolOverlay{
 			TreeNodeInstance: n,
@@ -120,8 +115,8 @@
 	}
 }
 
-func (op *overlayProc) Types() []network.MessageTypeID {
-	return []network.MessageTypeID{SendRosterMessageID, TreeMarshalTypeID}
+func (op *overlayProc) Types() []network.PacketTypeID {
+	return []network.PacketTypeID{SendRosterMessageID, TreeMarshalTypeID}
 }
 
 // Test propagation of roster - both known and unknown
