--- conflicted
+++ resolved
@@ -27,15 +27,9 @@
 echo "mode: atomic" > profile.cov
 for dir in ${DIR_SOURCE};
 do
-<<<<<<< HEAD
-    if [[ $dir =~ "./services/skipchain" ]]; then
-        go test -v -short -race -covermode=atomic -coverprofile=$dir/profile.tmp $dir
-    else 
-=======
-    if [[ $dir =~ "./services/identiy" ]]; then
+    if [[ $dir =~ "./services/" ]]; then
         go test -v -short -race -covermode=atomic -coverprofile=$dir/profile.tmp $dir
     else
->>>>>>> f7587278
         go test -short -race -covermode=atomic -coverprofile=$dir/profile.tmp $dir
     fi
 
