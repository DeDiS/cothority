#!/bin/bash

## install.sh will fetch all dependencies of the project.
## If the branch from where the PR comes from starts with
## `refactor_`, it will checkout the same branch name
## in dedis/cosi.

# Temporarily overwrite the branch
<<<<<<< HEAD
BRANCH=master
=======
BRANCH=protocols_conode_632
>>>>>>> 08796f10

if [ "$TRAVIS_PULL_REQUEST" = "false" ]; then
  BRANCH=$TRAVIS_BRANCH
elif [ "$BRANCH" ]; then
  echo "Manual override of branch to: $BRANCH"
else
  # http://graysonkoonce.com/getting-the-current-branch-name-during-a-pull-request-in-travis-ci/
  PR=https://api.github.com/repos/$TRAVIS_REPO_SLUG/pulls/$TRAVIS_PULL_REQUEST
  BRANCH=$(curl -s $PR | jq -r .head.ref )
  if [ "$BRANCH" = "null" ]; then
    echo "Couldn't fetch branch - probably too many requests."
    echo "Please set your own branch manually in install.sh"
    exit 1
  fi
fi

echo "Using branch $BRANCH"

#pattern="refactor_*"
pattern="protocols_conode_632"
if [[ $BRANCH =~ $pattern ]]; then 
    echo "Using refactored branch $BRANCH - fetching cosi"
    repo=github.com/dedis/cosi
    go get -d $repo
    cd $GOPATH/src/$repo
    git checkout -f $BRANCH
    echo $(git rev-parse --abbrev-ref HEAD)
fi

cd $TRAVIS_BUILD_DIR
go get -t ./...<|MERGE_RESOLUTION|>--- conflicted
+++ resolved
@@ -6,11 +6,7 @@
 ## in dedis/cosi.
 
 # Temporarily overwrite the branch
-<<<<<<< HEAD
-BRANCH=master
-=======
 BRANCH=protocols_conode_632
->>>>>>> 08796f10
 
 if [ "$TRAVIS_PULL_REQUEST" = "false" ]; then
   BRANCH=$TRAVIS_BRANCH
