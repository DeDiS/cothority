--- conflicted
+++ resolved
@@ -363,13 +363,7 @@
 	}
 	s.id = resp.Skipblock.Hash
 
-<<<<<<< HEAD
-	ol := omniledger.NewClient()
-	ol.Roster = *s.roster
-	ol.ID = s.id
-=======
-	ol := omniledger.NewClient(omniledger.Config{Roster: *s.roster, ID: s.id})
->>>>>>> c4757b22
+	ol := omniledger.NewClient(s.id, *s.roster)
 
 	c := NewClient(ol)
 	c.DarcID = s.gen.GetBaseID()
