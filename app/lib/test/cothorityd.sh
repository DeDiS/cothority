--- conflicted
+++ resolved
@@ -9,11 +9,8 @@
 runCoBG(){
     nb=$1
     shift
-<<<<<<< HEAD
-=======
     testOut "starting cothority-server #$nb"
 #    ( ./cothorityd -d $DBG_SRV -c co$nb/config.toml $@ 2>&1 > /dev/null & )
->>>>>>> fccee418
     ( ./cothorityd -d $DBG_SRV -c co$nb/config.toml $@ & )
 }
 
