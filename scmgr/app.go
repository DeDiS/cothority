--- conflicted
+++ resolved
@@ -28,9 +28,6 @@
 	"gopkg.in/dedis/onet.v1/log"
 	"gopkg.in/dedis/onet.v1/network"
 	"gopkg.in/urfave/cli.v1"
-	"encoding/json"
-	"path/filepath"
-	"strings"
 )
 
 type config struct {
@@ -97,14 +94,8 @@
 			Action: list,
 		},
 		{
-			Name:  "index",
-			Usage: "create index-files for all known skiplists",
-			Flags: []cli.Flag{
-				cli.StringFlag{
-					Name:  "output, o",
-					Usage: "output path of the files",
-				},
-			},
+			Name:   "index",
+			Usage:  "create index-files for all known skiplists",
 			Action: index,
 		},
 	}
@@ -264,20 +255,12 @@
 // Index writes one index-file for every known skipchain and an index.html
 // for all skiplchains.
 func index(c *cli.Context) error {
-<<<<<<< HEAD
 	output := c.Args().First()
-=======
-	output := c.String("output")
->>>>>>> 754e6d7a
 	if len(output) == 0 {
 		return errors.New("Missing output path")
 	}
 
-<<<<<<< HEAD
 	cleanHtmlFiles(output)
-=======
-	cleanHTMLFiles(output)
->>>>>>> 754e6d7a
 
 	cfg, err := loadConfig(c)
 	if err != nil {
@@ -296,11 +279,7 @@
 
 	// Build the json structure
 	blocks := jsonBlockList{}
-<<<<<<< HEAD
 	blocks.Blocks = make([]JsonBlock, len(genesis))
-=======
-	blocks.Blocks = make([]jsonBlock, len(genesis))
->>>>>>> 754e6d7a
 	for i, g := range genesis {
 		block := &blocks.Blocks[i]
 		block.GenesisID = hex.EncodeToString(g.Hash)
@@ -312,7 +291,6 @@
 
 		// Write the genesis block file
 		content, _ := json.Marshal(block)
-<<<<<<< HEAD
 		err := ioutil.WriteFile(filepath.Join(output, block.GenesisID + ".html"), content, 0644)
 
 		if err != nil {
@@ -359,54 +337,6 @@
 
 type jsonBlockList struct {
 	Blocks []JsonBlock
-=======
-		err := ioutil.WriteFile(filepath.Join(output, block.GenesisID+".html"), content, 0644)
-
-		if err != nil {
-			log.Info("Cannot write block-specific file")
-		}
-	}
-
-	content, err := json.Marshal(blocks)
-	if err != nil {
-		log.Info("Cannot convert to json")
-	}
-
-	// Write the json into the index.html
-	err = ioutil.WriteFile(filepath.Join(output, "index.html"), content, 0644)
-	if err != nil {
-		log.Info("Cannot write in the file")
-	}
-
-	return nil
-}
-
-func cleanHTMLFiles(dir string) error {
-	files, err := ioutil.ReadDir(dir)
-	if err != nil {
-		return err
-	}
-
-	for _, f := range files {
-		if strings.HasSuffix(f.Name(), ".html") {
-			err := os.Remove(filepath.Join(dir, f.Name()))
-			if err != nil {
-				return err
-			}
-		}
-	}
-
-	return nil
-}
-
-type jsonBlock struct {
-	GenesisID string
-	Servers   []string
-}
-
-type jsonBlockList struct {
-	Blocks []jsonBlock
->>>>>>> 754e6d7a
 }
 
 // sbl is used to make a nice output with ordered list of geneis-skipblocks.
