// Deterlab is responsible for setting up everything to test the application
// on deterlab.net
// Given a list of hostnames, it will create an overlay
// tree topology, using all but the last node. It will create multiple
// nodes per server and run timestamping processes. The last node is
// reserved for the logging server, which is forwarded to localhost:8081
//
// Creates the following directory structure:
// build/ - where all cross-compiled executables are stored
// remote/ - directory to be copied to the deterlab server
//
// The following apps are used:
//   deter - runs on the user-machine in deterlab and launches the others
//   forkexec - runs on the other servers and launches the app, so it can measure its cpu usage

package platform

import (
	"os"
	"os/exec"
	"strings"
	"sync"

	"bufio"
	_ "errors"
	"fmt"
	"io/ioutil"
	"path"
	"path/filepath"
	"runtime"
	"strconv"
	"time"

	"github.com/BurntSushi/toml"
	"github.com/dedis/cothority/lib/cliutils"
	"github.com/dedis/cothority/lib/dbg"
	"github.com/dedis/cothority/lib/sda"
)

type Deterlab struct {
	// *** Deterlab-related configuration
	// The login on the platform
	Login string
	// The outside host on the platform
	Host string
	// The name of the project
	Project string
	// Name of the Experiment - also name of hosts
	Experiment string
	// Directory holding the cothority-go-file
	cothorityDir string
	// Directory where everything is copied into
	deployDir string
	// Directory for building
	buildDir string
	// Working directory of deterlab
	deterDir string
	// DNS-resolvable names
	Phys []string
	// VLAN-IP names (physical machines)
	Virt []string
	// Channel to communication stopping of experiment
	sshDeter chan string
	// Whether the simulation is started
	started bool

	// ProxyAddress : the proxy will redirect every traffic it
	// receives to this address
	ProxyAddress string
	// MonitorAddress is the address given to clients to connect to the monitor
	// It is actually the Proxy that will listen to that address and clients
	// won't know a thing about it
	MonitorAddress string
	// Port number of the monitor and the proxy
	MonitorPort int

	// Number of available servers
	Servers int
	// Name of the simulation
	Simulation string
	// Number of machines
	Hosts int
	// Debugging-level: 0 is none - 5 is everything
	Debug int
	// The number of seconds to wait for closing the connection
	CloseWait int
}

<<<<<<< HEAD
func (d *Deterlab) Configure() {
=======
var simulConfig *sda.SimulationConfig

func (d *Deterlab) Configure(pc *PlatformConfig) {
>>>>>>> bebb30d9
	// Directory setup - would also be possible in /tmp
	pwd, _ := os.Getwd()
	d.cothorityDir = pwd + "/cothority"
	d.deterDir = pwd + "/platform/deterlab"
	d.deployDir = d.deterDir + "/remote"
	d.buildDir = d.deterDir + "/build"
	d.MonitorPort = pc.MonitorPort
	dbg.Lvl3("Dirs are:", d.deterDir, d.deployDir)
	d.LoadAndCheckDeterlabVars()

	d.Debug = pc.Debug
	if d.Simulation == "" {
		dbg.Fatal("No simulation defined in runconfig")
	}

	// Setting up channel
	d.sshDeter = make(chan string)
}

// build is the name of the app to build
// empty = all otherwise build specific package
func (d *Deterlab) Build(build string) error {
	dbg.Lvl1("Building for", d.Login, d.Host, d.Project, build, "cothorityDir=", d.cothorityDir)
	start := time.Now()

	var wg sync.WaitGroup

	// Start with a clean build-directory
	current, _ := os.Getwd()
	dbg.Lvl3("Current dir is:", current, d.deterDir)
	defer os.Chdir(current)

	// Go into deterlab-dir and create the build-dir
	os.Chdir(d.deterDir)
	os.RemoveAll(d.buildDir)
	os.Mkdir(d.buildDir, 0777)

	// start building the necessary packages
	packages := []string{"simul", "users"}
	if build != "" {
		packages = strings.Split(build, ",")
	}
	dbg.Lvl3("Starting to build all executables", packages)
	for _, p := range packages {
		src_dir := d.deterDir + "/" + p
		basename := path.Base(p)
		if p == "simul" {
			src_dir = d.cothorityDir
			basename = "cothority"
		}
		dst := d.buildDir + "/" + basename

		dbg.Lvl3("Building", p, "from", src_dir, "into", basename)
		wg.Add(1)
		processor := "amd64"
		system := "linux"
		if p == "users" {
			processor = "386"
			system = "freebsd"
		}
		go func(src, dest string) {
			defer wg.Done()
			// deter has an amd64, linux architecture
			src_rel, _ := filepath.Rel(d.deterDir, src)
			dbg.Lvl3("Relative-path is", src_rel, " will build into ", dest)
			out, err := cliutils.Build("./"+src_rel, dest,
				processor, system)
			if err != nil {
				cliutils.KillGo()
				dbg.Lvl1(out)
				dbg.Fatal(err)
			}
		}(src_dir, dst)
	}
	// wait for the build to finish
	wg.Wait()
	dbg.Lvl1("Build is finished after", time.Since(start))
	return nil
}

// Kills all eventually remaining processes from the last Deploy-run
func (d *Deterlab) Cleanup() error {
	// Cleanup eventual ssh from the proxy-forwarding to the logserver
	err := exec.Command("pkill", "-9", "-f", "ssh -nNTf").Run()
	if err != nil {
		dbg.Lvl3("Error stopping ssh:", err)
	}

	// SSH to the deterlab-server and end all running users-processes
	dbg.Lvl3("Going to kill everything")
	var sshKill chan string
	sshKill = make(chan string)
	go func() {
		// Cleanup eventual residues of previous round - users and sshd
		cliutils.SshRun(d.Login, d.Host, "killall -9 users sshd")
		err := cliutils.SshRunStdout(d.Login, d.Host, "test -f remote/users && ( cd remote; ./users -kill )")
		if err != nil {
			dbg.Lvl1("NOT-Normal error from cleanup")
			sshKill <- "error"
		}
		sshKill <- "stopped"
	}()

	for {
		select {
		case msg := <-sshKill:
			if msg == "stopped" {
				dbg.Lvl3("Users stopped")
				return nil
			} else {
				dbg.Lvl2("Received other command", msg, "probably the app didn't quit correctly")
			}
		case <-time.After(time.Second * 20):
			dbg.Lvl3("Timeout error when waiting for end of ssh")
			return nil
		}
	}
}

// Creates the appropriate configuration-files and copies everything to the
// deterlab-installation.
func (d *Deterlab) Deploy(rc RunConfig) error {
	os.RemoveAll(d.deployDir)
	os.Mkdir(d.deployDir, 0777)

	dbg.Lvl2("Localhost: Deploying and writing config-files")
	sim, err := sda.NewSimulation(d.Simulation, string(rc.Toml()))
	if err != nil {
		return err
	}
	// Initialize the deter-struct with our current structure (for debug-levels
	// and such), then read in the app-configuration to overwrite eventual
	// 'Machines', 'ppm', '' or other fields
	deter := *d
	deterConfig := d.deployDir + "/deter.toml"
	_, err = toml.Decode(string(rc.Toml()), &deter)
	if err != nil {
		return err
	}
	dbg.Lvl3("Creating hosts")
	deter.createHosts()
	dbg.Lvl3("Writing the config file :", deter)
	sda.WriteTomlConfig(deter, deterConfig, d.deployDir)

	simulConfig, err := sim.Setup(d.deployDir, deter.Virt)
	if err != nil {
		return err
	}
	simulConfig.Config = string(rc.Toml())
	dbg.Lvl3("Saving configuration")
	simulConfig.Save(d.deployDir)

	// Copy limit-files for more connections
	err = exec.Command("cp", d.deterDir+"/cothority.conf", d.deployDir).Run()

	// Copying build-files to deploy-directory
	build, err := ioutil.ReadDir(d.buildDir)
	for _, file := range build {
		err = exec.Command("cp", d.buildDir+"/"+file.Name(), d.deployDir).Run()
		if err != nil {
			dbg.Fatal("error copying build-file:", err)
		}
	}

	// Copy everything over to Deterlab
	dbg.Lvl1("Copying over to", d.Login, "@", d.Host)
	err = cliutils.Rsync(d.Login, d.Host, d.deployDir+"/", "remote/")
	if err != nil {
		dbg.Fatal(err)
	}
	dbg.Lvl2("Done copying")

	return nil
}

func (d *Deterlab) Start(args ...string) error {
	// setup port forwarding for viewing log server
	d.started = true
	// Remote tunneling : the sink port is used both for the sink and for the
	// proxy => the proxy redirects packets to the same port the sink is
	// listening.
	// -n = stdout == /Dev/null, -N => no command stream, -T => no tty
	redirection := strconv.Itoa(d.MonitorPort+1) + ":" + d.ProxyAddress + ":" + strconv.Itoa(d.MonitorPort)
	cmd := []string{"-nNTf", "-o", "StrictHostKeyChecking=no", "-o", "ExitOnForwardFailure=yes", "-R",
		redirection, fmt.Sprintf("%s@%s", d.Login, d.Host)}
	exCmd := exec.Command("ssh", cmd...)
	if err := exCmd.Start(); err != nil {
		dbg.Fatal("Failed to start the ssh port forwarding:", err)
	}
	if err := exCmd.Wait(); err != nil {
		dbg.Fatal("ssh port forwarding exited in failure:", err)
	}
	dbg.Lvl3("Setup remote port forwarding", cmd)
	go func() {
		err := cliutils.SshRunStdout(d.Login, d.Host, "cd remote; GOMAXPROCS=8 ./users")
		if err != nil {
			dbg.Lvl3(err)
		}
		d.sshDeter <- "finished"
	}()

	return nil
}

// Waiting for the process to finish
func (d *Deterlab) Wait() error {
	wait := d.CloseWait
	if wait == 0 {
		wait = 600
	}
	if d.started {
		dbg.Lvl3("Simulation is started")
		select {
		case msg := <-d.sshDeter:
			if msg == "finished" {
				dbg.Lvl3("Received finished-message, not killing users")
				return nil
			} else {
				dbg.Lvl1("Received out-of-line message", msg)
			}
		case <-time.After(time.Second * time.Duration(wait)):
			dbg.Lvl1("Quitting after ", wait/60,
				" minutes of waiting")
			d.started = false
		}
		d.started = false
	}
	return nil
}

// Reads in the deterlab-config and drops out if there is an error
func DeterFromConfig(name ...string) *Deterlab {
	d := &Deterlab{}
	configName := "deter.toml"
	if len(name) > 0 {
		configName = name[0]
	}
	err := sda.ReadTomlConfig(d, configName)
	_, caller, line, _ := runtime.Caller(1)
	who := caller + ":" + strconv.Itoa(line)
	if err != nil {
		dbg.Fatal("Couldn't read config in", who, ":", err)
	}
	dbg.SetDebugVisible(d.Debug)
	return d
}

/*
* Write the hosts.txt file automatically
* from project name and number of servers
 */
func (d *Deterlab) createHosts() error {
	num_servers := d.Servers

	ip := "10.255.0."
	name := d.Project + ".isi.deterlab.net"
	d.Phys = make([]string, 0, num_servers)
	d.Virt = make([]string, 0, num_servers)
	for i := 1; i <= num_servers; i++ {
		d.Phys = append(d.Phys, fmt.Sprintf("server-%d.%s.%s", i-1, d.Experiment, name))
		d.Virt = append(d.Virt, fmt.Sprintf("%s%d", ip, i))
	}

	dbg.Lvl3("Physical:", d.Phys)
	dbg.Lvl3("Internal:", d.Virt)
	return nil
}

// Checks whether host, login and project are defined. If any of them are missing, it will
// ask on the command-line.
// For the login-variable, it will try to set up a connection to d.Host and copy over the
// public key for a more easy communication
func (d *Deterlab) LoadAndCheckDeterlabVars() {
	deter := Deterlab{}
	err := sda.ReadTomlConfig(&deter, "deter.toml", d.deterDir)
	d.Host, d.Login, d.Project, d.Experiment, d.ProxyAddress, d.MonitorAddress =
		deter.Host, deter.Login, deter.Project, deter.Experiment,
		deter.ProxyAddress, deter.MonitorAddress

	if err != nil {
		dbg.Lvl1("Couldn't read config-file - asking for default values")
	}

	if d.Host == "" {
		d.Host = readString("Please enter the hostname of deterlab", "users.deterlab.net")
	}

	if d.Login == "" {
		d.Login = readString("Please enter the login-name on "+d.Host, "")
	}

	if d.Project == "" {
		d.Project = readString("Please enter the project on deterlab", "SAFER")
	}

	if d.Experiment == "" {
		d.Experiment = readString("Please enter the Experiment on "+d.Project, "Dissent-CS")
	}

	if d.MonitorAddress == "" {
		d.MonitorAddress = readString("Please enter the Monitor address (where clients will connect)", "users.isi.deterlab.net")
	}
	if d.ProxyAddress == "" {
		d.ProxyAddress = readString("Please enter the proxy redirection address", "localhost")
	}

	sda.WriteTomlConfig(*d, "deter.toml", d.deterDir)
}

// Shows a messages and reads in a string, eventually returning a default (dft) string
func readString(msg, dft string) string {
	fmt.Printf("%s [%s]:", msg, dft)

	reader := bufio.NewReader(os.Stdin)
	strnl, _ := reader.ReadString('\n')
	str := strings.TrimSpace(strnl)
	if str == "" {
		return dft
	}
	return str
}<|MERGE_RESOLUTION|>--- conflicted
+++ resolved
@@ -86,13 +86,7 @@
 	CloseWait int
 }
 
-<<<<<<< HEAD
-func (d *Deterlab) Configure() {
-=======
-var simulConfig *sda.SimulationConfig
-
 func (d *Deterlab) Configure(pc *PlatformConfig) {
->>>>>>> bebb30d9
 	// Directory setup - would also be possible in /tmp
 	pwd, _ := os.Getwd()
 	d.cothorityDir = pwd + "/cothority"
