// Package jvss provides a threshold signing scheme based on Shamir's joint verifiable
// secret sharing algorithm and Schnorr signatures. The protocl runs in two
// phases. During the protocol setup a long-term shared secret is establised
// between all participants. Afterwards, any of the members can request a
// signature, which triggers the creation of another, short-term shared secret.
// Each member then sends its partial signature to the requester which finally
// puts everything together to get the final Schnorr signature. To verify a
// given Schnorr signature a member still has to be able to access the
// long-term shared secret from which that particular signature was created.
package jvss

import (
	"crypto/rand"
	"encoding/base64"
	"errors"
	"fmt"
	"strings"
	"sync"

	"github.com/dedis/cothority/log"
	"github.com/dedis/cothority/sda"
	"github.com/dedis/crypto/abstract"
	"github.com/dedis/crypto/config"
	"github.com/dedis/crypto/poly"
)

func init() {
	sda.ProtocolRegisterName("JVSS", NewJVSS)
}

// SID is the type of shared secret identifiers
type SID string

// Identifiers for long- and short-term shared secrets.
const (
	LTSS SID = "LTSS"
	STSS SID = "STSS"
)

// randomLength is the length of random bytes that will be appended to SID to
// make them unique per signing requests
const randomLength = 32

// JVSS is the main protocol struct and implements the sda.ProtocolInstance
// interface.
type JVSS struct {
	*sda.TreeNodeInstance                  // The SDA TreeNode
	keyPair               *config.KeyPair  // KeyPair of the host
	nodeList              []*sda.TreeNode  // List of TreeNodes in the JVSS group
	pubKeys               []abstract.Point // List of public keys of the above TreeNodes
	info                  poly.Threshold   // JVSS thresholds
	schnorr               *poly.Schnorr    // Long-term Schnorr struct to compute distributed signatures
	secrets               *sharedSecrets   // Shared secrets (long- and short-term ones)
	ltssInit              bool             // Indicator whether shared secret has been already initialised or not
	treeIndex             int              // the index of this node in the flattened tree

	longTermSecDone  chan bool // Channel to indicate when long-term shared secrets of all peers are ready
	shortTermSecDone chan bool // Channel to indicate when short-term shared secrets of all peers are ready

	longterm     *poly.SharedSecret // the longterm of this JVSS instance.
	longtermCond *sync.Cond         // the condition to synchronize access to longterm.

	shortTermCB func(short *poly.SharedSecret) // a callback which is used when a new sharedsecret is generated.

	sigChan chan *poly.SchnorrSig // Channel for JVSS signature

	// keeps the set of SID this node has started/initiated
	sidStore *sidStore
}

// NewJVSS creates a new JVSS protocol instance and returns it.
func NewJVSS(node *sda.TreeNodeInstance) (sda.ProtocolInstance, error) {

	kp := &config.KeyPair{Suite: node.Suite(), Public: node.Public(), Secret: node.Private()}
	n := len(node.List())
	pk := make([]abstract.Point, n)
	var idx int
	for i, tn := range node.List() {
		if tn.ServerIdentity.Public.Equal(node.Public()) {
			idx = i
		}
		pk[i] = tn.ServerIdentity.Public
	}
	// NOTE: T <= R <= N (for simplicity we use T = R = N; might change later)
	info := poly.Threshold{T: n, R: n, N: n}

	jv := &JVSS{
		TreeNodeInstance: node,
		keyPair:          kp,
		pubKeys:          pk,
		treeIndex:        idx,
		info:             info,
		schnorr:          new(poly.Schnorr),
		secrets:          newSecrets(),
		ltssInit:         false,
		longTermSecDone:  make(chan bool, 1),
		shortTermSecDone: make(chan bool, 1),
		sigChan:          make(chan *poly.SchnorrSig),
		sidStore:         newSidStore(),
		longtermCond:     sync.NewCond(&sync.Mutex{}),
	}

	// Setup message handlers
	h := []interface{}{
		jv.handleSecInit,
		jv.handleSecConf,
		jv.handleSigReq,
		jv.handleSigResp,
	}
	err := jv.RegisterHandlers(h...)
	if err != nil {
		return nil, err
	}
	return jv, err
}

// Start initiates the JVSS protocol by setting up a long-term shared secret
// which can be used later on by the JVSS group to sign and verify messages.
func (jv *JVSS) Start() error {
	log.Lvl2(jv.Name(), "index", jv.Index(), " Starts()")
	sid := newSID(LTSS)
	jv.sidStore.insert(sid)
	err := jv.initSecret(sid)
	if err != nil {
		log.Error(err)
		return err
	}
	log.Lvl2("Waiting on long-term secrets:", jv.Name())
	<-jv.longTermSecDone
	log.Lvl2("Done waiting on long-term secrets:", jv.Name())
	return err
}

// Verify verifies the given message against the given Schnorr signature.
// Returns nil if the signature is valid and an error otherwise.
func (jv *JVSS) Verify(msg []byte, sig *poly.SchnorrSig) error {

	if !jv.ltssInit {
		return fmt.Errorf("Error, long-term shared secret has not been initialised")
	}

	h := jv.keyPair.Suite.Hash()
	_, _ = h.Write(msg) // ignore error; verification wil fail anyways
	return jv.schnorr.VerifySchnorrSig(sig, h)
}

// Sign starts a new signing request amongst the JVSS group and returns a
// Schnorr signature on success.
func (jv *JVSS) Sign(msg []byte) (*poly.SchnorrSig, error) {

	if !jv.ltssInit {
		return nil, fmt.Errorf("Error, long-term shared secret has not been initialised")
	}

	log.Lvl3(jv.Name(), "index", jv.Index(), " => Sign starting")

	// Initialise short-term shared secret only used for this signing request
	sid := newSID(STSS)
	jv.sidStore.insert(sid)
	if err := jv.initSecret(sid); err != nil {
		return nil, err
	}

	// Wait for setup of shared secrets to finish
	log.Lvl2("Waiting on short-term secrets:", jv.Name())
	<-jv.shortTermSecDone
	// Create partial signature ...
	ps, err := jv.sigPartial(sid, msg)
	if err != nil {
		return nil, err
	}

	// ... and buffer it
	secret, err := jv.secrets.secret(sid)
	if err != nil {
		log.Error("Didn't find secret. Still continuing:", err)
	}

	secret.sigs[jv.Index()] = ps

	// Broadcast signing request
	req := &SigReqMsg{
		Src: jv.Index(),
		SID: sid,
		Msg: msg,
	}
	if err := jv.Broadcast(req); err != nil {
		return nil, err
	}

	// Wait for complete signature
	sig := <-jv.sigChan

	return sig, nil
}

func (jv *JVSS) initSecret(sid SID) error {
	if sid.IsLTSS() && jv.ltssInit {
		return errors.New("Only one longterm secret allowed per JVSS instance")
	}

	// Initialise shared secret of given type if necessary
	if sec, err := jv.secrets.secret(sid); sec == nil && err != nil {
		log.Lvlf4("Node %d: Initialising %s shared secret", jv.Index(),
			sid)
		sec := &secret{
			receiver:         poly.NewReceiver(jv.keyPair.Suite, jv.info, jv.keyPair),
			deals:            make(map[int]*poly.Deal),
			sigs:             make(map[int]*poly.SchnorrPartialSig),
			numLongtermConfs: 0,
		}
		jv.secrets.addSecret(sid, sec)
	}

	secret, err := jv.secrets.secret(sid)
	if err != nil { // this should never happen here
		log.Error(err)
		return err
	}

	// Initialise and broadcast our deal if necessary
	if len(secret.deals) == 0 {
		kp := config.NewKeyPair(jv.keyPair.Suite)
		deal := new(poly.Deal).ConstructDeal(kp, jv.keyPair, jv.info.T, jv.info.R, jv.pubKeys)
		log.Lvlf4("Node %d: Initialising %v deal", jv.Index(), sid)
		secret.deals[jv.Index()] = deal
		db, _ := deal.MarshalBinary()
		msg := &SecInitMsg{
			Src:  jv.Index(),
			SID:  sid,
			Deal: db,
		}
		if err := jv.Broadcast(msg); err != nil {
			log.Print(jv.Name(), "Error broadcast secInit:", err)
			return err
		}
	}
	return nil
}

func (jv *JVSS) finaliseSecret(sid SID) error {
	secret, err := jv.secrets.secret(sid)
	if err != nil {
		return err
	}

	log.Lvlf4("Node %d: %s deals %d/%d", jv.Index(), sid, len(secret.deals),
		len(jv.List()))

	if len(secret.deals) == jv.info.T {
		for _, deal := range secret.deals {
			if _, err := secret.receiver.AddDeal(jv.Index(), deal); err != nil {
				log.Error(jv.Index(), err)
				return err
			}
		}

		sec, err := secret.receiver.ProduceSharedSecret()
		if err != nil {
			return err
		}
		secret.secret = sec
		isShortTermSecret := strings.HasPrefix(string(sid), string(STSS))
		if isShortTermSecret {
			secret.nShortConfirmsMtx.Lock()
			defer secret.nShortConfirmsMtx.Unlock()
			secret.numShortConfs++
		} else {
			secret.nLongConfirmsMtx.Lock()
			defer secret.nLongConfirmsMtx.Unlock()
			secret.numLongtermConfs++
		}

		log.Lvlf4("Node %d: %v created", jv.Index(), sid)

		// Initialise Schnorr struct for long-term shared secret if not done so before
		if sid.IsLTSS() && !jv.ltssInit {
			jv.ltssInit = true
			jv.schnorr.Init(jv.keyPair.Suite, jv.info, secret.secret)
			log.Lvlf4("Node %d: %v Schnorr struct initialised",
				jv.Index(), sid)
			jv.longterm = secret.secret
			jv.longtermCond.Broadcast()
		}

		// Broadcast that we have finished setting up our shared secret
		msg := &SecConfMsg{
			Src: jv.Index(),
			SID: sid,
		}
		if err := jv.Broadcast(msg); err != nil {
			log.Error(err)
			return err
		}
	}
	return nil
}

func (jv *JVSS) sigPartial(sid SID, msg []byte) (*poly.SchnorrPartialSig, error) {
	secret, err := jv.secrets.secret(sid)
	if err != nil {
		return nil, err
	}

	// signal the short term secret generation if a callback has been
	// registered.
	if jv.shortTermCB != nil {
		jv.shortTermCB(secret.secret)
	}

	hash := jv.keyPair.Suite.Hash()
	if _, err := hash.Write(msg); err != nil {
		return nil, err
	}
	if err := jv.schnorr.NewRound(secret.secret, hash); err != nil {
		return nil, err
	}
	ps := jv.schnorr.RevealPartialSig()
	if ps == nil {
		return nil, fmt.Errorf("Error, node %d could not create partial signature", jv.Index())
	}
	return ps, nil
}

<<<<<<< HEAD
// Longterm returns the longterm shared secret generated during the setup phase
// of the current JVSS group. It is a blocking call until the longterm is
// generated.
func (jv *JVSS) Longterm() *poly.SharedSecret {
	jv.longtermCond.L.Lock()
	for jv.longterm == nil {
		jv.longtermCond.Wait()
	}
	sec := jv.longterm
	jv.longtermCond.L.Unlock()
	return sec
}

// RegisterShortTermCB takes a function which has a SharedSecret as argument.
// This function is called each time a new SharedSecret is generated by the JVSS
// group,i.e. each time Sign() is called.
func (jv *JVSS) RegisterShortTermCB(fn func(*poly.SharedSecret)) {
	jv.shortTermCB = fn
=======
// Index returns the index of this node in the flattened tree.
func (jv *JVSS) Index() int {
	return jv.treeIndex
>>>>>>> 91724a0d
}

// thread safe helpers for accessing shared (long and short-term) secrets:
type sharedSecrets struct {
	sync.Mutex
	secrets map[SID]*secret
}

func (s *sharedSecrets) secret(sid SID) (*secret, error) {
	s.Lock()
	defer s.Unlock()
	sec, ok := s.secrets[sid]
	if !ok {
		return nil, fmt.Errorf("Error, shared secret does not exist")
	}
	return sec, nil
}

func (s *sharedSecrets) addSecret(sid SID, sec *secret) {
	s.Lock()
	defer s.Unlock()
	s.secrets[sid] = sec
}

func (s *sharedSecrets) remove(sid SID) {
	s.Lock()
	defer s.Unlock()
	delete(s.secrets, sid)
}

func newSecrets() *sharedSecrets {
	return &sharedSecrets{secrets: make(map[SID]*secret)}
}

// secret contains all information for long- and short-term shared secrets.
type secret struct {
	secret   *poly.SharedSecret // Shared secret
	receiver *poly.Receiver     // Receiver to aggregate deals
	// XXX potentially get rid of deals buffer later:
	deals map[int]*poly.Deal // Buffer for deals
	// XXX potentially get rid of sig buffer later:
	sigs map[int]*poly.SchnorrPartialSig // Buffer for partial signatures

	// Number of collected confirmations that shared secrets are ready
	numLongtermConfs int
	nLongConfirmsMtx sync.Mutex

	// Number of collected (short-term) confirmations that shared secrets are ready
	numShortConfs     int
	nShortConfirmsMtx sync.Mutex
}

// newSID takes a TYPE of Secret,i.e. STSS or LTSS and append some random bytes
// to it
func newSID(t SID) SID {
	random := randomString(randomLength)
	return SID(string(t) + " - " + random)
}

// IsLTSS returns true if this SID is of type LTSS - longterm secret
func (s SID) IsLTSS() bool {
	return strings.HasPrefix(string(s), string(LTSS))
}

// IsSTSS returns true if this SID is of type STSS - shorterm secret
func (s SID) IsSTSS() bool {
	return strings.HasPrefix(string(s), string(STSS))
}

// randomString will read n bytes from crypto/rand, will encode these bytes in
// base64 and returns the resulting string
func randomString(n int) string {
	var buff = make([]byte, n)
	_, err := rand.Read(buff)
	if err != nil {
		panic(err)
	}
	return base64.StdEncoding.EncodeToString([]byte(buff))
}

// sidStore stores all sid in a thred safe manner
type sidStore struct {
	mutex sync.Mutex
	store map[SID]bool
}

func newSidStore() *sidStore {
	return &sidStore{
		store: make(map[SID]bool),
	}
}

// exists return true if the given sid is stored
// false otherwise.
func (s *sidStore) exists(sid SID) bool {
	s.mutex.Lock()
	defer s.mutex.Unlock()
	_, exists := s.store[sid]
	return exists
}

// insert will store the sid and returns true if it already existed before or
// false if the sid is a new entry.
func (s *sidStore) insert(sid SID) bool {
	s.mutex.Lock()
	defer s.mutex.Unlock()
	_, exists := s.store[sid]
	s.store[sid] = true
	return exists
}

// remove will delete the sid from the store and returns true if it was present
// or false otherwise
func (s *sidStore) remove(sid SID) bool {
	s.mutex.Lock()
	defer s.mutex.Unlock()
	_, exists := s.store[sid]
	delete(s.store, sid)
	return exists
}<|MERGE_RESOLUTION|>--- conflicted
+++ resolved
@@ -322,7 +322,6 @@
 	return ps, nil
 }
 
-<<<<<<< HEAD
 // Longterm returns the longterm shared secret generated during the setup phase
 // of the current JVSS group. It is a blocking call until the longterm is
 // generated.
@@ -341,11 +340,11 @@
 // group,i.e. each time Sign() is called.
 func (jv *JVSS) RegisterShortTermCB(fn func(*poly.SharedSecret)) {
 	jv.shortTermCB = fn
-=======
+}
+
 // Index returns the index of this node in the flattened tree.
 func (jv *JVSS) Index() int {
 	return jv.treeIndex
->>>>>>> 91724a0d
 }
 
 // thread safe helpers for accessing shared (long and short-term) secrets:
