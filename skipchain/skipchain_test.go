package skipchain

import (
	"bytes"
	"errors"
	"fmt"
	"strconv"
	"sync"
	"testing"
	"time"

	"github.com/dedis/kyber"
	"github.com/dedis/kyber/sign/schnorr"
	"github.com/dedis/kyber/util/key"
	"github.com/dedis/onet"
	"github.com/dedis/onet/log"
	"github.com/dedis/onet/network"
	"github.com/stretchr/testify/assert"
	"github.com/stretchr/testify/require"
	"gopkg.in/satori/go.uuid.v1"
)

func init() {
	skipchainSID = onet.ServiceFactory.ServiceID(ServiceName)
}

var skipchainSID onet.ServiceID

func TestMain(m *testing.M) {
	log.MainTest(m, 2)
}

func TestService_StoreSkipBlock_Failure(t *testing.T) {
	if testing.Short() {
<<<<<<< HEAD
		t.Skip("node failure tests do not run on travis")
=======
		t.Skip("node failure tests do not run on travis, see #1000")
>>>>>>> f2d2994a
	}
	storeSkipBlock(t, true)
}

func TestService_StoreSkipBlock(t *testing.T) {
	storeSkipBlock(t, false)
}

func storeSkipBlock(t *testing.T, fail bool) {
	// First create a roster to attach the data to it
	local := onet.NewLocalTest(Suite)
	defer waitPropagationFinished(t, local)
	defer local.CloseAll()
	servers, el, genService := local.MakeHELS(4, skipchainSID, Suite)
	service := genService.(*Service)
	// This is the poor server who will play the part of the dead server
	// for us.
	deadServer := servers[len(servers)-1]

	if fail {
		// Set low timeout to make the test finish quickly.
		service.bftTimeout = 100 * time.Millisecond
		// WATCH OUT: log levels higher than 3 require a timeout of 500 ms.
		// service.bftTimeout = 500 * time.Millisecond

		service.propTimeout = 5 * service.bftTimeout
	}

	// Setting up root roster
	sbRoot, err := makeGenesisRoster(service, el)
	log.ErrFatal(err)

	// send a ProposeBlock
	genesis := NewSkipBlock()
	genesis.Data = []byte("In the beginning God created the heaven and the earth.")
	genesis.MaximumHeight = 2
	genesis.BaseHeight = 2
	genesis.ParentBlockID = sbRoot.Hash
	genesis.Roster = sbRoot.Roster
	genesis.VerifierIDs = VerificationStandard
	blockCount := 0
	psbr, err := service.StoreSkipBlock(&StoreSkipBlock{LatestID: nil, NewBlock: genesis})
	if err != nil {
		t.Fatal("StoreSkipBlock:", err)
	}
	latest := psbr.Latest
	// verify creation of GenesisBlock:
	blockCount++
	assert.Equal(t, blockCount-1, latest.Index)
	// the genesis block has a random back-link:
	assert.Equal(t, 1, len(latest.BackLinkIDs))
	assert.NotEqual(t, 0, latest.BackLinkIDs)

	// kill one node and it should still work
	if fail {
<<<<<<< HEAD
		log.Lvl3("Pausing server", deadServer.Address())
		deadServer.Pause()
=======
		log.Lvl3("Closing server", servers[len(servers)-1].Address())
		err = servers[len(servers)-1].Close()
		log.ErrFatal(err)
>>>>>>> f2d2994a
	}

	next := NewSkipBlock()
	next.Data = []byte("And the earth was without form, and void; " +
		"and darkness was upon the face of the deep. ")
	next.MaximumHeight = 2
	next.ParentBlockID = sbRoot.Hash
	next.Roster = sbRoot.Roster
	id := psbr.Latest.Hash
	if id == nil {
		t.Fatal("second block last id is nil")
	}
	psbr2, err := service.StoreSkipBlock(&StoreSkipBlock{LatestID: id, NewBlock: next})
<<<<<<< HEAD
	if err != nil {
		t.Fatal("StoreSkipBlock:", err)
	}
=======
	assert.Nil(t, err)
	log.Lvl2(psbr2)
>>>>>>> f2d2994a
	assert.NotNil(t, psbr2)
	assert.NotNil(t, psbr2.Latest)
	latest2 := psbr2.Latest

	blockCount++
	assert.Equal(t, blockCount-1, latest2.Index)
	assert.Equal(t, 1, len(latest2.BackLinkIDs))
	assert.NotEqual(t, 0, latest2.BackLinkIDs)

	// And add it again, with all nodes running
	if fail {
		log.Lvl3("Unpausing server ", deadServer.Address())
		deadServer.Unpause()
	}

	next.ParentBlockID = next.Hash
	next.Data = []byte("And the Spirit of God moved upon the face of the waters.")
	psbr3, err := service.StoreSkipBlock(&StoreSkipBlock{LatestID: psbr2.Latest.Hash, NewBlock: next})
	assert.NotNil(t, psbr3)
	assert.NotNil(t, psbr3.Latest)
	latest3 := psbr3.Latest

	// verify creation of GenesisBlock:
	blockCount++
	assert.Equal(t, blockCount-1, latest3.Index)
	assert.Equal(t, 2, len(latest3.BackLinkIDs))
	assert.NotEqual(t, 0, latest3.BackLinkIDs)

	// +1 for the root block
	assert.Equal(t, blockCount+1, service.db.Length())
}

func TestService_GetUpdateChain(t *testing.T) {
	// Create a small chain and test whether we can get from one element
	// of the chain to the last element with a valid slice of SkipBlocks
	local := onet.NewLocalTest(Suite)
	defer waitPropagationFinished(t, local)
	defer local.CloseAll()
	conodes := 10
	sbCount := conodes - 1
	servers, el, gs := local.MakeHELS(conodes, skipchainSID, Suite)
	s := gs.(*Service)

	sbs := make([]*SkipBlock, sbCount)
	var err error
	sbs[0], err = makeGenesisRoster(s, onet.NewRoster(el.List[0:2]))
	log.ErrFatal(err)
	log.Lvl1("Initialize skipchain.")
	// init skipchain
	for i := 1; i < sbCount; i++ {
		newSB := NewSkipBlock()
		newSB.Roster = onet.NewRoster(el.List[i : i+2])
		service := local.Services[servers[i].ServerIdentity.ID][skipchainSID].(*Service)
		log.Lvl2("Doing skipblock", i, servers[i].ServerIdentity, newSB.Roster.List)
		reply, err := service.StoreSkipBlock(&StoreSkipBlock{LatestID: sbs[i-1].Hash, NewBlock: newSB})
		require.Nil(t, err)
		require.NotNil(t, reply.Latest)
		sbs[i] = reply.Latest
	}

	for i := 0; i < sbCount; i++ {
		m, err := s.GetUpdateChain(&GetUpdateChain{sbs[i].Hash})
		log.ErrFatal(err)
		sbc := m.(*GetUpdateChainReply)
		if !sbc.Update[0].Equal(sbs[i]) {
			t.Fatal("First hash is not from our SkipBlock")
		}
		require.True(t, len(sbc.Update) > 0, "Empty update-chain")
		if !sbc.Update[len(sbc.Update)-1].Equal(sbs[sbCount-1]) {
			log.Lvl2(sbc.Update[len(sbc.Update)-1].Hash)
			log.Lvl2(sbs[sbCount-1].Hash)
			t.Fatal("Last Hash is not equal to last SkipBlock for", i)
		}
		for up, sb1 := range sbc.Update {
			log.ErrFatal(sb1.VerifyForwardSignatures())
			if up < len(sbc.Update)-1 {
				sb2 := sbc.Update[up+1]
				h1 := sb1.Height
				h2 := sb2.Height
				log.Lvl3("sbc1.Height=", sb1.Height)
				log.Lvl3("sbc2.Height=", sb2.Height)
				// height := min(len(sb1.ForwardLink), h2)
				height := h1
				if h2 < height {
					height = h2
				}
				if !bytes.Equal(sb1.ForwardLink[height-1].Hash(),
					sb2.Hash) {
					t.Fatal("Forward-pointer of", up,
						"is different of hash in", up+1)
				}
			}
		}
	}
}

func TestService_SetChildrenSkipBlock(t *testing.T) {
	// How many nodes in Root
	nodesRoot := 3

	local := onet.NewLocalTest(Suite)
	defer waitPropagationFinished(t, local)
	defer local.CloseAll()
	hosts, el, genService := local.MakeHELS(nodesRoot, skipchainSID, Suite)
	service := genService.(*Service)

	// Setting up two chains and linking one to the other
	sbRoot, err := makeGenesisRoster(service, el)
	log.ErrFatal(err)
	sbInter, err := makeGenesisRosterArgs(service, el, sbRoot.Hash, VerificationNone, 1, 1)
	log.ErrFatal(err)
	// Verifying other nodes also got the updated chains
	// Check for the root-chain
	for i, h := range hosts {
		log.Lvlf2("%x", skipchainSID)
		s := local.Services[h.ServerIdentity.ID][skipchainSID].(*Service)
		m, err := s.GetUpdateChain(&GetUpdateChain{sbRoot.Hash})
		log.ErrFatal(err, "Failed in iteration="+strconv.Itoa(i)+":")
		sb := m.(*GetUpdateChainReply)
		log.Lvl2(s.Context)
		if len(sb.Update) != 1 {
			// we expect only the first block
			t.Fatal("There should be only 1 SkipBlock in the update")
		}
		require.Equal(t, 1, len(sb.Update[0].ChildSL), "No child-entry found")
		link := sb.Update[0].ChildSL[0]
		if !link.Equal(sbInter.Hash) {
			t.Fatal("The child-link doesn't point to our intermediate SkipBlock", i)
		}
		// We need to verify the signature on the child-link, too. This
		// has to be signed by the collective signature of sbRoot.
		if cerr := sbRoot.VerifyForwardSignatures(); cerr != nil {
			t.Fatal("Signature on child-link is not valid")
		}
	}

	// And check for the intermediate-chain to be updated
	for _, h := range hosts {
		s := local.Services[h.ServerIdentity.ID][skipchainSID].(*Service)

		m, cerr := s.GetUpdateChain(&GetUpdateChain{sbInter.Hash})
		sb := m.(*GetUpdateChainReply)

		log.ErrFatal(cerr)
		if len(sb.Update) != 1 {
			t.Fatal("There should be only 1 SkipBlock in the update")
		}
		if !bytes.Equal(sb.Update[0].ParentBlockID, sbRoot.Hash) {
			t.Fatal("The intermediate SkipBlock doesn't point to the root")
		}
		if err := sb.Update[0].VerifyForwardSignatures(); err != nil {
			t.Fatal("Signature of that SkipBlock doesn't fit")
		}
	}
}

func TestService_MultiLevel(t *testing.T) {
	local := onet.NewLocalTest(Suite)
	defer waitPropagationFinished(t, local)
	defer local.CloseAll()
	servers, el, genService := local.MakeHELS(3, skipchainSID, Suite)
	services := make([]*Service, len(servers))
	for i, s := range local.GetServices(servers, skipchainSID) {
		services[i] = s.(*Service)
	}
	service := genService.(*Service)

	for base := 1; base <= 3; base++ {
		for height := 1; height <= base; height++ {
			log.Lvl1("Making genesis for", base, height)
			if base == 1 && height > 1 {
				break
			}
			sbRoot, err := makeGenesisRosterArgs(service, el, nil, VerificationNone,
				base, height)
			log.ErrFatal(err)
			latest := sbRoot
			log.Lvl1("Adding blocks for", base, height)
			for sbi := 1; sbi < 10; sbi++ {
				log.Lvl3("Adding block", sbi)
				sb := NewSkipBlock()
				sb.Roster = el
				psbr, err := service.StoreSkipBlock(&StoreSkipBlock{LatestID: latest.Hash, NewBlock: sb})
				log.ErrFatal(err)
				latest = psbr.Latest
				for n, i := range sb.BackLinkIDs {
					for ns, s := range services {
						for {
							log.Lvl3("Checking backlink", n, ns)
							bl, err := s.GetSingleBlock(&GetSingleBlock{i})
							log.ErrFatal(err)
							if len(bl.ForwardLink) == n+1 &&
								bl.ForwardLink[n].Hash().Equal(sb.Hash) {
								break
							}
							time.Sleep(200 * time.Millisecond)
						}
					}
				}
			}

			log.ErrFatal(checkMLForwardBackward(service, sbRoot, base, height))
			log.ErrFatal(checkMLUpdate(service, sbRoot, latest, base, height))
		}
	}
}

func TestService_Verification(t *testing.T) {
	local := onet.NewLocalTest(Suite)
	defer waitPropagationFinished(t, local)
	defer local.CloseAll()
	sbLength := 4
	_, el, genService := local.MakeHELS(sbLength, skipchainSID, Suite)
	service := genService.(*Service)

	elRoot := onet.NewRoster(el.List[0:3])
	sbRoot, err := makeGenesisRoster(service, elRoot)
	log.ErrFatal(err)

	log.Lvl1("Creating non-conforming skipBlock")
	sb := NewSkipBlock()
	sb.Roster = el
	sb.MaximumHeight = 1
	sb.BaseHeight = 1
	sb.ParentBlockID = sbRoot.Hash
	sb.VerifierIDs = VerificationStandard
	//_, err = service.ProposeSkipBlock(&ProposeSkipBlock{nil, sb})
	//require.NotNil(t, err, "Shouldn't accept a non-conforming skipblock")

	log.Lvl1("Creating skipblock with same Roster as root")
	sbInter, err := makeGenesisRosterArgs(service, elRoot, sbRoot.Hash, sb.VerifierIDs, 1, 1)
	log.ErrFatal(err)
	require.NotNil(t, sbInter)
	log.Lvl1("Creating skipblock with sub-Roster from root")
	elSub := onet.NewRoster(el.List[0:2])
	_, err = makeGenesisRosterArgs(service, elSub, sbRoot.Hash, sb.VerifierIDs, 1, 1)
	log.ErrFatal(err)
}

func TestService_SignBlock(t *testing.T) {
	// Testing whether we sign correctly the SkipBlocks
	local := onet.NewLocalTest(Suite)
	defer waitPropagationFinished(t, local)
	defer local.CloseAll()
	_, el, genService := local.MakeHELS(3, skipchainSID, Suite)
	service := genService.(*Service)

	sbRoot, err := makeGenesisRosterArgs(service, el, nil, VerificationNone, 1, 1)
	log.ErrFatal(err)
	el2 := onet.NewRoster(el.List[0:2])
	sb := NewSkipBlock()
	sb.Roster = el2
	reply, err := service.StoreSkipBlock(&StoreSkipBlock{LatestID: sbRoot.Hash, NewBlock: sb})
	log.ErrFatal(err)
	sbRoot = reply.Previous
	sbSecond := reply.Latest
	log.Lvl1("Verifying signatures")
	log.ErrFatal(sbRoot.VerifyForwardSignatures())
	log.ErrFatal(sbSecond.VerifyForwardSignatures())
}

func TestService_ProtocolVerification(t *testing.T) {
	// Testing whether we sign correctly the SkipBlocks
	local := onet.NewLocalTest(Suite)
	defer waitPropagationFinished(t, local)
	defer local.CloseAll()
	_, el, s := local.MakeHELS(3, skipchainSID, Suite)
	s1 := s.(*Service)
	count := make(chan bool, 3)
	verifyFunc := func(newID []byte, newSB *SkipBlock) bool {
		count <- true
		return true
	}
	verifyID := VerifierID(uuid.NewV1())
	for _, s := range local.Services {
		s[skipchainSID].(*Service).registerVerification(verifyID, verifyFunc)
	}

	sbRoot, err := makeGenesisRosterArgs(s1, el, nil, []VerifierID{verifyID}, 1, 1)
	log.ErrFatal(err)
	sbNext := sbRoot.Copy()
	sbNext.BackLinkIDs = []SkipBlockID{sbRoot.Hash}
	_, cerr := s1.StoreSkipBlock(&StoreSkipBlock{LatestID: sbRoot.Hash, NewBlock: sbNext})
	log.ErrFatal(cerr)
	for i := 0; i < 3; i++ {
		select {
		case <-count:
		case <-time.After(time.Second):
			t.Fatal("Timeout while waiting for reply", i)
		}
	}
}

func TestService_RegisterVerification(t *testing.T) {
	// Testing whether we sign correctly the SkipBlocks
	onet.RegisterNewService("ServiceVerify", newServiceVerify)
	local := onet.NewLocalTest(Suite)
	defer waitPropagationFinished(t, local)
	defer local.CloseAll()
	hosts, el, s1 := makeHELS(local, 3)
	VerifyTest := VerifierID(uuid.NewV5(uuid.NamespaceURL, "Test1"))
	ver := make(chan bool, 3)
	verifier := func(msg []byte, s *SkipBlock) bool {
		ver <- true
		return true
	}
	for _, h := range hosts {
		s := h.Service(ServiceName).(*Service)
		log.ErrFatal(s.registerVerification(VerifyTest, verifier))
	}
	sb, err := makeGenesisRosterArgs(s1, el, nil, []VerifierID{VerifyTest}, 1, 1)
	log.ErrFatal(err)
	require.NotNil(t, sb.Data)
	require.Equal(t, 0, len(ver))

	sb, err = makeGenesisRosterArgs(s1, el, nil, []VerifierID{ServiceVerifier}, 1, 1)
	log.ErrFatal(err)
	require.NotNil(t, sb.Data)
	require.Equal(t, 0, len(ServiceVerifierChan))
}

func TestService_StoreSkipBlock2(t *testing.T) {
	nbrHosts := 3
	local := onet.NewLocalTest(Suite)
	defer waitPropagationFinished(t, local)
	defer local.CloseAll()
	hosts, roster, s1 := makeHELS(local, nbrHosts)
	s2 := local.Services[hosts[1].ServerIdentity.ID][skipchainSID].(*Service)
	s3 := local.Services[hosts[2].ServerIdentity.ID][skipchainSID].(*Service)

	log.Lvl1("Creating root and control chain")
	sbRoot := &SkipBlock{
		SkipBlockFix: &SkipBlockFix{
			MaximumHeight: 1,
			BaseHeight:    1,
			Roster:        roster,
			Data:          []byte{},
		},
	}
	ssbr, cerr := s1.StoreSkipBlock(&StoreSkipBlock{LatestID: nil, NewBlock: sbRoot})
	log.ErrFatal(cerr)
	roster2 := onet.NewRoster(roster.List[:nbrHosts-1])
	log.Lvl1("Proposing roster", roster2)
	sb1 := ssbr.Latest.Copy()
	sb1.Roster = roster2
	ssbr, cerr = s2.StoreSkipBlock(&StoreSkipBlock{LatestID: sbRoot.Hash, NewBlock: sb1})
	require.NotNil(t, cerr)
	ssbr, cerr = s1.StoreSkipBlock(&StoreSkipBlock{LatestID: sbRoot.Hash, NewBlock: sb1})
	log.ErrFatal(cerr)
	require.NotNil(t, ssbr.Latest)

	// Error testing
	sbErr := &SkipBlock{
		SkipBlockFix: &SkipBlockFix{
			MaximumHeight: 1,
			BaseHeight:    1,
			Roster:        roster,
			Data:          []byte{},
		},
	}
	sbErr.ParentBlockID = SkipBlockID([]byte{1, 2, 3})
	_, cerr = s1.StoreSkipBlock(&StoreSkipBlock{LatestID: nil, NewBlock: sbErr})
	require.NotNil(t, cerr)
	_, cerr = s1.StoreSkipBlock(&StoreSkipBlock{LatestID: sbErr.ParentBlockID, NewBlock: sbErr})
	// Last successful log...
	require.NotNil(t, cerr)

	sbErr = ssbr.Latest.Copy()
	_, cerr = s3.StoreSkipBlock(&StoreSkipBlock{LatestID: ssbr.Latest.Hash, NewBlock: sbErr})
	require.NotNil(t, cerr)
}

func TestService_StoreSkipBlockSpeed(t *testing.T) {
	t.Skip("This is a hidden benchmark")
	nbrHosts := 3
	local := onet.NewLocalTest(Suite)
	defer waitPropagationFinished(t, local)
	defer local.CloseAll()
	_, roster, s1 := makeHELS(local, nbrHosts)

	log.Lvl1("Creating root and control chain")
	sbRoot := &SkipBlock{
		SkipBlockFix: &SkipBlockFix{
			MaximumHeight: 1,
			BaseHeight:    1,
			Roster:        roster,
			Data:          []byte{},
		},
	}
	ssbrep, cerr := s1.StoreSkipBlock(&StoreSkipBlock{LatestID: nil, NewBlock: sbRoot})
	log.ErrFatal(cerr)

	last := time.Now()
	for i := 0; i < 500; i++ {
		now := time.Now()
		log.Lvl3(i, now.Sub(last))
		last = now
		ssbrep, cerr = s1.StoreSkipBlock(&StoreSkipBlock{LatestID: ssbrep.Latest.Hash,
			NewBlock: sbRoot})
		log.ErrFatal(cerr)
	}
}

func TestService_ParallelStore(t *testing.T) {
	nbrRoutines := 10
	local := onet.NewLocalTest(Suite)
	defer waitPropagationFinished(t, local)
	defer local.CloseAll()
	_, roster, s1 := makeHELS(local, 3)
	sbRoot := &SkipBlock{
		SkipBlockFix: &SkipBlockFix{
			MaximumHeight: 1,
			BaseHeight:    1,
			Roster:        roster,
			Data:          []byte{},
		},
	}
	ssbrep, cerr := s1.StoreSkipBlock(&StoreSkipBlock{LatestID: nil, NewBlock: sbRoot})
	log.ErrFatal(cerr)

	wg := &sync.WaitGroup{}
	wg.Add(nbrRoutines)
	for i := 0; i < nbrRoutines; i++ {
		go func(i int, latest *SkipBlock) {
			cl := NewClient()
			block := sbRoot.Copy()
			for {
				_, cerr := s1.StoreSkipBlock(&StoreSkipBlock{LatestID: latest.Hash, NewBlock: block})
				if cerr == nil {
					log.Lvl1("Done with", i)
					wg.Done()
					break
				} else if cerr.ErrorCode() != ErrorBlockInProgress &&
					cerr.ErrorCode() != ErrorBlockContent {
					log.Fatal(cerr)
				}
				for {
					time.Sleep(10 * time.Millisecond)
					update, cerr := cl.GetUpdateChain(latest.Roster, latest.Hash)
					if cerr == nil {
						latest = update.Update[len(update.Update)-1]
						break
					}
				}
			}
		}(i, ssbrep.Latest.Copy())
	}
	wg.Wait()
}

func TestService_Propagation(t *testing.T) {
<<<<<<< HEAD
	nbrNodes := 60
=======
	nbrNodes := 10
>>>>>>> f2d2994a
	local := onet.NewLocalTest(Suite)
	defer waitPropagationFinished(t, local)
	defer local.CloseAll()
	servers, ro, genService := local.MakeHELS(nbrNodes, skipchainSID, Suite)
	services := make([]*Service, len(servers))
	for i, s := range local.GetServices(servers, skipchainSID) {
		services[i] = s.(*Service)
	}
	service := genService.(*Service)

	sbRoot, err := makeGenesisRosterArgs(service, ro, nil, VerificationNone,
		3, 3)
	log.ErrFatal(err)
	require.NotNil(t, sbRoot)
	_, err = service.StoreSkipBlock(&StoreSkipBlock{LatestID: sbRoot.Hash, NewBlock: sbRoot})
	log.ErrFatal(err)
}

func TestService_AddFollow(t *testing.T) {
	local := onet.NewLocalTest(Suite)
	defer waitPropagationFinished(t, local)
	defer local.CloseAll()
	servers, ro, _ := local.MakeHELS(3, skipchainSID, Suite)
	services := make([]*Service, len(servers))
	for i, s := range local.GetServices(servers, skipchainSID) {
		services[i] = s.(*Service)
		services[i].Storage.Clients = []kyber.Point{services[i].ServerIdentity().Public}
	}
	service := services[0]
	sb := NewSkipBlock()
	sb.Roster = onet.NewRoster([]*network.ServerIdentity{ro.List[0]}) // only one in roster
	sb.MaximumHeight = 2
	sb.BaseHeight = 2
	sb.Data = []byte{}
	sb.VerifierIDs = []VerifierID{VerifyBase}
	ssb := &StoreSkipBlock{LatestID: nil, NewBlock: sb, Signature: nil}

	_, cerr := service.StoreSkipBlock(ssb)
	require.NotNil(t, cerr)

	// Wrong server signature
	priv0 := local.GetPrivate(servers[0])
	priv1 := local.GetPrivate(servers[1])
	sig, err := schnorr.Sign(Suite, priv1, ssb.NewBlock.CalculateHash())
	log.ErrFatal(err)
	ssb.Signature = &sig
	_, cerr = service.StoreSkipBlock(ssb)
	require.NotNil(t, cerr)

	// Correct server signature
	log.Lvl2("correct server signature")
	sig, err = schnorr.Sign(Suite, priv0, ssb.NewBlock.CalculateHash())
	log.ErrFatal(err)
	ssb.Signature = &sig
	master0, cerr := service.StoreSkipBlock(ssb)
	log.ErrFatal(cerr)

	// Not fully authenticated roster
	log.Lvl2("2nd roster is not registered")
	services[1].Storage.FollowIDs = []SkipBlockID{[]byte{0}}
	ssb.LatestID = master0.Latest.Hash
	sb = sb.Copy()
	ssb.NewBlock = sb
	sb.Roster = onet.NewRoster([]*network.ServerIdentity{ro.List[0], ro.List[1]}) // two in roster
	sig, err = schnorr.Sign(Suite, priv0, ssb.NewBlock.CalculateHash())
	log.ErrFatal(err)
	ssb.Signature = &sig
	require.Equal(t, 0, services[1].db.Length())
	_, cerr = service.StoreSkipBlock(ssb)
	require.NotNil(t, cerr)
	require.Equal(t, 0, services[1].db.Length())

	// make other services follow skipchain
	log.Lvl2("correct 2 node signing")
	services[1].Storage.Follow = []FollowChainType{{
		Block:    master0.Latest,
		NewChain: NewChainAnyNode,
	}}
	sig, err = schnorr.Sign(Suite, priv0, ssb.NewBlock.CalculateHash())
	log.ErrFatal(err)
	ssb.Signature = &sig
	master1, cerr := service.StoreSkipBlock(ssb)
	log.ErrFatal(cerr)

	// update skipblock and follow the skipblock
	log.Lvl2("3 node signing with block update")
	services[2].Storage.Follow = []FollowChainType{{
		Block:    master0.Latest,
		NewChain: NewChainAnyNode,
	}}
	sb = sb.Copy()
	sb.Roster = onet.NewRoster([]*network.ServerIdentity{ro.List[1], ro.List[0], ro.List[2]})
	sb.Hash = sb.CalculateHash()
	ssb.NewBlock = sb
	ssb.LatestID = master1.Latest.Hash
	sig, err = schnorr.Sign(Suite, priv1, ssb.NewBlock.CalculateHash())
	log.ErrFatal(err)
	ssb.Signature = &sig
	sbs, err := service.db.getAll()
	log.ErrFatal(err)
	for _, sb := range sbs {
		services[1].db.Store(sb)
	}
	master2, cerr := services[1].StoreSkipBlock(ssb)
	log.ErrFatal(cerr)
	require.True(t, services[1].db.GetByID(master1.Latest.Hash).ForwardLink[0].Hash().Equal(master2.Latest.Hash))
}

func TestService_CreateLinkPrivate(t *testing.T) {
	local := onet.NewLocalTest(Suite)
	defer waitPropagationFinished(t, local)
	defer local.CloseAll()
	servers, _, _ := local.MakeHELS(3, skipchainSID, Suite)
	server := servers[0]
	service := local.GetServices(servers, skipchainSID)[0].(*Service)
	require.Equal(t, 0, len(service.Storage.Clients))
	links, cerr := service.Listlink(&Listlink{})
	log.ErrFatal(cerr)
	require.Equal(t, 0, len(links.Publics))
	_, cerr = service.CreateLinkPrivate(&CreateLinkPrivate{Public: servers[0].ServerIdentity.Public, Signature: []byte{}})
	require.NotNil(t, cerr)
	msg, err := server.ServerIdentity.Public.MarshalBinary()
	require.Nil(t, err)
	sig, err := schnorr.Sign(Suite, local.GetPrivate(servers[0]), msg)
	log.ErrFatal(err)
	_, cerr = service.CreateLinkPrivate(&CreateLinkPrivate{Public: servers[0].ServerIdentity.Public, Signature: sig})
	log.ErrFatal(cerr)

	links, cerr = service.Listlink(&Listlink{})
	log.ErrFatal(cerr)
	require.Equal(t, 1, len(links.Publics))
}

func TestService_Unlink(t *testing.T) {
	local := onet.NewLocalTest(Suite)
	defer waitPropagationFinished(t, local)
	defer local.CloseAll()
	servers, _, _ := local.MakeHELS(3, skipchainSID, Suite)
	server := servers[0]
	service := local.GetServices(servers, skipchainSID)[0].(*Service)

	kp := key.NewKeyPair(Suite)
	msg, _ := kp.Public.MarshalBinary()
	sig, err := schnorr.Sign(Suite, local.GetPrivate(servers[0]), msg)
	log.ErrFatal(err)
	_, cerr := service.CreateLinkPrivate(&CreateLinkPrivate{Public: kp.Public, Signature: sig})
	log.ErrFatal(cerr)
	require.Equal(t, 1, len(service.Storage.Clients))

	// Wrong signature and wrong public key
	_, cerr = service.Unlink(&Unlink{
		Public:    servers[0].ServerIdentity.Public,
		Signature: sig,
	})
	require.NotNil(t, cerr)
	require.Equal(t, 1, len(service.Storage.Clients))

	// Inexistant public key
	msg, _ = server.ServerIdentity.Public.MarshalBinary()
	msg = append([]byte("unlink:"), msg...)
	sig, err = schnorr.Sign(Suite, local.GetPrivate(servers[0]), msg)
	_, cerr = service.Unlink(&Unlink{
		Public:    servers[0].ServerIdentity.Public,
		Signature: sig,
	})
	require.NotNil(t, cerr)
	require.Equal(t, 1, len(service.Storage.Clients))

	// Wrong signature
	msg, _ = kp.Public.MarshalBinary()
	msg = append([]byte("unlink:"), msg...)
	sig, err = schnorr.Sign(Suite, local.GetPrivate(servers[0]), msg)
	_, cerr = service.Unlink(&Unlink{
		Public:    kp.Public,
		Signature: sig,
	})
	require.NotNil(t, cerr)
	require.Equal(t, 1, len(service.Storage.Clients))

	// Correct signautre and existing public key
	msg, _ = kp.Public.MarshalBinary()
	msg = append([]byte("unlink:"), msg...)
	sig, err = schnorr.Sign(Suite, kp.Private, msg)
	_, cerr = service.Unlink(&Unlink{
		Public:    kp.Public,
		Signature: sig,
	})
	require.Nil(t, cerr)
	require.Equal(t, 0, len(service.Storage.Clients))
}

func TestService_DelFollow(t *testing.T) {
	local := onet.NewLocalTest(Suite)
	defer waitPropagationFinished(t, local)
	defer local.CloseAll()
	servers, _, _ := local.MakeHELS(3, skipchainSID, Suite)
	service := local.GetServices(servers, skipchainSID)[0].(*Service)

	privWrong := key.NewKeyPair(Suite).Private
	priv := setupFollow(service)
	iddel := []byte{0}
	msg := append([]byte("delfollow:"), iddel...)

	// Test wrong signature
	sig, err := schnorr.Sign(Suite, privWrong, msg)
	log.ErrFatal(err)
	_, cerr := service.DelFollow(&DelFollow{SkipchainID: iddel, Signature: sig})
	require.NotNil(t, cerr)
	require.Equal(t, 2, len(service.Storage.FollowIDs))

	sig, err = schnorr.Sign(Suite, priv, msg)
	log.ErrFatal(err)
	_, cerr = service.DelFollow(&DelFollow{SkipchainID: iddel, Signature: sig})
	require.Nil(t, cerr)
	require.Equal(t, 1, len(service.Storage.FollowIDs))

	// Test removal of Follow
	iddel = []byte{2}
	msg = append([]byte("delfollow:"), iddel...)
	sig, err = schnorr.Sign(Suite, priv, msg)
	log.ErrFatal(err)
	_, cerr = service.DelFollow(&DelFollow{SkipchainID: iddel, Signature: sig})
	require.Nil(t, cerr)
	require.Equal(t, 1, len(service.Storage.Follow))
}

func TestService_ListFollow(t *testing.T) {
	local := onet.NewLocalTest(Suite)
	defer waitPropagationFinished(t, local)
	defer local.CloseAll()
	servers, _, _ := local.MakeHELS(3, skipchainSID, Suite)
	service := local.GetServices(servers, skipchainSID)[0].(*Service)

	priv := setupFollow(service)

	// Check wrong signature
	msg, err := servers[1].ServerIdentity.Public.MarshalBinary()
	log.ErrFatal(err)
	msg = append([]byte("listfollow:"), msg...)
	sig, err := schnorr.Sign(Suite, priv, msg)
	log.ErrFatal(err)
	lf, cerr := service.ListFollow(&ListFollow{Signature: sig})
	require.NotNil(t, cerr)

	msg, err = servers[0].ServerIdentity.Public.MarshalBinary()
	log.ErrFatal(err)
	msg = append([]byte("listfollow:"), msg...)
	sig, err = schnorr.Sign(Suite, priv, msg)
	log.ErrFatal(err)
	lf, cerr = service.ListFollow(&ListFollow{Signature: sig})
	require.Nil(t, cerr)
	require.Equal(t, 2, len(*lf.Follow))
	require.Equal(t, 2, len(*lf.FollowIDs))
}

func setupFollow(s *Service) kyber.Scalar {
	kp := key.NewKeyPair(Suite)
	s.Storage.Clients = []kyber.Point{kp.Public}
	s.Storage.FollowIDs = []SkipBlockID{{0}, {1}}
	s.Storage.Follow = []FollowChainType{
		{Block: &SkipBlock{SkipBlockFix: &SkipBlockFix{Index: 0, Data: []byte{}}, Hash: []byte{2}}},
		{Block: &SkipBlock{SkipBlockFix: &SkipBlockFix{Index: 0, Data: []byte{}}, Hash: []byte{3}}},
	}
	return kp.Private
}

func checkMLForwardBackward(service *Service, root *SkipBlock, base, height int) error {
	genesis := service.db.GetByID(root.Hash)
	if genesis == nil {
		return errors.New("didn't find genesis-block in service")
	}
	if len(genesis.ForwardLink) != height {
		return errors.New("genesis-block doesn't have forward-links of " +
			strconv.Itoa(height))
	}
	return nil
}

func checkMLUpdate(service *Service, root, latest *SkipBlock, base, height int) error {
	log.Lvl3(service, root, latest, base, height)
	chain, err := service.GetUpdateChain(&GetUpdateChain{root.Hash})
	if err != nil {
		return err
	}
	updates := chain.(*GetUpdateChainReply).Update
	genesis := updates[0]
	if len(genesis.ForwardLink) != height {
		return errors.New("genesis-block doesn't have height " + strconv.Itoa(height))
	}
	if len(updates[1].BackLinkIDs) != height {
		return errors.New("Second block doesn't have correct number of backlinks")
	}
	l := updates[len(updates)-1]
	if len(l.ForwardLink) != 0 {
		return errors.New("Last block still has forward-links")
	}
	if !l.Equal(latest) {
		return errors.New("Last block from update is not the same as last block")
	}
	log.Lvl2(base, height, len(updates))
	if base > 1 && height > 1 && len(updates) == 10 {
		return fmt.Errorf("Shouldn't need 10 blocks with base %d and height %d",
			base, height)
	}
	return nil
}

var ServiceVerifier = VerifierID(uuid.NewV5(uuid.NamespaceURL, "ServiceVerifier"))
var ServiceVerifierChan = make(chan bool, 3)

type ServiceVerify struct {
	*onet.ServiceProcessor
}

func (sv *ServiceVerify) Verify(msg []byte, sb *SkipBlock) bool {
	ServiceVerifierChan <- true
	return true
}

func (sv *ServiceVerify) NewProtocol(tn *onet.TreeNodeInstance, c *onet.GenericConfig) (onet.ProtocolInstance, error) {
	return nil, nil
}

func newServiceVerify(c *onet.Context) (onet.Service, error) {
	sv := &ServiceVerify{}
	log.ErrFatal(RegisterVerification(c, ServiceVerifier, sv.Verify))
	return sv, nil
}

// makes a genesis Roster-block
func makeGenesisRosterArgs(s *Service, el *onet.Roster, parent SkipBlockID,
	vid []VerifierID, base, height int) (*SkipBlock, error) {
	sb := NewSkipBlock()
	sb.Roster = el
	sb.MaximumHeight = height
	sb.BaseHeight = base
	sb.ParentBlockID = parent
	sb.VerifierIDs = vid
	psbr, err := s.StoreSkipBlock(&StoreSkipBlock{LatestID: nil, NewBlock: sb})
	if err != nil {
		return nil, err
	}
	return psbr.Latest, nil
}

func makeGenesisRoster(s *Service, el *onet.Roster) (*SkipBlock, error) {
	return makeGenesisRosterArgs(s, el, nil, VerificationNone, 1, 1)
}

// Makes a Host, an Roster, and a service
func makeHELS(local *onet.LocalTest, nbr int) ([]*onet.Server, *onet.Roster, *Service) {
	hosts := local.GenServers(nbr)
	el := local.GenRosterFromHost(hosts...)
	return hosts, el, local.Services[hosts[0].ServerIdentity.ID][skipchainSID].(*Service)
}

func waitPropagationFinished(t *testing.T, local *onet.LocalTest) {
	var servers []*onet.Server
	for _, s := range local.Servers {
		servers = append(servers, s)
	}
	services := make([]*Service, len(servers))
	for i, s := range local.GetServices(servers, skipchainSID) {
		services[i] = s.(*Service)
	}
	propagating := true
	for propagating {
		propagating = false
		for _, s := range services {
			if s.IsPropagating() {
				log.Lvl1("Service", s, "is still propagating")
				propagating = true
			}
		}
		if propagating {
			time.Sleep(time.Millisecond * 100)
		}
	}
	log.AfterTest(t)
}<|MERGE_RESOLUTION|>--- conflicted
+++ resolved
@@ -32,11 +32,7 @@
 
 func TestService_StoreSkipBlock_Failure(t *testing.T) {
 	if testing.Short() {
-<<<<<<< HEAD
-		t.Skip("node failure tests do not run on travis")
-=======
 		t.Skip("node failure tests do not run on travis, see #1000")
->>>>>>> f2d2994a
 	}
 	storeSkipBlock(t, true)
 }
@@ -92,14 +88,8 @@
 
 	// kill one node and it should still work
 	if fail {
-<<<<<<< HEAD
 		log.Lvl3("Pausing server", deadServer.Address())
 		deadServer.Pause()
-=======
-		log.Lvl3("Closing server", servers[len(servers)-1].Address())
-		err = servers[len(servers)-1].Close()
-		log.ErrFatal(err)
->>>>>>> f2d2994a
 	}
 
 	next := NewSkipBlock()
@@ -113,14 +103,10 @@
 		t.Fatal("second block last id is nil")
 	}
 	psbr2, err := service.StoreSkipBlock(&StoreSkipBlock{LatestID: id, NewBlock: next})
-<<<<<<< HEAD
 	if err != nil {
 		t.Fatal("StoreSkipBlock:", err)
 	}
-=======
-	assert.Nil(t, err)
-	log.Lvl2(psbr2)
->>>>>>> f2d2994a
+
 	assert.NotNil(t, psbr2)
 	assert.NotNil(t, psbr2.Latest)
 	latest2 := psbr2.Latest
@@ -572,11 +558,7 @@
 }
 
 func TestService_Propagation(t *testing.T) {
-<<<<<<< HEAD
 	nbrNodes := 60
-=======
-	nbrNodes := 10
->>>>>>> f2d2994a
 	local := onet.NewLocalTest(Suite)
 	defer waitPropagationFinished(t, local)
 	defer local.CloseAll()
