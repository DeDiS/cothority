--- conflicted
+++ resolved
@@ -228,15 +228,7 @@
 	if n.token == nil {
 		return errors.New("Hope this is running in test-mode")
 	}
-<<<<<<< HEAD
-	pid := n.token.ProtocolID
-	var pi ProtocolInstance
-=======
 	pid := n.token.ProtoID
-	p, ok := protocols[pid]
-	if !ok {
-		return errors.New("Protocol " + pid.String() + " doesn't exist")
-	}
 	tree := n.overlay.Tree(n.token.TreeID)
 	if tree == nil {
 		return errors.New("Tree does not exists")
@@ -245,7 +237,7 @@
 		return errors.New("EntityList does not exists")
 	}
 
->>>>>>> 7d22250d
+	var pi ProtocolInstance
 	var err error
 	if pi, err = ProtocolFactory.InstantiateByID(pid, n); err != nil {
 		return err
