--- conflicted
+++ resolved
@@ -24,24 +24,6 @@
 		fi \
 	}
 
-<<<<<<< HEAD
-# If you use test_multi, adjust to your own tests in the desired directories.
-test_multi:
-	cd protocols/bftcosi; \
-	for a in $$( seq 10 ); do \
-	  go test -v -race -run FailBit || exit 1; \
-	done; \
-	for a in $$( seq 10 ); do \
-	  go test -v -race || exit 1; \
-	done; \
-	cd ../../services/skipchain; \
-	for a in $$( seq 10 ); do \
-	  go test -v -race || exit 1; \
-	done; \
-	cd ../identity; \
-	for a in $$( seq 10 ); do \
-	  go test -v -race || exit 1; \
-=======
 # You can use `test_multi` to run any test or part of cothority
 # for more than once in Travis. Change `make test` in .travis.yml
 # to `make test_multi`.
@@ -49,7 +31,6 @@
 	cd network; \
 	for a in $$( seq 10 ); do \
 	  go test -v -race -run Stress; \
->>>>>>> 45032441
 	done
 
 test_verbose:
