--- conflicted
+++ resolved
@@ -227,11 +227,7 @@
 }
 
 // ExtraFields in a RunConfig argument that we may want to parse if present
-<<<<<<< HEAD
 var extraFields = [...]string{"bf", "rate", "stampratio"}
-=======
-var extraFields = [...]string{"bf", "rate", "stampperc"}
->>>>>>> 216c761f
 
 // DefaultMeasurements are the default measurements we want to do anyway
 // For now these will be the fields that will appear in the output csv file
