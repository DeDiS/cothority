--- conflicted
+++ resolved
@@ -48,12 +48,18 @@
      */
     copy(service: string): IConnection;
 
-<<<<<<< HEAD
+    /**
+     * Send a message to the distant peer
+     * @param message Protobuf compatible message
+     * @param reply Protobuf type of the reply
+     * @param onMessage function called when a message is received
+     * @param onClose function called when the connection closes
+     * @param onError function called when an error occurs
+     */
     sendStream<T extends Message>(message: Message, reply: typeof Message,
                                   onMessage: (data: T, ws: WebSocketAdapter) => void,
                                   onClose: (code: number, reason: string) => void,
                                   onError: (err: Error) => void): WebSocketAdapter;
-=======
     /**
      * Sets how many nodes will be contacted in parallel
      * @deprecated - don't use IConnection for that, but rather directly a
@@ -61,7 +67,6 @@
      * @param p number of nodes to contact in parallel
      */
     setParallel(p: number): void;
->>>>>>> 8c7a13ff
 }
 
 /**
@@ -173,7 +178,6 @@
             throw new Error("Single connection doesn't support more than one parallel");
         }
     }
-<<<<<<< HEAD
 
     /** @inheritdoc */
     sendStream<T extends Message>(message: Message, reply: typeof Message,
@@ -238,12 +242,6 @@
 
         return ws;
     }
-
-    copy(service: string): IConnection {
-        return new WebSocketConnection(this.url, service);
-    }
-=======
->>>>>>> 8c7a13ff
 }
 
 /**
@@ -363,7 +361,6 @@
         this.nodes.setTimeout(value);
     }
 
-<<<<<<< HEAD
     /** @inheritdoc */
     sendStream<T extends Message>(message: Message, reply: typeof Message,
                                   onMessage: (data: T, ws: WebSocketAdapter) => void,
@@ -405,14 +402,11 @@
         return ws;
     }
 
-    copy(service: string): IConnection {
-=======
     /**
      * Return a new RosterWSConnection for the given service.
      * @param service
      */
     copy(service: string): RosterWSConnection {
->>>>>>> 8c7a13ff
         return new RosterWSConnection(this.rID, service, this.parallel);
     }
 
