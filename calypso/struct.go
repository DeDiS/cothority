--- conflicted
+++ resolved
@@ -6,11 +6,8 @@
 	"crypto/rand"
 	"crypto/sha256"
 	"fmt"
-<<<<<<< HEAD
-=======
 	"io"
 
->>>>>>> 3632b200
 	"go.dedis.ch/cothority/v3"
 	"go.dedis.ch/cothority/v3/byzcoin"
 	"go.dedis.ch/cothority/v3/darc"
@@ -20,10 +17,6 @@
 	"go.dedis.ch/kyber/v3/xof/keccak"
 	"go.dedis.ch/onet/v3/network"
 	"golang.org/x/xerrors"
-<<<<<<< HEAD
-	"io"
-=======
->>>>>>> 3632b200
 )
 
 func init() {
