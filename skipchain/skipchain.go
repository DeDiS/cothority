package skipchain

import (
	"crypto/rand"
	"errors"

	"bytes"

	"sync"

	"strconv"

	"time"

	"github.com/dedis/cothority/bftcosi"
	"github.com/dedis/cothority/messaging"
	"github.com/dedis/onet"
	"github.com/dedis/onet/log"
	"github.com/dedis/onet/network"
)

// ServiceName can be used to refer to the name of this service
const ServiceName = "Skipchain"
const skipchainBFT = "SkipchainBFT"

func init() {
	skipchainSID, _ = onet.RegisterNewService(ServiceName, newSkipchainService)
	network.RegisterMessage(&SkipBlockMap{})
}

// XXX Why skipchainSID is private ? Should we not be able to access it from
// outside ?
var skipchainSID onet.ServiceID

// Service handles adding new SkipBlocks
type Service struct {
	*onet.ServiceProcessor
	// SkipBlocks points from SkipBlockID to SkipBlock but SkipBlockID is not a valid
	// key-type for maps, so we need to cast it to string
	*SkipBlockMap
	Propagate messaging.PropagationFunc
	gMutex    sync.Mutex
	verifiers map[VerifierID]SkipBlockVerifier

	// testVerify is set to true if a verification happened - only for testing
	testVerify bool
}

// SkipBlockMap holds the map to the skipblocks so it can be marshaled.
type SkipBlockMap struct {
	SkipBlocks map[string]*SkipBlock
}

// ProposeSkipBlock takes a hash for the latest valid SkipBlock and a SkipBlock
// that will be verified. If the verification returns true, the new SkipBlock
// will be signed and added to the chain and returned.
// If the the latest block given is nil it verify if we are actually creating
// the first (genesis) block and creates it. If it is called with nil although
// there already exist previous blocks, it will return an error.
func (s *Service) ProposeSkipBlock(psbd *ProposeSkipBlock) (network.Message, onet.ClientError) {
	prop := psbd.Proposed
	var prev *SkipBlock

	if !psbd.LatestID.IsNull() {
		// We're appending a block to an existing chain
		var ok bool
		prev, ok = s.getSkipBlockByID(psbd.LatestID)
		if !ok {
			return nil, onet.NewClientErrorCode(ErrorBlockNotFound, "Didn't find latest block")
		}
		prop.MaximumHeight = prev.MaximumHeight
		prop.BaseHeight = prev.BaseHeight
		prop.ParentBlockID = prev.ParentBlockID
		prop.VerifierID = prev.VerifierID
		prop.Index = prev.Index + 1
		index := prop.Index
		for prop.Height = 1; index%prop.BaseHeight == 0; prop.Height++ {
			index /= prop.BaseHeight
			if prop.Height >= prop.MaximumHeight {
				break
			}
		}
		log.Lvl4("Found height", prop.Height, "for index", prop.Index,
			"and maxHeight", prop.MaximumHeight, "and base", prop.BaseHeight)
		prop.BackLinkIds = make([]SkipBlockID, prop.Height)
		pointer := prev
		for h := range prop.BackLinkIds {
			for pointer.Height < h+1 {
				var ok bool
				pointer, ok = s.getSkipBlockByID(pointer.BackLinkIds[0])
				if !ok {
					return nil, onet.NewClientErrorCode(ErrorBlockNotFound, "Didn't find convenient SkipBlock for height "+
						strconv.Itoa(h))
				}
			}
			prop.BackLinkIds[h] = pointer.Hash
		}
	} else {
		// A new chain is created, suppose all arguments in SkipBlock
		// are correctly set up
		prop.Index = 0
		if prop.MaximumHeight == 0 {
			return nil, onet.NewClientErrorCode(ErrorParameterWrong, "Set a maximumHeight > 0")
		}
		if prop.BaseHeight == 0 {
			return nil, onet.NewClientErrorCode(ErrorParameterWrong, "Set a baseHeight > 0")
		}
		prop.Height = prop.MaximumHeight
		prop.ForwardLink = make([]*BlockLink, 0)
		// genesis block has a random back-link:
		bl := make([]byte, 32)
		rand.Read(bl)
		prop.BackLinkIds = []SkipBlockID{SkipBlockID(bl)}
	}
	if prop.Roster != nil {
		prop.Aggregate = prop.Roster.Aggregate
	}
	el, cerr := prop.GetResponsible(s)
	if cerr != nil {
		return nil, cerr
	}
	prop.AggregateResp = el.Aggregate

	prop.updateHash()

	var err error
	prev, prop, err = s.signNewSkipBlock(prev, prop)
	if err != nil {
		return nil, onet.NewClientErrorCode(ErrorVerification, "Verification error: "+err.Error())
	}
	s.save()

	reply := &ProposedSkipBlockReply{
		Previous: prev,
		Latest:   prop,
	}
	return reply, nil
}

// GetUpdateChain returns a slice of SkipBlocks which describe the part of the
// skipchain from the latest block the caller knows of to the actual latest
// SkipBlock.
// Somehow comparable to search in SkipLists.
func (s *Service) GetUpdateChain(latestKnown *GetUpdateChain) (network.Message, onet.ClientError) {
	block, ok := s.getSkipBlockByID(latestKnown.LatestID)
	if !ok {
		return nil, onet.NewClientErrorCode(ErrorBlockNotFound, "Couldn't find latest skipblock")
	}
	// at least the latest know and the next block:
	blocks := []*SkipBlock{block}
	log.Lvl3("Starting to search chain")
	for len(block.ForwardLink) > 0 {
		link := block.ForwardLink[len(block.ForwardLink)-1]
		block, ok = s.getSkipBlockByID(link.Hash)
		if !ok {
			return nil, onet.NewClientErrorCode(ErrorBlockNotFound, "Missing block in forward-chain")
		}
		blocks = append(blocks, block)
	}
	log.Lvl3("Found", len(blocks), "blocks")
	reply := &GetUpdateChainReply{blocks}

	return reply, nil
}

// SetChildrenSkipBlock creates a new SkipChain if that 'service' doesn't exist
// yet.
func (s *Service) SetChildrenSkipBlock(scsb *SetChildrenSkipBlock) (network.Message, onet.ClientError) {
	parentID := scsb.ParentID
	childID := scsb.ChildID
	parent, ok := s.getSkipBlockByID(parentID)
	if !ok {
		return nil, onet.NewClientErrorCode(ErrorBlockNotFound, "couldn't find skipblock")
	}
	child, ok := s.getSkipBlockByID(childID)
	if !ok {
		return nil, onet.NewClientErrorCode(ErrorBlockNotFound, "couldn't find skipblock")
	}
	child.ParentBlockID = parentID
	parent.ChildSL = NewBlockLink()
	parent.ChildSL.Hash = childID

	cerr := s.startPropagation([]*SkipBlock{child, parent})
	if cerr != nil {
		return nil, cerr
	}
	// Parent-block is always of type roster, but child-block can be
	// data or roster.
	reply := &SetChildrenSkipBlockReply{parent, child}
	s.save()

	return reply, nil
}

// PropagateSkipBlock will save a new SkipBlock
func (s *Service) PropagateSkipBlock(msg network.Message) {
	sb, ok := msg.(*SkipBlock)
	if !ok {
		log.Error("Couldn't convert to SkipBlock")
		return
	}
	if err := sb.VerifySignatures(); err != nil {
		log.Error(err)
		return
	}
	s.storeSkipBlock(sb)
	log.Lvlf3("Stored skip block %+v in %x", *sb, s.Context.ServerIdentity().ID[0:8])
}

// VerifyShardFunc makes sure that the cothority of the child-skipchain is
// part of the root-cothority.
func (s *Service) VerifyShardFunc(msg []byte, sb *SkipBlock) bool {
	if sb.ParentBlockID.IsNull() {
		log.Lvl3("No parent skipblock to verify against")
		return false
	}
	sbParent, exists := s.getSkipBlockByID(sb.ParentBlockID)
	if !exists {
		log.Lvl3("Parent skipblock doesn't exist")
		return false
	}
	for _, e := range sb.Roster.List {
		if i, _ := sbParent.Roster.Search(e.ID); i < 0 {
			log.Lvl3("ServerIdentity in child doesn't exist in parent")
			return false
		}
	}
	return true
}

// VerifyNoneFunc returns always true.
func (s *Service) VerifyNoneFunc(msg []byte, sb *SkipBlock) bool {
	log.Lvl4("No verification - accepted")
	return true
}

// RegisterVerification stores the verification in a map and will
// call it whenever a verification needs to be done.
func (s *Service) RegisterVerification(v VerifierID, f SkipBlockVerifier) error {
	s.verifiers[v] = f
	return nil
}

// signNewSkipBlock should start a BFT-signature on the newest block
// which will propagate and update all forward-links of all blocks.
// As a simple solution it verifies the validity of the block,
// simulates a signature and propagates the latest and newest block.
func (s *Service) signNewSkipBlock(latest, newest *SkipBlock) (*SkipBlock, *SkipBlock, error) {
	log.Lvl4("Signing new block", newest, "on block", latest)
	if newest != nil && newest.Roster == nil {
		log.Lvl3("Got a data-block")
		if newest.ParentBlockID.IsNull() {
			return nil, nil, onet.NewClientErrorCode(ErrorBlockNoParent, "Data skipblock without parent")
		}
		parent, ok := s.getSkipBlockByID(newest.ParentBlockID)
		if !ok {
			return nil, nil, onet.NewClientErrorCode(ErrorBlockNoParent, "Didn't find parent block")
		}
		newest.Roster = parent.Roster
	}
	// Now verify if it's a valid block
	if err := s.verifyNewSkipBlock(latest, newest); err != nil {
		return nil, nil, onet.NewClientErrorCode(ErrorVerification, "Verification of newest SkipBlock failed: "+err.Error())
	}

	// Sign it
	err := s.startBFTSignature(newest)
	if err != nil {
		return nil, nil, err
	}
	if err := newest.VerifySignatures(); err != nil {
		log.Error("Couldn't verify signature: " + err.Error())
		return nil, nil, err
	}

	newblocks := make([]*SkipBlock, 1)
	if latest == nil {
		// Genesis-block only
		newblocks[0] = newest
	} else {
		// Adjust forward-links if it's an additional block
		var err error
		newblocks, err = s.addForwardLinks(newest)
		if err != nil {
			return nil, nil, err
		}
		latest = newblocks[1]
	}

	// Store and propagate the new SkipBlocks
	log.Lvl4("Finished signing new block", newest)
	if err = s.startPropagation(newblocks); err != nil {
		return nil, nil, err
	}
	return latest, newblocks[0], nil
}

func (s *Service) startBFTSignature(block *SkipBlock) error {
	done := make(chan bool)
	// create the message we want to sign for this round
	msg := []byte(block.Hash)
	el, cerr := block.GetResponsible(s)
	if cerr != nil {
		return cerr
	}
	switch len(el.List) {
	case 0:
		return errors.New("Found empty Roster")
	case 1:
		return errors.New("Need more than 1 entry for Roster")
	}

	// Start the protocol
	tree := el.GenerateNaryTreeWithRoot(2, s.ServerIdentity())

	node, e := s.CreateProtocol(skipchainBFT, tree)
	if e != nil {
		return onet.NewClientErrorCode(ErrorOnet, "Couldn't create new node: "+e.Error())
	}

	// Register the function generating the protocol instance
	root := node.(*bftcosi.ProtocolBFTCoSi)
	root.Msg = msg
	data, e := network.Marshal(block)
	if e != nil {
		return errors.New("Couldn't marshal block: " + cerr.Error())
	}
	root.Data = data

	// in testing-mode with more than one host and service per cothority-instance
	// we might have the wrong verification-function, so set it again here.
	root.VerificationFunction = s.bftVerify
	// function that will be called when protocol is finished by the root
	root.RegisterOnDone(func() {
		done <- true
	})
	go node.Start()
	select {
	case <-done:
		block.BlockSig = root.Signature()
		if len(block.BlockSig.Exceptions) != 0 {
			return errors.New("Not everybody signed off the new block")
		}
		if e := block.BlockSig.Verify(network.Suite, el.Publics()); e != nil {
			return errors.New("Couldn't verify signature")
		}
	case <-time.After(time.Second * 60):
		return errors.New("Timed out while waiting for signature")
	}
	return nil
}

func (s *Service) verifyNewSkipBlock(latest, newest *SkipBlock) error {
	// Do some sanity-checks on the latest and newest skipblock
	if latest != nil {
		if len(latest.ForwardLink) != 0 {
			return errors.New("Latest already has forward link")
		}
		if !bytes.Equal(newest.BackLinkIds[0], latest.Hash) {
			return errors.New("Newest doesn't point to latest")
		}
	}

	// TODO: add a registration service for verifiers
	return nil
}

// addForwardLinks checks if we have a valid link connecting the two
// SkipBlocks with each other.
func (s *Service) addForwardLinks(newest *SkipBlock) ([]*SkipBlock, error) {
	height := len(newest.BackLinkIds)
	blocks := make([]*SkipBlock, height+1)
	blocks[0] = newest
	for h := range newest.BackLinkIds {
		log.Lvl4("Searching forward-link for", h)
		b, ok := s.getSkipBlockByID(newest.BackLinkIds[h])
		if !ok {
			return nil, errors.New("Found unknwon backlink in block")
		}
		bc := b.Copy()
		log.Lvl4("Checking", b.Index, b, len(bc.ForwardLink))
		if len(bc.ForwardLink) >= h+1 {
			return nil, errors.New("Backlinking to a block which has a forwardlink")
		}
		for len(bc.ForwardLink) < h+1 {
			fl := NewBlockLink()
			fl.Hash = newest.Hash
			bc.ForwardLink = append(bc.ForwardLink, fl)
		}
		log.Lvl4("Block has now height of", len(bc.ForwardLink))
		blocks[h+1] = bc
	}
	return blocks, nil
}

// notify other services about new/updated skipblock
func (s *Service) startPropagation(blocks []*SkipBlock) onet.ClientError {
	log.Lvlf3("Starting to propagate for service %x", s.Context.ServerIdentity().ID[0:8])
	for _, block := range blocks {
		roster := block.Roster
		if roster == nil {
			// Suppose it's a dataSkipBlock
			sb, ok := s.getSkipBlockByID(block.ParentBlockID)
			if !ok {
				return onet.NewClientErrorCode(ErrorBlockNoParent, "Didn't find Roster nor parent")
			}
			roster = sb.Roster
		}
		replies, e := s.Propagate(roster, block, propagateTimeout)
		if e != nil {
			return onet.NewClientErrorCode(ErrorOnet, e.Error())
		}
		if replies != len(roster.List) {
			log.Warn("Did only get", replies, "out of", len(roster.List))
		}
	}
	return nil
}

// bftVerify takes a message and verifies it's valid
func (s *Service) bftVerify(msg []byte, data []byte) bool {
	log.Lvlf4("%s verifying block %x", s.ServerIdentity(), msg)
	s.testVerify = true
	_, sbN, err := network.Unmarshal(data)
	if err != nil {
		log.Error("Couldn't unmarshal SkipBlock", data)
		return false
	}
	sb := sbN.(*SkipBlock)
	if !sb.Hash.Equal(SkipBlockID(msg)) {
		log.Lvlf2("Data skipBlock different from msg %x %x", msg, sb.Hash)
		return false
	}

	f, ok := s.verifiers[sb.VerifierID]
	if !ok {
		log.Lvlf2("Found no user verification for %x", sb.VerifierID)
		return false
	}
	return f(msg, sb)
}

// getSkipBlockByID returns the skip-block or false if it doesn't exist
func (s *Service) getSkipBlockByID(sbID SkipBlockID) (*SkipBlock, bool) {
	s.gMutex.Lock()
	b, ok := s.SkipBlocks[string(sbID)]
	s.gMutex.Unlock()
	return b, ok
}

// storeSkipBlock stores the given SkipBlock in the service-list
func (s *Service) storeSkipBlock(sb *SkipBlock) SkipBlockID {
	s.gMutex.Lock()
	s.SkipBlocks[string(sb.Hash)] = sb
	s.gMutex.Unlock()
	return sb.Hash
}

// lenSkipBlock returns the actual length using mutexes
func (s *Service) lenSkipBlocks() int {
	s.gMutex.Lock()
	defer s.gMutex.Unlock()
	return len(s.SkipBlocks)
}

// saves the actual identity
func (s *Service) save() {
	log.Lvl3("Saving service")
<<<<<<< HEAD
	err := s.Save("skipblocks", s.SkipBlockMap)
=======
	b, err := network.Marshal(s.SkipBlockMap)
>>>>>>> 37b75cb8
	if err != nil {
		log.Error("Couldn't save file:", err)
	}
}

// Tries to load the configuration and updates the data in the service
// if it finds a valid config-file.
func (s *Service) tryLoad() error {
	msg, err := s.Load("skipblocks")
	if err != nil {
		return err
	}
<<<<<<< HEAD
	var ok bool
	s.SkipBlockMap, ok = msg.(*SkipBlockMap)
	if !ok {
		return errors.New("Data of wrong type")
=======
	if len(b) > 0 {
		_, msg, err := network.Unmarshal(b)
		if err != nil {
			return fmt.Errorf("Couldn't unmarshal: %s", err)
		}
		log.Lvl3("Successfully loaded")
		s.SkipBlockMap = msg.(*SkipBlockMap)
>>>>>>> 37b75cb8
	}
	return nil
}

func newSkipchainService(c *onet.Context) onet.Service {
	s := &Service{
		ServiceProcessor: onet.NewServiceProcessor(c),
		SkipBlockMap:     &SkipBlockMap{make(map[string]*SkipBlock)},
		verifiers:        map[VerifierID]SkipBlockVerifier{},
	}
	var err error
	s.Propagate, err = messaging.NewPropagationFunc(c, "SkipchainPropagate", s.PropagateSkipBlock)
	log.ErrFatal(err)
	c.ProtocolRegister(skipchainBFT, func(n *onet.TreeNodeInstance) (onet.ProtocolInstance, error) {
		return bftcosi.NewBFTCoSiProtocol(n, s.bftVerify)
	})
	if err := s.tryLoad(); err != nil {
		log.Error(err)
	}
	log.ErrFatal(s.RegisterHandlers(s.ProposeSkipBlock, s.SetChildrenSkipBlock,
		s.GetUpdateChain))
	if err := s.RegisterVerification(VerifyShard, s.VerifyShardFunc); err != nil {
		log.Panic(err)
	}
	if err := s.RegisterVerification(VerifyNone, s.VerifyNoneFunc); err != nil {
		log.Panic(err)
	}
	return s
}<|MERGE_RESOLUTION|>--- conflicted
+++ resolved
@@ -466,11 +466,7 @@
 // saves the actual identity
 func (s *Service) save() {
 	log.Lvl3("Saving service")
-<<<<<<< HEAD
 	err := s.Save("skipblocks", s.SkipBlockMap)
-=======
-	b, err := network.Marshal(s.SkipBlockMap)
->>>>>>> 37b75cb8
 	if err != nil {
 		log.Error("Couldn't save file:", err)
 	}
@@ -483,20 +479,10 @@
 	if err != nil {
 		return err
 	}
-<<<<<<< HEAD
 	var ok bool
 	s.SkipBlockMap, ok = msg.(*SkipBlockMap)
 	if !ok {
 		return errors.New("Data of wrong type")
-=======
-	if len(b) > 0 {
-		_, msg, err := network.Unmarshal(b)
-		if err != nil {
-			return fmt.Errorf("Couldn't unmarshal: %s", err)
-		}
-		log.Lvl3("Successfully loaded")
-		s.SkipBlockMap = msg.(*SkipBlockMap)
->>>>>>> 37b75cb8
 	}
 	return nil
 }
