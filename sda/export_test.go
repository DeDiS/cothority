package sda

import "github.com/dedis/cothority/network"

// Export some private functions of Host for testing

func (h *Host) SendSDAData(id *network.ServerIdentity, msg *ProtocolMsg) error {
	return h.overlay.sendSDAData(id, msg)
}

func (h *Host) CreateProtocol(name string, t *Tree) (ProtocolInstance, error) {
	return h.overlay.CreateProtocolSDA(name, t)
}

func (h *Host) StartProtocol(name string, t *Tree) (ProtocolInstance, error) {
	return h.overlay.StartProtocol(t, name)
}

func (h *Host) Roster(id RosterID) (*Roster, bool) {
	el := h.overlay.Roster(id)
	return el, el != nil
}

func (h *Host) GetTree(id TreeID) (*Tree, bool) {
	t := h.overlay.Tree(id)
	return t, t != nil
}

func (h *Host) SendToTreeNode(from *Token, to *TreeNode, msg network.Body) error {
	return h.overlay.SendToTreeNode(from, to, msg)
}

func (h *Host) Overlay() *Overlay {
	return h.overlay
}

func (o *Overlay) TokenToNode(tok *Token) (*TreeNodeInstance, bool) {
	tni, ok := o.instances[tok.ID()]
	return tni, ok
}

<<<<<<< HEAD
// AddTree registers the given Tree struct in the underlying overlay.
// Useful for unit-testing only.
func (h *Host) AddTree(t *Tree) {
	h.overlay.RegisterTree(t)
}

// AddRoster registers the given Roster in the underlying overlay.
// Useful for unit-testing only.
func (h *Host) AddRoster(el *Roster) {
	h.overlay.RegisterRoster(el)
=======
func (h *Host) AbortConnections() error {
	h.closeConnections()
	close(h.ProcessMessagesQuit)
	return h.host.Close()
}

func (h *Host) CloseConnections() error {
	return h.closeConnections()
}

func (h *Host) RegisterConnection(si *network.ServerIdentity, c network.SecureConn) {
	h.networkLock.Lock()
	defer h.networkLock.Unlock()
	h.connections[si.ID] = c
}

func (h *Host) Connection(si *network.ServerIdentity) network.SecureConn {
	h.networkLock.RLock()
	defer h.networkLock.RUnlock()
	c, _ := h.connections[si.ID]
	return c
>>>>>>> b70b73dd
}<|MERGE_RESOLUTION|>--- conflicted
+++ resolved
@@ -39,7 +39,6 @@
 	return tni, ok
 }
 
-<<<<<<< HEAD
 // AddTree registers the given Tree struct in the underlying overlay.
 // Useful for unit-testing only.
 func (h *Host) AddTree(t *Tree) {
@@ -50,27 +49,4 @@
 // Useful for unit-testing only.
 func (h *Host) AddRoster(el *Roster) {
 	h.overlay.RegisterRoster(el)
-=======
-func (h *Host) AbortConnections() error {
-	h.closeConnections()
-	close(h.ProcessMessagesQuit)
-	return h.host.Close()
-}
-
-func (h *Host) CloseConnections() error {
-	return h.closeConnections()
-}
-
-func (h *Host) RegisterConnection(si *network.ServerIdentity, c network.SecureConn) {
-	h.networkLock.Lock()
-	defer h.networkLock.Unlock()
-	h.connections[si.ID] = c
-}
-
-func (h *Host) Connection(si *network.ServerIdentity) network.SecureConn {
-	h.networkLock.RLock()
-	defer h.networkLock.RUnlock()
-	c, _ := h.connections[si.ID]
-	return c
->>>>>>> b70b73dd
 }