// The simulation cothority used for all protocols.
// This should not be used stand-alone and is only for
// the simulations. It loads the simulation-file, initialises all
// necessary hosts and starts the simulation on the root-node.
package main

import (
	"flag"

	"github.com/dedis/cothority/lib/dbg"
	"github.com/dedis/cothority/lib/sda"

	"github.com/dedis/cothority/lib/monitor"
	// Empty imports to have the init-functions called which should
	// register the protocol
	_ "github.com/dedis/cothority/protocols"
)

// The address of this host - if there is only one host in the config
// file, it will be derived from it automatically
var hostAddress string

// ip addr of the logger to connect to
var monitorAddress string

// Simul is != "" if this node needs to start a simulation of that protocol
var simul string

var debugVisible int

// Initialize before 'init' so we can directly use the fields as parameters
// to 'Flag'
func init() {
	flag.StringVar(&hostAddress, "address", "", "our address to use")
	flag.StringVar(&simul, "simul", "", "start simulating that protocol")
	flag.StringVar(&monitorAddress, "monitor", "", "remote monitor")
	flag.IntVar(&debugVisible, "debug", 1, "verbosity: 0-5")
}

// Main starts the host and will setup the protocol.
func main() {
	flag.Parse()
	dbg.SetDebugVisible(debugVisible)
	dbg.Lvl3("Flags are:", hostAddress, simul, dbg.DebugVisible, monitorAddress)

	scs, err := sda.LoadSimulationConfig(".", hostAddress)
	measures := make([]*monitor.CounterIOMeasure, len(scs))
	if err != nil {
		// We probably are not needed
		dbg.Lvl2(err)
		return
	}
	if monitorAddress != "" {
		monitor.ConnectSink(monitorAddress)
	}
	sims := make([]sda.Simulation, len(scs))
	var rootSC *sda.SimulationConfig
	var rootSim sda.Simulation
	for i, sc := range scs {
		// Starting all hosts for that server
		host := sc.Host
		measures[i] = monitor.NewCounterIOMeasure("bandwidth", host)
		dbg.Lvl3(hostAddress, "Starting host", host.Entity.Addresses)
		host.Listen()
		host.StartProcessMessages()
		sim, err := sda.NewSimulation(simul, sc.Config)
		if err != nil {
			dbg.Fatal(err)
		}
		err = sim.Node(sc)
		if err != nil {
			dbg.Fatal(err)
		}
		sims[i] = sim
		if host.Entity.ID == sc.Tree.Root.Entity.ID {
			dbg.Lvl2(hostAddress, "is root-node, will start protocol")
			rootSim = sim
			rootSC = sc
		}
	}
	if rootSim != nil {
		// If this cothority has the root-host, it will start the simulation
		dbg.Lvl2("Starting protocol", simul, "on host", rootSC.Host.Entity.Addresses)
		//dbg.Lvl5("Tree is", rootSC.Tree.Dump())

		// First count the number of available children
		childrenWait := monitor.NewTimeMeasure("ChildrenWait")
		wait := true
		// The timeout starts with 1 second, which is the time of response between
		// each level of the tree.
		timeout := 1000
		for wait {
			node, err := rootSC.Overlay.CreateNewNode("Count", rootSC.Tree)
			if err != nil {
				dbg.Fatal(err)
			}
			node.ProtocolInstance().(*manage.ProtocolCount).SetTimeout(timeout)
			node.StartProtocol()
			dbg.Lvl1("Started counting children with timeout of", timeout)
			select {
			case count := <-node.ProtocolInstance().(*manage.ProtocolCount).Count:
				if count == rootSC.Tree.Size() {
					dbg.Lvl1("Found all", count, "children")
					wait = false
				} else {
					dbg.Lvl1("Found only", count, "children, counting again")
				}
			}
			// Double the timeout and try again if not successful.
			timeout *= 2
		}
		childrenWait.Record()
		dbg.Lvl1("Starting new node", simul)
		measureNet := monitor.NewCounterIOMeasure("bandwidth_root", rootSC.Host)
		err := rootSim.Run(rootSC)
		if err != nil {
			dbg.Fatal(err)
		}
		measureNet.Record()

		// Test if all Entities are used in the tree, else we'll run into
		// troubles with CloseAll
		if !rootSC.Tree.UsesList() {
			dbg.Error("The tree doesn't use all Entities from the list!\n" +
				"This means that the CloseAll will fail and the experiment never ends!")
		}
		closeTree := rootSC.Tree
		if rootSC.GetSingleHost() {
			// In case of "SingleHost" we need a new tree that contains every
			// entity only once, whereas rootSC.Tree will have the same
			// entity at different TreeNodes, which makes it difficult to
			// correctly close everything.
			dbg.Lvl2("Making new root-tree for SingleHost config")
			closeTree = rootSC.EntityList.GenerateBinaryTree()
			rootSC.Overlay.RegisterTree(closeTree)
<<<<<<< HEAD
			_, err = rootSC.Overlay.StartNewNode("CloseAll", closeTree)
		} else {
			_, err = rootSC.Overlay.StartNewNode("CloseAll", rootSC.Tree)
=======
>>>>>>> 7d22250d
		}
		_, err = rootSC.Overlay.StartNewNodeName("CloseAll", closeTree)
		if err != nil {
			dbg.Fatal(err)
		}
	}

	// Wait for all hosts to be closed
	allClosed := make(chan bool)
	go func() {
		for i, sc := range scs {
			sc.Host.WaitForClose()
			// record the bandwidth
			measures[i].Record()
			dbg.Lvl3(hostAddress, "Simulation closed host", sc.Host.Entity.Addresses, "closed")
		}
		allClosed <- true
	}()
	dbg.Lvl3(hostAddress, scs[0].Host.Entity.First(), "is waiting for all hosts to close")
	<-allClosed
	dbg.Lvl2(hostAddress, "has all hosts closed")
	monitor.EndAndCleanup()
}<|MERGE_RESOLUTION|>--- conflicted
+++ resolved
@@ -133,12 +133,6 @@
 			dbg.Lvl2("Making new root-tree for SingleHost config")
 			closeTree = rootSC.EntityList.GenerateBinaryTree()
 			rootSC.Overlay.RegisterTree(closeTree)
-<<<<<<< HEAD
-			_, err = rootSC.Overlay.StartNewNode("CloseAll", closeTree)
-		} else {
-			_, err = rootSC.Overlay.StartNewNode("CloseAll", rootSC.Tree)
-=======
->>>>>>> 7d22250d
 		}
 		_, err = rootSC.Overlay.StartNewNodeName("CloseAll", closeTree)
 		if err != nil {
