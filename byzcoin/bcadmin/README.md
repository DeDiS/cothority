Navigation: [DEDIS](https://github.com/dedis/doc/tree/master/README.md) ::
[Cothority](https://github.com/dedis/cothority/tree/master/README.md) ::
[Building Blocks](https://github.com/dedis/cothority/tree/master/doc/BuildingBlocks.md) ::
[ByzCoin](https://github.com/dedis/cothority/blob/master/byzcoin/README.md) ::
bcadmin

# bcadmin - the CLI to configure ByzCoin ledgers

## Example usage

Let's suppose an _admin_ wants to start a new byzcoin blockchain and give
access to a user _foo_, so that _foo_ can onboard new users, too, but cannot
change the byzcoin-configuration.

There is a set of nodes stored in `roster.toml` that are online and ready 
to accept new byzcoins.

Commands on _admin_'s machine are prepended with `admin $ `, while commands
on _foo_'s machine are prepended with `foo $ `

### Create a new ByzCoin

First the admin will create a new byzcoin and get a private key so he can
interact with the blockchain:

```bash
admin $ bcadmin -c . create -roster roster.toml 
```

This stores the byzcoin-configuration holding the roster, the byzcoin-id,
as well as the darc and the identity of the _admin_ in a file called
`bc-xxxx.cfg`, where `xxxx` is the id of the new byzcoin-instance. 
The private key of the _admin_ is stored in `key-ed25519:pub_admin.cfg`, 
where `pub_admin` is the public key of the _admin_. 

### Sign up a new user

To sign up the new user _foo_, he needs to create a new keypair:

```bash
foo $ bcadmin -c . key
```

This will create a `key-ed25519:pub_foo.cfg` file, where `pub_foo` is in fact the public key
of the new user. Now _foo_ needs to send `pub_foo` to the admin, so that he can
create a new darc for the user _foo_:

```bash
admin $ bcadmin -c . darc add --bc bc-xxxx.cfg --unrestricted --sign ed25519:pub_admin \
                --owner ed25519:pub_foo --desc "Darc for Foo"  
```

This command will output the darc-id `darc:darc_foo` that has been created. The _admin_ can
now transfer this darc-id to the user _foo_.

### Using the new darc

Now for _foo_ to use this new darc, he will first have to create a configuration-file
`bc-xxxx.cfg` with the new darc inside:

```bash
foo $ bcadmin -c . link roster.toml xxxx --pub ed25519:pub_foo --darc darc:darc_foo
``` 

This will create a file `bc-xxxx.cfg` in _foo_'s directory that points to _foo_'s
darc. If _foo_ wants to onboard other users, he needs to evolve his darc to allow
for spawning new darcs:

```bash
foo $ bcadmin -c . darc rule --bc bc-xxxx.cfg --darc darc:darc_foo --sign ed25519:pub_foo \
                --rule spawn:darc --identity ed25519:pub_foo
```

If everything was OK, _foo_ has now the possibility to sign up _bar_.

## Command reference

### Create a new ByzCoin, saving the config

```
$ bcadmin create -roster roster.toml
```

The `roster.toml` file is a list of servers what form the cothority that will
maintain the ledger. After running `run_conode.sh local 3` for example, the file
`public.toml` will have the 3 conodes in it. For a larger production deployment,
you will construct the `roster.toml` file by collecting the `public.toml` files
from each of the servers.

The ByzCoin config info (the skipchain ID and the roster for the cothority)
are stored in the local config directory (~/.config/bcadmin or ~/Library/Application
Support/bcadmin) and the filename is printed on stdout. The ByzCoin config file
will be used by other tools to know where to send their transactions. It has no
seret information in it.

The secret key is saved in a file named after the public key. It must not be
shared!

To see the config you just made, use `bcadmin show -bc $file`.

### Granting access to contracts

The user who wants to use ByzCoin generates a private key and shares the
public key with you, the ByzCoin admin. You grant access to a given contract
for instructions signed by the given secret key like this:

```
$ bcadmin add -bc $file spawn:theContractName -identity ed25519:dd6419b01b49e3ffd18696c93884dc244b4688d95f55d6c2a4639f2b0ce40710
```

Different contracts will require different permissions. Check
their docs. Usually they will need at least "spawn:$contractName" and
"invoke:$contractName".

Using the ByzCoin config file you give them and their private key to sign
transactions, they will now be able to use their application to send
transactions.

<<<<<<< HEAD
## Environment variables
=======
### Environmnet variables
>>>>>>> a5ebfe6c

You can set the environment variable BC to the config file for the ByzCoin
you are currently working with. (Client apps should follow this same standard.)

### Generating a new keypair

```
$ bcadmin key
```

Generates a new keypair and prints the result in the console

Optional flags:

-save file.txt            Outputs the key in file.txt instead of stdout

### Managing DARCS

```
$ bcadmin darc add -bc $file
```

Adds a new darc with a random keypair for both signing and evolving it.

Optional flags:

 * -out_id file.txt          Outputs the ID of the DARC in file.txt
 * -out_key file.txt         Outputs the key of the DARC in file.txt
 * -out file.txt             Outputs the full description of the DARC in file.txt
 * -owner key:%x             Creates the DARC with the mentioned key as owner (sign & evolve)
 * -darc darc:%x             Creates the DARC using the mentioned DARC for creation (uses Genesis DARC by default)
 * -sign key:%x              Uses this key to sign the transaction (AdminIdentity by default)

```
$ bcadmin darc show -bc $file
```

Shows a DARC either in stdout or in a given file

Optional flags:

 * -out file.txt             Outputs the description of the DARC in file.txt instead of stdout
 * -darc darc:%x             Shows the DARC with provided ID, Genesis DARC by default

```
$ bcadmin darc rule -bc $file -rule $action
```

Manages rules for a DARC

Optional flags:
 * -darc darc:%x             Modifies the rules of this DARC (uses Genesis DARC by default)
 * -sign key:%x              Uses this key to sign the transaction (AdminIdentity by default)
 * -delete                   Deletes the specified rule if it exists
 * -identity:%x              The expression that will determine the necessary signatures to perform the action (mandatory if -delete is not used)
 * -replace                  Overwrites the expression for the necessary signatures to perform the action (if not provided and action already exists in Rules the action will fail)

 ```
 $ bcadmin darc
 ```

 is equivalent to `show`.

 ```
 $ bcadmin qr
 ```

Displays a QR Code containing the ByzCoin configuration, compatible to be scanned by the PopCoins apps

Optional flags:
 * -admin   The QR Code will also contain the admin keypair to allow the user who scans it to manage the ByzCoin<|MERGE_RESOLUTION|>--- conflicted
+++ resolved
@@ -116,11 +116,7 @@
 transactions, they will now be able to use their application to send
 transactions.
 
-<<<<<<< HEAD
-## Environment variables
-=======
-### Environmnet variables
->>>>>>> a5ebfe6c
+### Environment variables
 
 You can set the environment variable BC to the config file for the ByzCoin
 you are currently working with. (Client apps should follow this same standard.)
