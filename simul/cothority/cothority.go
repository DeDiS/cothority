// The simulation cothority used for all protocols.
// This should not be used stand-alone and is only for
// the simulations. It loads the simulation-file, initialises all
// necessary hosts and starts the simulation on the root-node.
package main

import (
	"flag"

	"github.com/dedis/cothority/lib/dbg"
	"github.com/dedis/cothority/lib/sda"
	"time"

	"github.com/dedis/cothority/lib/monitor"
	"github.com/dedis/cothority/protocols/manage"
	// Empty imports to have the init-functions called which should
	// register the protocol
	_ "github.com/dedis/cothority/protocols"
)

// The address of this host - if there is only one host in the config
// file, it will be derived from it automatically
var hostAddress string

// ip addr of the logger to connect to
var monitorAddress string

// Simul is != "" if this node needs to start a simulation of that protocol
var simul string

var debugVisible int

// Initialize before 'init' so we can directly use the fields as parameters
// to 'Flag'
func init() {
	flag.StringVar(&hostAddress, "address", "", "our address to use")
	flag.StringVar(&simul, "simul", "", "start simulating that protocol")
	flag.StringVar(&monitorAddress, "monitor", "", "remote monitor")
	flag.IntVar(&debugVisible, "debug", 1, "verbosity: 0-5")
}

// Main starts the host and will setup the protocol.
func main() {
	flag.Parse()
	dbg.SetDebugVisible(debugVisible)
	dbg.Lvl3("Flags are:", hostAddress, simul, dbg.DebugVisible(), monitorAddress)

	scs, err := sda.LoadSimulationConfig(".", hostAddress)
	measures := make([]*monitor.CounterIOMeasure, len(scs))
	if err != nil {
		// We probably are not needed
		dbg.Lvl2(err)
		return
	}
	if monitorAddress != "" {
		monitor.ConnectSink(monitorAddress)
	}
	sims := make([]sda.Simulation, len(scs))
	var rootSC *sda.SimulationConfig
	var rootSim sda.Simulation
	for i, sc := range scs {
		// Starting all hosts for that server
		host := sc.Host
		measures[i] = monitor.NewCounterIOMeasure("bandwidth", host)
		dbg.Lvl3(hostAddress, "Starting host", host.Entity.Addresses)
		host.ListenNoblock()
		host.StartProcessMessages()
		sim, err := sda.NewSimulation(simul, sc.Config)
		if err != nil {
			dbg.Fatal(err)
		}
		err = sim.Node(sc)
		if err != nil {
			dbg.Fatal(err)
		}
		sims[i] = sim
		if host.Entity.Id == sc.Tree.Root.Entity.Id {
			dbg.Lvl2(hostAddress, "is root-node, will start protocol")
			rootSim = sim
			rootSC = sc
		}
	}
	if rootSim != nil {
		// If this cothority has the root-host, it will start the simulation
		dbg.Lvl2("Starting protocol", simul, "on host", rootSC.Host.Entity.Addresses)
		//dbg.Lvl5("Tree is", rootSC.Tree.Dump())

		// First count the number of available children
		childrenWait := monitor.NewTimeMeasure("ChildrenWait")
		wait := true
		// The timeout starts with 1 second, which is the time of response between
		// each level of the tree.
		timeout := 1000
		for wait {
			node, err := rootSC.Overlay.CreateNewNodeName("Count", rootSC.Tree)
			if err != nil {
				dbg.Fatal(err)
			}
			node.ProtocolInstance().(*manage.ProtocolCount).SetTimeout(timeout)
			node.Start()
			dbg.Lvl1("Started counting children with timeout of", timeout)
			select {
			case count := <-node.ProtocolInstance().(*manage.ProtocolCount).Count:
				if count == rootSC.Tree.Size() {
					dbg.Lvl1("Found all", count, "children")
					wait = false
				} else {
					dbg.Lvl1("Found only", count, "children, counting again")
				}
				//case <-time.After(time.Millisecond * time.Duration(timeout) * 2):
				//	// Wait longer than the root-node before aborting
				//	dbg.Lvl1("Timed out waiting for children")
			}
			// Double the timeout and try again if not successful.
			timeout *= 2
		}
<<<<<<< HEAD
		dbg.Print("Measuring")
		childrenWait.Measure()
=======
		childrenWait.Record()
>>>>>>> dad5cab3
		dbg.Lvl1("Starting new node", simul)
		err := rootSim.Run(rootSC)
		if err != nil {
			dbg.Fatal(err)
		}

		// Test if all Entities are used in the tree, else we'll run into
		// troubles with CloseAll
		if !rootSC.Tree.UsesList() {
			dbg.Error("The tree doesn't use all Entities from the list!\n" +
				"This means that the CloseAll will fail and the experiment never ends!")
		}
		if rootSC.GetSingleHost() {
			// In case of "SingleHost" we need a new tree that contains every
			// entity only once, whereas rootSC.Tree will have the same
			// entity at different TreeNodes, which makes it difficult to
			// correctly close everything.
			dbg.Lvl2("Making new root-tree for SingleHost config")
			closeTree := rootSC.EntityList.GenerateBinaryTree()
			rootSC.Overlay.RegisterTree(closeTree)
			_, err = rootSC.Overlay.StartNewNodeName("CloseAll", closeTree)
		} else {
			_, err = rootSC.Overlay.StartNewNodeName("CloseAll", rootSC.Tree)
		}
		if err != nil {
			dbg.Fatal(err)
		}
	}

	// Wait for all hosts to be closed
	allClosed := make(chan bool)
	go func() {
		for i, sc := range scs {
			sc.Host.WaitForClose()
			// record the bandwidth
			measures[i].Record()
			dbg.Lvl3(hostAddress, "Simulation closed host", sc.Host.Entity.Addresses, "closed")
		}
		allClosed <- true
	}()
	dbg.Lvl3(hostAddress, scs[0].Host.Entity.First(), "is waiting for all hosts to close")
	select {
	case <-allClosed:
		dbg.Lvl2(hostAddress, ": all hosts closed")
	case <-time.After(time.Second * time.Duration(scs[0].GetCloseWait())):
		dbg.Lvl2(hostAddress, ": didn't close after", scs[0].GetCloseWait(), " seconds")
	}
	monitor.EndAndCleanup()
}<|MERGE_RESOLUTION|>--- conflicted
+++ resolved
@@ -114,12 +114,7 @@
 			// Double the timeout and try again if not successful.
 			timeout *= 2
 		}
-<<<<<<< HEAD
-		dbg.Print("Measuring")
-		childrenWait.Measure()
-=======
 		childrenWait.Record()
->>>>>>> dad5cab3
 		dbg.Lvl1("Starting new node", simul)
 		err := rootSim.Run(rootSC)
 		if err != nil {
