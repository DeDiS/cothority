--- conflicted
+++ resolved
@@ -16,13 +16,7 @@
 )
 
 func TestMain(m *testing.M) {
-<<<<<<< HEAD
-	// Deadlock issue with bftcosi (so skipchain is affected)
-	// See https://github.com/dedis/cothority/issues/482
-	//m.Run()
-=======
 	log.MainTest(m)
->>>>>>> b70b73dd
 }
 
 func TestSkipBlock_Hash1(t *testing.T) {
