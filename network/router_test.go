package network

import (
	"sync"
	"testing"
	"time"

	"github.com/dedis/cothority/log"
	"github.com/stretchr/testify/assert"
	"github.com/stretchr/testify/require"
)

func NewTestRouterTCP(port int) (*Router, error) {
	h, err := NewTestTCPHost(port)
	if err != nil {
		return nil, err
	}
	id := NewTestServerIdentity(h.addr)
	return NewRouter(id, h), nil
}

func NewTestRouterLocal(port int) (*Router, error) {
	h, err := NewTestLocalHost(port)
	if err != nil {
		return nil, err
	}
	id := NewTestServerIdentity(h.addr)
	return NewRouter(id, h), nil
}

type routerFactory func(port int) (*Router, error)

// Test if router fits the interface such as calling Run(), then Stop(),
// should return
func TestRouterTCP(t *testing.T) {
	testRouter(t, NewTestRouterTCP)
}
func TestRouterLocal(t *testing.T) {
	testRouter(t, NewTestRouterLocal)
}

func testRouter(t *testing.T, fac routerFactory) {
	h, err := fac(2004)
	if err != nil {
		t.Fatal(err)
	}
	var stop = make(chan bool)
	go func() {
		stop <- true
		h.Start()
		stop <- true
	}()
	<-stop
	// Time needed so the listener is up. Equivalent to "connecting ourself" as
	// we had before.
	time.Sleep(250 * time.Millisecond)
	h.Stop()
	select {
	case <-stop:
		return
	case <-time.After(500 * time.Millisecond):
		t.Fatal("TcpHost should have returned from Run() by now")
	}
}

// Test the automatic connection upon request
func TestRouterAutoConnectionTCP(t *testing.T) {
	testRouterAutoConnection(t, NewTestRouterTCP)
}
func TestRouterAutoConnectionLocal(t *testing.T) {
	testRouterAutoConnection(t, NewTestRouterLocal)
}

func testRouterAutoConnection(t *testing.T, fac routerFactory) {
	h1, err := fac(2007)
	if err != nil {
		t.Fatal(err)
	}
	err = h1.Send(&ServerIdentity{Address: NewLocalAddress("127.1.2.3:2890")}, &SimpleMessage{12})
	if err == nil {
		t.Fatal("Should not be able to send")
	}
	h2, err := fac(2008)
	if err != nil {
		t.Fatal(err)
	}

	err = h1.Send(h2.ServerIdentity, nil)
	require.NotNil(t, err)

	go h2.Start()
	for !h2.Listening() {
		time.Sleep(10 * time.Millisecond)
	}

	clean := func() {
		assert.Nil(t, h1.Stop())
		assert.Nil(t, h2.Stop())
	}
	defer clean()

	proc := newSimpleMessageProc(t)
	h2.RegisterProcessor(proc, SimpleMessageType)
	h1.RegisterProcessor(proc, SimpleMessageType)

	err = h1.Send(h2.ServerIdentity, &SimpleMessage{12})
	require.Nil(t, err)

	// Receive the message
	msg := <-proc.relay
	if msg.I != 12 {
		t.Fatal("Simple message got distorted")
	}

	h12 := h1.connection(h2.ServerIdentity.ID)
	h21 := h2.connection(h1.ServerIdentity.ID)
	assert.NotNil(t, h12)
	require.NotNil(t, h21)
	assert.Nil(t, h21.Close())
	if err := h2.Stop(); err != nil {
		t.Fatal("Should be able to stop h2")
	}
	h2.Lock()
	delete(h2.connections, h1.ServerIdentity.ID)
	h2.Unlock()
	err = h1.Send(h2.ServerIdentity, &SimpleMessage{12})
	require.NotNil(t, err)
}

// Test connection of multiple Hosts and sending messages back and forth
// also tests for the counterIO interface that it works well
func TestRouterMessaging(t *testing.T) {
	h1, err1 := NewTestRouterTCP(2009)
	h2, err2 := NewTestRouterTCP(2010)
	if err1 != nil || err2 != nil {
		t.Fatal("Could not setup hosts")
	}

	go h1.Start()
	go h2.Start()

	defer func() {
		h1.Stop()
		h2.Stop()
		time.Sleep(250 * time.Millisecond)
	}()

	proc := &simpleMessageProc{t, make(chan SimpleMessage)}
	h1.RegisterProcessor(proc, SimpleMessageType)
	h2.RegisterProcessor(proc, SimpleMessageType)

	msgSimple := &SimpleMessage{3}
	err := h1.Send(h2.ServerIdentity, msgSimple)
	require.Nil(t, err)
	decoded := <-proc.relay
	assert.Equal(t, 3, decoded.I)

	// make sure the connection is registered in host1 (because it's launched in
	// a go routine). Since we try to avoid random timeout, let's send a msg
	// from host2 -> host1.
	assert.Nil(t, h2.Send(h1.ServerIdentity, msgSimple))
	decoded = <-proc.relay
	assert.Equal(t, 3, decoded.I)

	written := h1.Tx()
	read := h2.Rx()
	if written == 0 || read == 0 || written != read {
		log.Errorf("Tx = %d, Rx = %d", written, read)
		log.Errorf("h1.Tx() %d vs h2.Rx() %d", h1.Tx(), h2.Rx())
		log.Errorf("Something is wrong with Host.CounterIO")
	}
}

func TestRouterLotsOfConnTCP(t *testing.T) {
<<<<<<< HEAD
	testRouterLotsOfConn(t, NewTestRouterTCP, 5)
=======
	testRouterLotsOfConn(t, NewTestRouterTCP, 2)
>>>>>>> f7587278
}

func TestRouterLotsOfConnLocal(t *testing.T) {
	testRouterLotsOfConn(t, NewTestRouterLocal, 5)
}

// nSquareProc will send back all packet sent and stop when it has received
// enough, it releases the waitgroup.
type nSquareProc struct {
<<<<<<< HEAD
	t           *testing.T
	r           *Router
	expected    int
	wg          *sync.WaitGroup
	firstRound  map[Address]bool
	secondRound map[Address]bool
=======
	t        *testing.T
	r        *Router
	expected int
	actual   map[Address]bool
	wg       *sync.WaitGroup
>>>>>>> f7587278
	sync.Mutex
}

func newNSquareProc(t *testing.T, r *Router, expect int, wg *sync.WaitGroup) *nSquareProc {
<<<<<<< HEAD
	return &nSquareProc{t, r, expect, wg, make(map[Address]bool), make(map[Address]bool), sync.Mutex{}}
=======
	return &nSquareProc{t, r, expect, make(map[Address]bool), wg, sync.Mutex{}}
>>>>>>> f7587278
}

func (p *nSquareProc) Process(pack *Packet) {
	p.Lock()
	defer p.Unlock()
	addr := p.r.ServerIdentity.Address
	remote := pack.ServerIdentity.Address
<<<<<<< HEAD
	ok := p.firstRound[remote]
	if ok {
		// second round
		if ok := p.secondRound[remote]; ok {
			log.Print(addr, "Already received the second round from", remote)
			p.t.Fatal("Already received second round")
		}
		p.secondRound[remote] = true

		if len(p.secondRound) == p.expected {
			// release
			p.wg.Done()
			log.Print(addr, "Done processing!")
		}
		return
	}

	p.firstRound[remote] = true
	log.Print(addr, "Received message from ", remote)
	if err := p.r.Send(pack.ServerIdentity, &SimpleMessage{3}); err != nil {
		log.Print(addr, "Could not send to ", remote)
		p.t.Fatal("Could not send to first round dest.")
	}

=======
	//log.Print(addr, "Received message from", remote, "=> ", len(p.actual), " messages so far")
	ok := p.actual[remote]
	if ok {
		p.t.Fatal(addr, "Already got message from ", remote, " FATAL")
		return
	}

	p.actual[remote] = true

	if len(p.actual) == p.expected {
		// release
		p.wg.Done()
		return
	}
>>>>>>> f7587278
}

// Makes a big mesh where every host send and receive to every other hosts
func testRouterLotsOfConn(t *testing.T, fac routerFactory, nbrRouter int) {
	// create all the routers
	routers := make([]*Router, nbrRouter)
	// to wait for the creation of all hosts
	var wg1 sync.WaitGroup
	wg1.Add(nbrRouter)
<<<<<<< HEAD
	var wg2 sync.WaitGroup
	wg2.Add(nbrRouter)

=======
	// to wait for the message passing
	var wg2 sync.WaitGroup
	wg2.Add(nbrRouter)
>>>>>>> f7587278
	for i := 0; i < nbrRouter; i++ {
		go func(j int) {
			r, err := fac(2000 + j)
			if err != nil {
				t.Fatal(err)
			}
			go r.Start()
			for !r.Listening() {
				time.Sleep(20 * time.Millisecond)
			}
			routers[j] = r
			// expect nbrRouter - 1 messages
			proc := newNSquareProc(t, r, nbrRouter-1, &wg2)
			r.RegisterProcessor(proc, SimpleMessageType)
			wg1.Done()
		}(i)
	}
	wg1.Wait()

	for i := 0; i < nbrRouter; i++ {
		go func(j int) {
			r := routers[j]
			for k := 0; k < nbrRouter; k++ {
				if k == j {
					// don't send to yourself
					continue
				}
				// send to everyone else
				if err := r.Send(routers[k].ServerIdentity, &SimpleMessage{3}); err != nil {
					t.Fatal(err)
				}
			}
		}(i)
	}
	wg2.Wait()
	for i := 0; i < nbrRouter; i++ {
		r := routers[i]
		if err := r.Stop(); err != nil {
			t.Fatal(err)
		}

	}
}

// Test sending data back and forth using the sendSDAData
func TestRouterSendMsgDuplexTCP(t *testing.T) {
	testRouterSendMsgDuplex(t, NewTestRouterTCP)
}

func TestRouterSendMsgDuplexLocal(t *testing.T) {
	testRouterSendMsgDuplex(t, NewTestRouterLocal)
}
func testRouterSendMsgDuplex(t *testing.T, fac routerFactory) {
	h1, err1 := fac(2011)
	h2, err2 := fac(2012)
	if err1 != nil || err2 != nil {
		t.Fatal("Could not setup hosts")
	}
	go h1.Start()
	go h2.Start()

	defer func() {
		h1.Stop()
		h2.Stop()
		time.Sleep(250 * time.Millisecond)
	}()

	proc := &simpleMessageProc{t, make(chan SimpleMessage)}
	h1.RegisterProcessor(proc, SimpleMessageType)
	h2.RegisterProcessor(proc, SimpleMessageType)

	msgSimple := &SimpleMessage{5}
	err := h1.Send(h2.ServerIdentity, msgSimple)
	if err != nil {
		t.Fatal("Couldn't send message from h1 to h2", err)
	}
	msg := <-proc.relay
	log.Lvl2("Received msg h1 -> h2", msg)

	err = h2.Send(h1.ServerIdentity, msgSimple)
	if err != nil {
		t.Fatal("Couldn't send message from h2 to h1", err)
	}
	msg = <-proc.relay
	log.Lvl2("Received msg h2 -> h1", msg)
}

func TestRouterExchange(t *testing.T) {
	router1, err := NewTestRouterTCP(7878)
	router2, err2 := NewTestRouterTCP(8787)
	if err != nil || err2 != nil {
		t.Fatal("Could not setup host", err, err2)
	}

	done := make(chan bool)
	go func() {
		done <- true
		router1.Start()
		done <- true
	}()
	<-done
	// try correctly
	c, err := NewTCPConn(router1.ServerIdentity.Address)
	if err != nil {
		t.Fatal("Couldn't connect to host1:", err)
	}
	if err := c.Send(router2.ServerIdentity); err != nil {
		t.Fatal("Wrong negotiation")
	}
	// triggers the dispatching conditional branch error router.go:
	//  `log.Lvl3("Error dispatching:", err)`
	if err := router2.Send(router1.ServerIdentity, &SimpleMessage{12}); err != nil {
		t.Fatal("Could not send")
	}
	c.Close()

	// try messing with the connections here
	c, err = NewTCPConn(router1.ServerIdentity.Address)
	if err != nil {
		t.Fatal("Couldn't connect to host1:", err)
	}
	// closing before sending
	c.Close()
	if err := c.Send(router2.ServerIdentity); err == nil {
		t.Fatal("negotiation should have aborted")
	}

	// stop everything
	log.Lvl4("Closing connections")
	if err := router2.Stop(); err != nil {
		t.Fatal("Couldn't close host", err)
	}
	if err := router1.Stop(); err != nil {
		t.Fatal("Couldn't close host", err)
	}
	<-done
}<|MERGE_RESOLUTION|>--- conflicted
+++ resolved
@@ -172,11 +172,7 @@
 }
 
 func TestRouterLotsOfConnTCP(t *testing.T) {
-<<<<<<< HEAD
 	testRouterLotsOfConn(t, NewTestRouterTCP, 5)
-=======
-	testRouterLotsOfConn(t, NewTestRouterTCP, 2)
->>>>>>> f7587278
 }
 
 func TestRouterLotsOfConnLocal(t *testing.T) {
@@ -186,29 +182,17 @@
 // nSquareProc will send back all packet sent and stop when it has received
 // enough, it releases the waitgroup.
 type nSquareProc struct {
-<<<<<<< HEAD
 	t           *testing.T
 	r           *Router
 	expected    int
 	wg          *sync.WaitGroup
 	firstRound  map[Address]bool
 	secondRound map[Address]bool
-=======
-	t        *testing.T
-	r        *Router
-	expected int
-	actual   map[Address]bool
-	wg       *sync.WaitGroup
->>>>>>> f7587278
 	sync.Mutex
 }
 
 func newNSquareProc(t *testing.T, r *Router, expect int, wg *sync.WaitGroup) *nSquareProc {
-<<<<<<< HEAD
 	return &nSquareProc{t, r, expect, wg, make(map[Address]bool), make(map[Address]bool), sync.Mutex{}}
-=======
-	return &nSquareProc{t, r, expect, make(map[Address]bool), wg, sync.Mutex{}}
->>>>>>> f7587278
 }
 
 func (p *nSquareProc) Process(pack *Packet) {
@@ -216,12 +200,10 @@
 	defer p.Unlock()
 	addr := p.r.ServerIdentity.Address
 	remote := pack.ServerIdentity.Address
-<<<<<<< HEAD
 	ok := p.firstRound[remote]
 	if ok {
 		// second round
 		if ok := p.secondRound[remote]; ok {
-			log.Print(addr, "Already received the second round from", remote)
 			p.t.Fatal("Already received second round")
 		}
 		p.secondRound[remote] = true
@@ -229,34 +211,15 @@
 		if len(p.secondRound) == p.expected {
 			// release
 			p.wg.Done()
-			log.Print(addr, "Done processing!")
 		}
 		return
 	}
 
 	p.firstRound[remote] = true
-	log.Print(addr, "Received message from ", remote)
 	if err := p.r.Send(pack.ServerIdentity, &SimpleMessage{3}); err != nil {
-		log.Print(addr, "Could not send to ", remote)
 		p.t.Fatal("Could not send to first round dest.")
 	}
 
-=======
-	//log.Print(addr, "Received message from", remote, "=> ", len(p.actual), " messages so far")
-	ok := p.actual[remote]
-	if ok {
-		p.t.Fatal(addr, "Already got message from ", remote, " FATAL")
-		return
-	}
-
-	p.actual[remote] = true
-
-	if len(p.actual) == p.expected {
-		// release
-		p.wg.Done()
-		return
-	}
->>>>>>> f7587278
 }
 
 // Makes a big mesh where every host send and receive to every other hosts
@@ -266,15 +229,8 @@
 	// to wait for the creation of all hosts
 	var wg1 sync.WaitGroup
 	wg1.Add(nbrRouter)
-<<<<<<< HEAD
 	var wg2 sync.WaitGroup
 	wg2.Add(nbrRouter)
-
-=======
-	// to wait for the message passing
-	var wg2 sync.WaitGroup
-	wg2.Add(nbrRouter)
->>>>>>> f7587278
 	for i := 0; i < nbrRouter; i++ {
 		go func(j int) {
 			r, err := fac(2000 + j)
