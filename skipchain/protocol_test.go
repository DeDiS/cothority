package skipchain_test

import (
	"testing"

	"github.com/dedis/cothority/bftcosi"
	"github.com/dedis/cothority/skipchain"
	"github.com/dedis/kyber/sign/schnorr"
	"github.com/dedis/onet"
	"github.com/dedis/onet/log"
	"github.com/stretchr/testify/require"
)

const tsName = "tsName"

var tsID onet.ServiceID
var tSuite = skipchain.Suite

func init() {
	var err error
	tsID, err = onet.RegisterNewService(tsName, newTestService)
	log.ErrFatal(err)
}

// TestGB tests the GetBlocks protocol
func TestGB(t *testing.T) {
	local := onet.NewLocalTest(tSuite)
	defer local.CloseAll()
	servers, ro, _ := local.GenTree(3, true)
	tss := local.GetServices(servers, tsID)

	ts0 := tss[0].(*testService)
	ts1 := tss[1].(*testService)
	ts2 := tss[2].(*testService)

	sb0 := skipchain.NewSkipBlock()
	sb0.Roster = ro
	sb0.Hash = sb0.CalculateHash()
	sb1 := skipchain.NewSkipBlock()
	sb1.Roster = ro
	sb1.BackLinkIDs = []skipchain.SkipBlockID{sb0.Hash}
	sb1.Hash = sb1.CalculateHash()
<<<<<<< HEAD
	sb0.ForwardLink = []*skipchain.BlockLink{
		&skipchain.BlockLink{
			BFTSignature: bftcosi.BFTSignature{Msg: sb1.Hash, Sig: []byte{}},
		},
	}

	sb2 := skipchain.NewSkipBlock()
	sb2.BackLinkIDs = []skipchain.SkipBlockID{sb1.Hash}
	sb2.Hash = sb2.CalculateHash()

	sb3 := skipchain.NewSkipBlock()
	sb3.BackLinkIDs = []skipchain.SkipBlockID{sb2.Hash}
	sb3.Hash = sb3.CalculateHash()
	sb2.ForwardLink = []*skipchain.BlockLink{
		&skipchain.BlockLink{
			BFTSignature: bftcosi.BFTSignature{Msg: sb3.Hash, Sig: []byte{}},
		},
	}
	// and make sb1 forward[1] point to sb3 as well.
	sb1.ForwardLink = []*skipchain.BlockLink{
		&skipchain.BlockLink{
			BFTSignature: bftcosi.BFTSignature{Msg: sb2.Hash, Sig: []byte{}},
		},
		&skipchain.BlockLink{
			BFTSignature: bftcosi.BFTSignature{Msg: sb3.Hash, Sig: []byte{}},
		},
	}

=======
	bl := &skipchain.BlockLink{BFTSignature: bftcosi.BFTSignature{Msg: sb1.Hash, Sig: []byte{}}}
	sb0.ForwardLink = []*skipchain.BlockLink{bl}
>>>>>>> f2d2994a
	db, bucket := ts0.GetAdditionalBucket("skipblocks")
	ts0.Db = skipchain.NewSkipBlockDB(db, bucket)
	ts0.Db.Store(sb0)
	ts0.Db.Store(sb1)
	ts0.Db.Store(sb2)
	ts0.Db.Store(sb3)
	db, bucket = ts1.GetAdditionalBucket("skipblocks")
	ts1.Db = skipchain.NewSkipBlockDB(db, bucket)
	ts1.Db.Store(sb0)
	ts1.Db.Store(sb1)
	ts1.Db.Store(sb2)
	ts1.Db.Store(sb3)
	ts2.Db = skipchain.NewSkipBlockDB(db, bucket)
	// do not save anything into ts2 so that
	// it is totally out of date, and cannot answer anything

	// ask for only one
	sb := ts1.CallGB(sb0, false, 1)
	require.NotNil(t, sb)
	require.Equal(t, 1, len(sb))
	require.Equal(t, sb0.Hash, sb[0].Hash)

	// In order to test GetUpdate in the face of failures, pause one
	servers[2].Pause()

	// ask for 10, expect to get the 4 of them
	sb = ts1.CallGB(sb0, false, 10)
	require.NotNil(t, sb)
	require.Equal(t, 4, len(sb))
	require.Equal(t, sb0.Hash, sb[0].Hash)
	require.Equal(t, sb1.Hash, sb[1].Hash)
	require.Equal(t, sb2.Hash, sb[2].Hash)
	require.Equal(t, sb3.Hash, sb[3].Hash)

	// ask for 3
	sb = ts1.CallGB(sb1, false, 3)
	require.NotNil(t, sb)
	require.Equal(t, 3, len(sb))
	require.Equal(t, sb1.Hash, sb[0].Hash)
	require.Equal(t, sb2.Hash, sb[1].Hash)
	require.Equal(t, sb3.Hash, sb[2].Hash)

	// And what about getupdate with all servers replying?
	// server[2] does not have the correct block in it, so we expect it
	// to get the request, but send no reply back. One of the others
	// will find the blocks.
	servers[2].Unpause()
	sb = ts1.CallGB(sb0, false, 10)
	require.NotNil(t, sb)
	require.Equal(t, 4, len(sb))
	require.Equal(t, sb0.Hash, sb[0].Hash)
	require.Equal(t, sb1.Hash, sb[1].Hash)
	require.Equal(t, sb2.Hash, sb[2].Hash)
	require.Equal(t, sb3.Hash, sb[3].Hash)

	// with skipping, we expect to get sb0, sb1 and sb3.
	sb = ts1.CallGB(sb0, true, 10)
	require.NotNil(t, sb)
	require.Equal(t, 3, len(sb))
	require.Equal(t, sb0.Hash, sb[0].Hash)
	require.Equal(t, sb1.Hash, sb[1].Hash)
	require.Equal(t, sb3.Hash, sb[2].Hash)

}

// TestER tests the ProtoExtendRoster message
func TestER(t *testing.T) {
	if testing.Short() {
		t.Skip("this test does not pass on travis, see #1000")
	}
	nodes := []int{2, 5, 13}
	for _, nbrNodes := range nodes {
		testER(t, tsID, nbrNodes)
	}
}

func testER(t *testing.T, tsid onet.ServiceID, nbrNodes int) {
	log.Lvl1("Testing", nbrNodes, "nodes")
	local := onet.NewLocalTest(tSuite)
	servers, roster, tree := local.GenBigTree(nbrNodes, nbrNodes, nbrNodes, true)
	tss := local.GetServices(servers, tsid)

	sb := &skipchain.SkipBlock{SkipBlockFix: &skipchain.SkipBlockFix{Roster: roster,
		Data: []byte{}}}

	// Check refusing of new chains
	for _, t := range tss {
		t.(*testService).FollowerIDs = []skipchain.SkipBlockID{[]byte{0}}
	}
	sigs := tss[0].(*testService).CallER(tree, sb)
	require.Equal(t, 0, len(sigs))
	local.CloseAll()

	// Check inclusion of new chains
	local = onet.NewLocalTest(tSuite)
	servers, roster, tree = local.GenBigTree(nbrNodes, nbrNodes, nbrNodes, true)
	tss = local.GetServices(servers, tsid)
	for _, t := range tss {
		t.(*testService).Followers = []skipchain.FollowChainType{{
			Block:    sb,
			NewChain: skipchain.NewChainAnyNode,
		}}
	}
<<<<<<< HEAD
	sigs = tss[0].(*testService).CallER(tree, sb)
=======
	sigs = ts.CallER(tree, sb)
>>>>>>> f2d2994a
	require.True(t, len(sigs)+(nbrNodes-1)/3 >= nbrNodes-1)

	for _, s := range sigs {
		_, si := roster.Search(s.SI)
		require.NotNil(t, si)
		require.Nil(t, schnorr.Verify(tSuite, si.Public, sb.SkipChainID(), s.Signature))
	}
	local.CloseAll()

	// When only one node refuse,
	// we should be able to proceed because skipchain is fault tolerant
	if nbrNodes > 4 {
<<<<<<< HEAD
		local = onet.NewLocalTest(tSuite)
		servers, roster, tree = local.GenBigTree(nbrNodes, nbrNodes, nbrNodes, true)
		tss = local.GetServices(servers, tsid)
=======
>>>>>>> f2d2994a
		for i := 3; i < nbrNodes; i++ {
			log.Lvl2("Checking failing signature at", i)
			tss[i].(*testService).FollowerIDs = []skipchain.SkipBlockID{[]byte{0}}
			tss[i].(*testService).Followers = []skipchain.FollowChainType{}
			sigs = tss[0].(*testService).CallER(tree, sb)
			require.Equal(t, 0, len(sigs))
			tss[i].(*testService).Followers = []skipchain.FollowChainType{{
				Block:    sb,
				NewChain: skipchain.NewChainAnyNode,
			}}
		}
		local.CloseAll()
	}
}

type testService struct {
	*onet.ServiceProcessor
	Followers   []skipchain.FollowChainType
	FollowerIDs []skipchain.SkipBlockID
	Db          *skipchain.SkipBlockDB
}

func (ts *testService) CallER(t *onet.Tree, b *skipchain.SkipBlock) []skipchain.ProtoExtendSignature {
	pi, err := ts.CreateProtocol(skipchain.ProtocolExtendRoster, t)
	if err != nil {
		return []skipchain.ProtoExtendSignature{}
	}
	pisc := pi.(*skipchain.ExtendRoster)
	pisc.ExtendRoster = &skipchain.ProtoExtendRoster{Block: *b}
	if err := pi.Start(); err != nil {
		log.ErrFatal(err)
	}
	return <-pisc.ExtendRosterReply
}

func (ts *testService) CallGB(sb *skipchain.SkipBlock, sk bool, n int) []*skipchain.SkipBlock {
	t := sb.Roster.RandomSubset(ts.ServerIdentity(), 3).GenerateStar()
	log.Lvl3("running on this tree", t.Dump())

	pi, err := ts.CreateProtocol(skipchain.ProtocolGetBlocks, t)
	if err != nil {
		log.Error(err)
		return nil
	}
	pisc := pi.(*skipchain.GetBlocks)
	pisc.GetBlocks = &skipchain.ProtoGetBlocks{
		Count:    n,
		SBID:     sb.Hash,
		Skipping: sk,
	}
	if err := pi.Start(); err != nil {
		log.ErrFatal(err)
	}
	result := <-pisc.GetBlocksReply
	return result
}

func (ts *testService) NewProtocol(ti *onet.TreeNodeInstance, conf *onet.GenericConfig) (pi onet.ProtocolInstance, err error) {
	if ti.ProtocolName() == skipchain.ProtocolExtendRoster {
		// Start by getting latest blocks of all followers
		pi, err = skipchain.NewProtocolExtendRoster(ti)
		if err == nil {
			pier := pi.(*skipchain.ExtendRoster)
			pier.Followers = &ts.Followers
			pier.FollowerIDs = ts.FollowerIDs
			pier.DB = ts.Db
		}
	}
	if ti.ProtocolName() == skipchain.ProtocolGetBlocks {
		pi, err = skipchain.NewProtocolGetBlocks(ti)
		if err == nil {
			pigu := pi.(*skipchain.GetBlocks)
			pigu.DB = ts.Db
		}
	}
	return
}

func newTestService(c *onet.Context) (onet.Service, error) {
	s := &testService{
		ServiceProcessor: onet.NewServiceProcessor(c),
	}
	return s, nil
}<|MERGE_RESOLUTION|>--- conflicted
+++ resolved
@@ -40,7 +40,6 @@
 	sb1.Roster = ro
 	sb1.BackLinkIDs = []skipchain.SkipBlockID{sb0.Hash}
 	sb1.Hash = sb1.CalculateHash()
-<<<<<<< HEAD
 	sb0.ForwardLink = []*skipchain.BlockLink{
 		&skipchain.BlockLink{
 			BFTSignature: bftcosi.BFTSignature{Msg: sb1.Hash, Sig: []byte{}},
@@ -69,10 +68,6 @@
 		},
 	}
 
-=======
-	bl := &skipchain.BlockLink{BFTSignature: bftcosi.BFTSignature{Msg: sb1.Hash, Sig: []byte{}}}
-	sb0.ForwardLink = []*skipchain.BlockLink{bl}
->>>>>>> f2d2994a
 	db, bucket := ts0.GetAdditionalBucket("skipblocks")
 	ts0.Db = skipchain.NewSkipBlockDB(db, bucket)
 	ts0.Db.Store(sb0)
@@ -176,11 +171,7 @@
 			NewChain: skipchain.NewChainAnyNode,
 		}}
 	}
-<<<<<<< HEAD
 	sigs = tss[0].(*testService).CallER(tree, sb)
-=======
-	sigs = ts.CallER(tree, sb)
->>>>>>> f2d2994a
 	require.True(t, len(sigs)+(nbrNodes-1)/3 >= nbrNodes-1)
 
 	for _, s := range sigs {
@@ -193,12 +184,9 @@
 	// When only one node refuse,
 	// we should be able to proceed because skipchain is fault tolerant
 	if nbrNodes > 4 {
-<<<<<<< HEAD
 		local = onet.NewLocalTest(tSuite)
 		servers, roster, tree = local.GenBigTree(nbrNodes, nbrNodes, nbrNodes, true)
 		tss = local.GetServices(servers, tsid)
-=======
->>>>>>> f2d2994a
 		for i := 3; i < nbrNodes; i++ {
 			log.Lvl2("Checking failing signature at", i)
 			tss[i].(*testService).FollowerIDs = []skipchain.SkipBlockID{[]byte{0}}
