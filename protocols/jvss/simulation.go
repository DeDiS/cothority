--- conflicted
+++ resolved
@@ -8,13 +8,8 @@
 )
 
 func init() {
-<<<<<<< HEAD
-	// FIXME Protocol doesn't exists:
-	sda.SimulationRegister("SimulationJVSS", NewJvssSimulation)
 	sda.RegisterNewProtocol("ProtocolJVSS", func(node *sda.Node) (sda.ProtocolInstance, error) { return NewJVSSProtocolInstance(node) })
-=======
 	sda.SimulationRegister("JVSS", NewSimulation)
->>>>>>> 7d22250d
 }
 
 // Simulation implements a JVSS simulation
@@ -47,13 +42,9 @@
 	size := config.Tree.Size()
 	msg := []byte("Test message for JVSS simulation")
 
-<<<<<<< HEAD
-	node, err := config.Overlay.CreateNewNode("ProtocolJVSS", config.Tree)
-=======
 	dbg.Lvl1("Size:", size, "rounds:", jvs.Rounds)
 
-	node, err := config.Overlay.CreateNewNodeName("JVSS", config.Tree)
->>>>>>> 7d22250d
+	node, err := config.Overlay.CreateNewNode("JVSS", config.Tree)
 	if err != nil {
 		return err
 	}
