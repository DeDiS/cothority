/*
* Stamp - works together with a cothority-tree to sign a file. It can also verify
* that a signature is valid.
*
* # Signature
* For use in signature, run
* ```./stamp -stamp <file>```
* It will connect to the stampserver running on the localhost. If you want to
* connect to another stampserver, you can give the address with the ```-server```
* argument.
* At the end a file signature.sig will be generated which holds all necessary
* information necessary to check the signature.
*
* # Verification
* If you want to verify whether a file is correctly signed, you can run
* ```./stamp -verify <file.sig>```
* which will tell whether the signature is valid. If the file referenced in the
* file.sig is in the current directoy, it will also check it's hash.
*/

package main

import (
	"bytes"
	"encoding/base64"
	"encoding/binary"
	"errors"
	"github.com/codegangsta/cli"
	"github.com/dedis/cothority/app/conode/defs"
	"github.com/dedis/cothority/lib/app"
	"github.com/dedis/cothority/lib/cliutils"
	"github.com/dedis/cothority/lib/coconet"
	dbg "github.com/dedis/cothority/lib/debug_lvl"
	"github.com/dedis/cothority/lib/hashid"
	"github.com/dedis/cothority/lib/proof"
	"github.com/dedis/cothority/proto/sign"
	"github.com/dedis/crypto/abstract"
	"io"
	"math/rand"
	"os"
	"strconv"
	"strings"
)

// Default config file
const defaultConfigFile = "config.toml"

// Default port where conodes listens
const defaultPort = "2001"

// extension given to a signature file
const sigExtension = ".sig"

// For the file-output we want a structure with base64-encoded strings, so it can be
// easily copy/pasted
type SignatureFile struct {
	// name of the file
	Name      string
	// The time it has been timestamped
	Timestamp int64
	// hash of our file
	Hash      string
	// the root of the merkle tree
	Root      string
	// the inclusion-proof from root to the hash'd file
	Proof     []string
	// The signature challenge
	Challenge string
	// The signature response
<<<<<<< HEAD
	Response  string
=======
	Response string
	// The aggregated commitment used for signing
	Commitment string
>>>>>>> f014f872
}

// Our crypto-suite used in the program
var suite abstract.Suite

// the configuration file of the cothority tree used
var conf *app.ConfigConode

// If the server is only given with it's hostname, it supposes that the stamp
// server is run on port 2001. Else you will have to add the port yourself.
func main() {
	stamp := cli.NewApp()
	stamp.Name = "collective"
	stamp.Usage = "Used to sign files to a cothority tree and to verify issued signatures"
	stamp.Version = "0.0.1"
	stamp.Authors = []cli.Author{
		{
			Name:  "Linus Gasser",
			Email: "linus.gasser@epfl.ch",
		},
		{
			Name:  "nikkolasg",
			Email: "",
		},
	}
	stamp.Commands = []cli.Command{
		{
			Name:    "sign",
			Aliases: []string{"s"},
			Usage:   "Request a signed time-stamp on a file. Provide with FILE.",
			Action: func(c *cli.Context) {
				dbg.Lvl1("Requesting a timestamp on a cothority tree")
				server := c.String("server")
				StampFile(c.Args().First(), server)
			},
			Flags: []cli.Flag{
				cli.StringFlag{
					Name:  "server, s",
					Value: "",
					Usage: "Server in the cothority tree we wish to contact. If not given, it will select a random one.",
				},
			},
		},
		{
			Name:    "check",
			Aliases: []string{"c"},
			Usage:   "Verify a given signature against a file",
			Flags: []cli.Flag{
				cli.StringFlag{
					Name:  "sig",
					Value: "",
					Usage: "signature file to verify",
				},
			},
			Action: func(c *cli.Context) {
				dbg.Lvl2("Requesting a verification of a file given its signature. Provide with FILE.")
				VerifySignature(c.Args().First(), c.String("sig"))
			},
		},
	}
	stamp.Flags = []cli.Flag{
		cli.StringFlag{
			Name:  "config, c",
			Value: defaultConfigFile,
			Usage: "Configuration file of the cothority tree we are using.",
		},
		cli.IntFlag{
			Name:  "debug, d",
			Value: 1,
			Usage: "debug level from 1 (major operations) to 5 (very noisy text)",
		},
	}
	// Read the config file before
	stamp.Before = func(c *cli.Context) error {
		var cf string = c.String("config")
		if c.String("config") == "" {
			cf = defaultConfigFile
		}
		conf = new(app.ConfigConode)
		err := app.ReadTomlConfig(conf, cf)
		suite = app.GetSuite(conf.Suite)

		// sets the right debug options
		dbg.DebugVisible = c.GlobalInt("debug")
		return err
	}

	stamp.Run(os.Args)
}

// Takes a 'file' to hash and being stamped at the 'server'. The output of the
// signing will be written to 'file'.sig
func StampFile(file, server string) {
	// Create the hash of the file and send it over the net
	myHash := hashFile(file)

	// First get a connection. Get a random one if no server provided
	if server == "" {
		serverPort := strings.Split(conf.Hosts[rand.Intn(len(conf.Hosts))], ":")
		server = serverPort[0]
		port, _ := strconv.Atoi(serverPort[1])
		server += ":" + strconv.Itoa(port + 1)
	}
	if !strings.Contains(server, ":") {
		server += ":" + defaultPort
	}
	dbg.Lvl2("Connecting to", server)
	conn := coconet.NewTCPConn(server)
	err := conn.Connect()
	if err != nil {
		dbg.Fatal("Error when getting the connection to the host:", err)
	}
	dbg.Lvl1("Connected to ", server)
	msg := &defs.TimeStampMessage{
		Type:  defs.StampRequestType,
		ReqNo: 0,
		Sreq:  &defs.StampRequest{Val: myHash}}

	err = conn.Put(msg)
	if err != nil {
		dbg.Fatal("Couldn't send hash-message to server: ", err)
	}
	dbg.Lvl1("Sent signature request")
	// Wait for the signed message
	tsm := &defs.TimeStampMessage{}
	tsm.Srep = &defs.StampReply{}
	tsm.Srep.SuiteStr = suite.String()
	err = conn.Get(tsm)
	if err != nil {
		dbg.Fatal("Error while receiving signature:", err)
	}
	dbg.Lvl1("Got signature response")

	// Asking to close the connection
	err = conn.Put(&defs.TimeStampMessage{
		ReqNo: 1,
		Type:  defs.StampClose,
	})
	conn.Close()
	dbg.Lvl2("Connection closed with server")
	// Verify if what we received is correct
	if !verifySignature(myHash, tsm.Srep) {
		dbg.Fatal("Verification of signature failed")
	}

	// Write the signature to the file
	err = WriteSignatureFile(file + ".sig", file, myHash, tsm.Srep)
	if err != nil {
		dbg.Fatal("Couldn't write file", err)
	}

	dbg.Lvl1("Signature file", file + ".sig", "written.")
}

// Verify signature takes a file name and the name of the signature file
// if signature file is empty ( sigFile == ""), then the signature file is
// simply the name of the file appended with ".sig" extension.
func VerifySignature(file, sigFile string) bool {
	if file == "" {
		dbg.Fatal("Can not verify anything with an empty file name !")
	}

	// by default
	if sigFile == "" {
		sigFile = file + sigExtension
	}
	// read the sig
	hashOrig, reply, err := ReadSignatureFile(sigFile)
	if err != nil {
		dbg.Fatal("Couldn't read signature-file", sigFile, " : ", err)
	}
	// compute the hash again to verify if hash is good
	hash := hashFile(file)
	if bytes.Compare(hash, hashOrig) == 0 {
		dbg.Lvl1("Hash-check: OK")
	} else {
		dbg.Lvl1("Hash-check: FAILED")
		return false
	}
	// Then verify the proper signature
	return verifySignature(hashOrig, reply)
}

// Verifies that the 'message' is included in the signature and that it
// is correct.
// Message is your own hash, and reply contains the inclusion proof + signature
// on the aggregated message
func verifySignature(message hashid.HashId, reply *defs.StampReply) bool {
	// First check if the challenge is ok
	if err := verifyChallenge(suite, reply); err != nil {
		dbg.Lvl1("Challenge-check : FAILED (", err, ")")
		return false
	}
	dbg.Lvl1("Challenge-check : OK")
	// Then check if the signature is ok
	sig := defs.BasicSignature{
		Chall: reply.SigBroad.C,
		Resp:  reply.SigBroad.R0_hat,
	}
	public, _ := cliutils.ReadPub64(suite, strings.NewReader(conf.AggPubKey))
	// Incorporate the timestamp in the message since the verification process
	// is done by reconstructing the challenge
	var b bytes.Buffer
	if err := binary.Write(&b, binary.LittleEndian, reply.Timestamp); err != nil {
		dbg.Lvl1("Error marshaling the timestamp for signature verification")
	}
	msg := append(b.Bytes(), []byte(reply.MerkleRoot)...)
	if err := SchnorrVerify(suite, msg, public, sig); err != nil {
		dbg.Lvl1("Signature-check : FAILED (", err, ")")
		return false
	}
	dbg.Lvl1("Signature-check : OK")

	// finally check the proof
	if !proof.CheckProof(suite.Hash, reply.MerkleRoot, hashid.HashId(message), reply.Prf) {
		dbg.Lvl1("Inclusion-check : FAILED")
		return false
	}
	dbg.Lvl1("Inclusion-check : OK")
	return true
}

// verifyChallenge will recontstruct the challenge in order to see if any of the
// components of the challenge has been spoofed or not. It may be a different
// timestamp .
func verifyChallenge(suite abstract.Suite, reply *defs.StampReply) error {

	// marshal the V
	pbuf, err := reply.SigBroad.V0_hat.MarshalBinary()
	if err != nil {
		return err
	}
	c := suite.Cipher(pbuf)
	// concat timestamp and merkle root
	var b bytes.Buffer
	if err := binary.Write(&b, binary.LittleEndian, reply.Timestamp); err != nil {
		return err
	}
	cbuf := append(b.Bytes(), reply.MerkleRoot...)
	c.Message(nil, nil, cbuf)
	challenge := suite.Secret().Pick(c)
	if challenge.Equal(reply.SigBroad.C) {
		return nil
	}
	return errors.New("Challenge reconstructed is not equal to the one given ><")
}

// A simple verification of a schnorr signature given the message
//TAKEN FROM SIG_TEST from abstract
func SchnorrVerify(suite abstract.Suite, message []byte, publicKey abstract.Point, sig defs.BasicSignature) error {
	r := sig.Resp
	c := sig.Chall

	// Check that: base**r_hat * X_hat**c == V_hat
	// Equivalent to base**(r+xc) == base**(v) == T in vanillaElGamal
	Aux := suite.Point()
	V_clean := suite.Point()
	V_clean.Add(V_clean.Mul(nil, r), Aux.Mul(publicKey, c))
	// T is the recreated V_hat
	T := suite.Point().Null()
	T.Add(T, V_clean)

	// Verify that the hash based on the message and T
	// matches the challange c from the signature
	// copy of hashSchnorr
	bufPoint, _ := T.MarshalBinary()
	cipher := suite.Cipher(bufPoint)
	cipher.Message(nil, nil, message)
	hash := suite.Secret().Pick(cipher)
	if !hash.Equal(sig.Chall) {
		return errors.New("invalid signature")
	}
	return nil
}

// Takes the different part of the signature and writes them to a toml-
// file in copy/pastable base64
func WriteSignatureFile(nameSig, file string, hash []byte, stamp *defs.StampReply) error {
	var p []string
	for _, pr := range stamp.Prf {
		p = append(p, base64.StdEncoding.EncodeToString(pr))
	}
	// Write challenge and response + commitment part
	var bufChall bytes.Buffer
	var bufResp bytes.Buffer
	var bufCommit bytes.Buffer
	if err := cliutils.WriteSecret64(suite, &bufChall, stamp.SigBroad.C); err != nil {
		dbg.Fatal("Could not write secret challenge :", err)
	}
	if err := cliutils.WriteSecret64(suite, &bufResp, stamp.SigBroad.R0_hat); err != nil {
		dbg.Fatal("Could not write secret response : ", err)
	}
	if err := cliutils.WritePub64(suite, &bufCommit, stamp.SigBroad.V0_hat); err != nil {
		dbg.Fatal("Could not write aggregated commitment : ", err)
	}
	// Signature file struct containing everything needed
	sigStr := &SignatureFile{
		Name:       file,
		Timestamp:  stamp.Timestamp,
		Hash:       base64.StdEncoding.EncodeToString(hash),
		Proof:      p,
		Root:       base64.StdEncoding.EncodeToString(stamp.MerkleRoot),
		Challenge:  bufChall.String(),
		Response:   bufResp.String(),
		Commitment: bufCommit.String(),
	}

	// Print to the screen, and write to file
	dbg.Lvl2("Signature-file will be:\n%+v", sigStr)

	app.WriteTomlConfig(sigStr, nameSig)
	return nil
}

// The inverse of 'WriteSignatureFile' where each field of the toml-file is
// decoded and put back in a 'StampReply'-structure
// Returns the hash of the file, the signature itself with all informations +
// error if any
func ReadSignatureFile(name string) ([]byte, *defs.StampReply, error) {
	// Read in the toml-file
	sigStr := &SignatureFile{}
	err := app.ReadTomlConfig(sigStr, name)
	if err != nil {
		return nil, nil, nil
	}

	reply := &defs.StampReply{}
	reply.Timestamp = sigStr.Timestamp
	reply.SigBroad = sign.SignatureBroadcastMessage{} // Convert fields from Base64 to binary
	hash, err := base64.StdEncoding.DecodeString(sigStr.Hash)
	for _, pr := range sigStr.Proof {
		pro, err := base64.StdEncoding.DecodeString(pr)
		if err != nil {
			dbg.Lvl1("Couldn't decode proof:", pr)
			return nil, nil, err
		}
		reply.Prf = append(reply.Prf, pro)
	}
	// Read the root, the challenge and response
	reply.MerkleRoot, err = base64.StdEncoding.DecodeString(sigStr.Root)
	if err != nil {
		dbg.Fatal("Could not decode Merkle Root from sig file :", err)
	}
	reply.SigBroad.R0_hat, err = cliutils.ReadSecret64(suite, strings.NewReader(sigStr.Response))
	if err != nil {
		dbg.Fatal("Could not read secret challenge : ", err)
	}
	if reply.SigBroad.C, err = cliutils.ReadSecret64(suite, strings.NewReader(sigStr.Challenge)); err != nil {
		dbg.Fatal("Could not read the aggregate commitment :", err)
	}
	reply.SigBroad.V0_hat, err = cliutils.ReadPub64(suite, strings.NewReader(sigStr.Commitment))

	return hash, reply, err

}

// Takes a file to be hashed - reads in chunks of 1MB
func hashFile(name string) []byte {
	hash := suite.Hash()
	file, err := os.Open(name)
	if err != nil {
		dbg.Fatal("Couldn't open file", name)
	}

	buflen := 1024 * 1024
	buf := make([]byte, buflen)
	read := buflen
	for read == buflen {
		read, err = file.Read(buf)
		if err != nil && err != io.EOF {
			dbg.Fatal("Error while reading bytes")
		}
		hash.Write(buf)
	}
	return hash.Sum(nil)
}<|MERGE_RESOLUTION|>--- conflicted
+++ resolved
@@ -67,13 +67,9 @@
 	// The signature challenge
 	Challenge string
 	// The signature response
-<<<<<<< HEAD
 	Response  string
-=======
-	Response string
 	// The aggregated commitment used for signing
 	Commitment string
->>>>>>> f014f872
 }
 
 // Our crypto-suite used in the program
