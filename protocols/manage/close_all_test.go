--- conflicted
+++ resolved
@@ -2,11 +2,8 @@
 
 import (
 	"testing"
-<<<<<<< HEAD
-=======
 
 	"time"
->>>>>>> 45032441
 
 	"github.com/dedis/cothority/sda"
 )
@@ -21,9 +18,6 @@
 	if err != nil {
 		t.Fatal("Couldn't start protocol:", err)
 	}
-<<<<<<< HEAD
-	pi.Start()
-=======
 	done := make(chan bool)
 	go func() {
 		pi.Start()
@@ -34,5 +28,4 @@
 	case <-time.After(10 * time.Second):
 		t.Fatal("Didn't finish in 10 seconds")
 	}
->>>>>>> 45032441
 }