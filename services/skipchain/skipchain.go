--- conflicted
+++ resolved
@@ -303,14 +303,8 @@
 
 	// Start the protocol
 	tree := el.GenerateNaryTreeWithRoot(2, s.ServerIdentity())
-<<<<<<< HEAD
-	log.Lvl3("Starting bftsignature with root-node=", s.ServerIdentity(), "over", len(el.List))
-	log.Print("tree.Dump()", tree.Dump())
-	node, err := s.CreateProtocolService(tree, skipchainBFT)
-=======
 
 	node, err := s.CreateProtocolService(skipchainBFT, tree)
->>>>>>> b70b73dd
 	if err != nil {
 		return errors.New("Couldn't create new node: " + err.Error())
 	}
