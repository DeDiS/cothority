--- conflicted
+++ resolved
@@ -30,7 +30,6 @@
 	"github.com/dedis/onet"
 	"github.com/dedis/onet/log"
 	"github.com/dedis/onet/network"
-	"github.com/tevino/abool"
 	"gopkg.in/satori/go.uuid.v1"
 )
 
@@ -73,12 +72,8 @@
 	chains                  chainLocker
 	verifyNewBlockBuffer    sync.Map
 	verifyFollowBlockBuffer sync.Map
-<<<<<<< HEAD
-	closed                  *abool.AtomicBool
-=======
 	closed                  bool
 	closedMutex             sync.Mutex
->>>>>>> b519a410
 	working                 sync.WaitGroup
 }
 
@@ -172,13 +167,6 @@
 // If TargetSkipChainID is an empty slice, the service will create a new
 // skipchain and store the given block as genesis-block.
 func (s *Service) StoreSkipBlock(psbd *StoreSkipBlock) (*StoreSkipBlockReply, error) {
-<<<<<<< HEAD
-	s.working.Add(1)
-	defer s.working.Done()
-	if s.closed.IsSet() {
-		return nil, errors.New("closing down")
-	}
-=======
 	s.closedMutex.Lock()
 	if s.closed {
 		s.closedMutex.Unlock()
@@ -187,7 +175,6 @@
 	s.working.Add(1)
 	s.closedMutex.Unlock()
 	defer s.working.Done()
->>>>>>> b519a410
 	// Initial checks on the proposed block.
 	prop := psbd.NewBlock
 	if !s.ServerIdentity().Equal(prop.Roster.Get(0)) {
@@ -877,17 +864,12 @@
 // makes sure that skipchain is not processing requests and will avoid
 // further requests that might be queued up.
 func (s *Service) TestClose() {
-<<<<<<< HEAD
-	s.closed.Set()
-	s.working.Wait()
-=======
 	s.closedMutex.Lock()
 	if !s.closed {
 		s.closed = true
 		s.closedMutex.Unlock()
 		s.working.Wait()
 	}
->>>>>>> b519a410
 }
 
 func (s *Service) verifySigs(msg, sig []byte) bool {
@@ -913,13 +895,6 @@
 // from the latest to the new block. For higher level links, less
 // verifications need to be done using forwardLink.
 func (s *Service) forwardLinkLevel0(src, dst *SkipBlock) error {
-<<<<<<< HEAD
-	s.working.Add(1)
-	defer s.working.Done()
-	if s.closed.IsSet() {
-		return nil
-	}
-=======
 	s.closedMutex.Lock()
 	if s.closed {
 		s.closedMutex.Unlock()
@@ -928,7 +903,6 @@
 	s.working.Add(1)
 	s.closedMutex.Unlock()
 	defer s.working.Done()
->>>>>>> b519a410
 	if src.GetForwardLen() > 0 {
 		return errors.New("already have forward-link at this height")
 	}
@@ -1094,13 +1068,6 @@
 // forwardLink receives a signature request of a newly accepted block.
 // It only needs the 2nd-newest block and the forward-link.
 func (s *Service) forwardLink(req *network.Envelope) {
-<<<<<<< HEAD
-	s.working.Add(1)
-	defer s.working.Done()
-	if s.closed.IsSet() {
-		return
-	}
-=======
 	s.closedMutex.Lock()
 	if s.closed {
 		s.closedMutex.Unlock()
@@ -1109,7 +1076,6 @@
 	s.working.Add(1)
 	s.closedMutex.Unlock()
 	defer s.working.Done()
->>>>>>> b519a410
 	err := func() error {
 		fsOrig, ok := req.Msg.(*ForwardSignature)
 		if !ok {
@@ -1361,13 +1327,6 @@
 
 // notify other services about new/updated skipblock
 func (s *Service) startPropagation(blocks []*SkipBlock) error {
-<<<<<<< HEAD
-	s.working.Add(1)
-	defer s.working.Done()
-	if s.closed.IsSet() {
-		return nil
-	}
-=======
 	s.closedMutex.Lock()
 	if s.closed {
 		s.closedMutex.Unlock()
@@ -1376,7 +1335,6 @@
 	s.working.Add(1)
 	s.closedMutex.Unlock()
 	defer s.working.Done()
->>>>>>> b519a410
 	log.Lvl3("Starting to propagate for service", s.ServerIdentity())
 	siMap := map[string]*network.ServerIdentity{}
 	// Add all rosters of all blocks - everybody needs to be contacted
@@ -1536,7 +1494,6 @@
 		Storage:          &Storage{},
 		verifiers:        map[VerifierID]SkipBlockVerifier{},
 		propTimeout:      defaultPropagateTimeout,
-		closed:           abool.New(),
 	}
 
 	if err := s.tryLoad(); err != nil {
