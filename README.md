[![Build Status](https://travis-ci.org/dedis/cothority.svg?branch=master)](https://travis-ci.org/dedis/cothority)

# Cothority

This repository implements the collective authority (cothority) framework.
It offers a framework for simulating and deploying decentralized and 
distributed cryptographic protocols.

It works closely together with the cryptographic-library found in `dedis/crypto`
and allows for setting up of *protocols*, *services*, and "apps". A protocol will
send back and forth messages, mostly in a tree-based structure of
nodes, but it can also broadcast or bypass the tree.
A service interacts with clients and will spawn and wait for the result
of different protocols.
An app is an example of a user-space program that can communicate to one or more
services of a cothority.
<<<<<<< HEAD
=======
You can find a list of protocols and services supported later.
>>>>>>> f76984ee

## Warning
**The software provided in this repository is highly experimental and under
heavy development. Do not use it yet for anything security-critical.  or if you
use it, do so in a way that supplements (rather than replacing) existing, stable
signing mechanisms.

All usage is at your own risk!**

## Requirements

In order to build (and run) the simulations you need to install a recent 
[Golang](https://golang.org/dl/) version (1.5.2+).
See Golang's documentation on how-to 
[install and configure](https://golang.org/doc/install) Go,
including setting the GOPATH environment variable. 
You can run CoSi either as a standalone application or in testbed simulations,
as described below. 

## Versions

For the moment we have two version: _v0_ and _master_.

### V0

This is a stable version that depends on the v0-versions of the other dedis-packages. It will only receive bugfixes, but no changes that will make the code incompatible. You can find this version at:

https://github.com/dedis/cothority/tree/v0

If you write code that uses our library in the v0-version, be sure to reference it as

```
import "gopkg.in/dedis/cothority.v0"
```

### Master

The master-branch is used for day-to-day development and will break your code about once a week. If you are using this branch, be sure to do

```
go get -u -t ./...
```

from time to time, as all dedis-dependencies change quite often.

<<<<<<< HEAD
# Apps

These are the available apps. Each directory holds a README.md file explaining further
description of each app.

* [cothorityd](app/cothorityd) - the basic cothority-node containing all services
and protocols
* [cosi](https://github.com/dedis/cosi) - collective signatures
* [status](app/status) - returns the status of the given group
* [cisc](app/cisc) - handle your ssh-keys on a blockchain
* [hotpets](https://github.com/dedis/cothority/tree/hpets16/app/docker/hpets16) - 
hotpets16-branch containing Dockerfile.
=======
# Installation

There are three apps available:

* [cothorityd](https://github.com/dedis/cothority/app/cothorityd) - which is the server-part that you can run to add a node
* [cosi](https://github.com/dedis/cosi) - the cosi-protocol, service, and app,
in its own repository
* [status](https://github.com/dedis/cothority/app/status) - reads out the status of a cothority

You will find a README.md in each of its directory. To build the apps, you can
run the following commands:

```
go get github.com/dedis/cothority/app/cothorityd
go get github.com/dedis/cosi
go get github.com/dedis/cothority/app/status
```

# Apps

* [cothorityd](app/cothorityd) - the basic 
* [cosi](https://github.com/dedis/cosi) - collective signatures
* [status](app/status) - returns the status of the given group
* [cisc](app/cisc) - handle your ssh-keys on a blockchain
* [hotpets](https://github.com/dedis/cothority/tree/hpets16/app/cisc) - hotpets16-branch
>>>>>>> f76984ee

# Protocols

## CoSi - Collective Signing

[CoSi](http://dedis.cs.yale.edu/dissent/papers/witness-abs) is a 
protocol for scalable collective signing, which enables an authority or 
leader to request that statements be publicly validated and (co-signed) 
by a decentralized group of witnesses. 
Each run of the protocol yields a single digital signature with size and 
verification cost comparable to an individual signature, but compactly
attests that both the leader and perhaps many witnesses observed and 
agreed to sign the statement.

## RandHound - Verifiable Randomness Scavenging Protocol 

RandHound is a novel protocol for generating strong, bias-resistant, 
public random numbers in a distributed way and produces in parallel a 
proof to convince third parties that the randomness is correct and 
unbiased, provided a threshold of servers are non-malicious.

## JVSS - Joint Verifiable Secret Sharing

The JVSS protocol implements Schnorr signing using joint 
[verifiable](http://ieeexplore.ieee.org/xpls/abs_all.jsp?arnumber=4568297&tag=1) 
[secret sharing](http://link.springer.com/chapter/10.1007%2F3-540-68339-9_17).

## Naive and NTree

Similar to JVSS these two protocols are included to compare their 
scalability with CoSi's. 
In the naive approach a leader simply collects standard individual 
signatures of all participants. 
NTree is the same protocol but using a tree (n-ary) topology for 
aggregating the individual signatures.

# Simulation
Starting a simulation of one the provided protocols (or your own) either 
on localhost or, if you have access, on [DeterLab](https://www.isi.deterlab.net) 
is straight forward and described in the following sub-sections.

## Localhost
To run a simple signing check on localhost, execute the following 
commands:

```bash
# download project and its dependencies
go get -d github.com/dedis/cothority 
# build the simulation binary
cd $GOPATH/src/github.com/dedis/cothority/simul
go build
# run the simulation
./simul runfiles/test_cosi.toml
```

## DeterLab

For more realistic, large scale simulations you can use DeterLab. 
Find more information on how to use [DeterLab here](Deterlab.md).

# SDA framework

Core of this repository is a framework for implementing secure, 
distributed systems. 
It does so by offering an API for implementing and running different 
kind of protocols which may rely on other, pre-defined protocols.
 
Using the SDA-cothority framework, you can:

* simulate up to 32000 nodes using Deterlab (which is based on 
[PlanetLab](https://www.planet-lab.org/))
* run local simulations for up to as many nodes as your local machines
allows

The framework is round-based using message-passing between different 
hosts which form a tree. Every protocol defines the steps needed to 
accomplish the calculations, and the framework makes sure that all 
messages are passed between the hosts.
  
## Directory-structure

<<<<<<< HEAD
* [`sda/`](sda/): the framework which is used to handle the messages, the overlay tree layer, the protocols and the services
=======
* [`sda/`](sda/): basic definition of our framework
>>>>>>> f76984ee
* `crypto/`, `log/`, `monitor/`, `network/`: additional libraries for the framework
* [`simul/`](simul/): simulation-related code
* [`app/`](app/): all apps in user-space
* [`protocols/`](protocols/): the protocol-definitions for cothority
* [`services/`](services/): services using the protocols<|MERGE_RESOLUTION|>--- conflicted
+++ resolved
@@ -14,10 +14,7 @@
 of different protocols.
 An app is an example of a user-space program that can communicate to one or more
 services of a cothority.
-<<<<<<< HEAD
-=======
 You can find a list of protocols and services supported later.
->>>>>>> f76984ee
 
 ## Warning
 **The software provided in this repository is highly experimental and under
@@ -63,20 +60,6 @@
 
 from time to time, as all dedis-dependencies change quite often.
 
-<<<<<<< HEAD
-# Apps
-
-These are the available apps. Each directory holds a README.md file explaining further
-description of each app.
-
-* [cothorityd](app/cothorityd) - the basic cothority-node containing all services
-and protocols
-* [cosi](https://github.com/dedis/cosi) - collective signatures
-* [status](app/status) - returns the status of the given group
-* [cisc](app/cisc) - handle your ssh-keys on a blockchain
-* [hotpets](https://github.com/dedis/cothority/tree/hpets16/app/docker/hpets16) - 
-hotpets16-branch containing Dockerfile.
-=======
 # Installation
 
 There are three apps available:
@@ -102,7 +85,6 @@
 * [status](app/status) - returns the status of the given group
 * [cisc](app/cisc) - handle your ssh-keys on a blockchain
 * [hotpets](https://github.com/dedis/cothority/tree/hpets16/app/cisc) - hotpets16-branch
->>>>>>> f76984ee
 
 # Protocols
 
@@ -184,11 +166,7 @@
   
 ## Directory-structure
 
-<<<<<<< HEAD
-* [`sda/`](sda/): the framework which is used to handle the messages, the overlay tree layer, the protocols and the services
-=======
 * [`sda/`](sda/): basic definition of our framework
->>>>>>> f76984ee
 * `crypto/`, `log/`, `monitor/`, `network/`: additional libraries for the framework
 * [`simul/`](simul/): simulation-related code
 * [`app/`](app/): all apps in user-space
