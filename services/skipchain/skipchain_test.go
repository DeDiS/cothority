package skipchain

import (
	"testing"

	"bytes"

	"strconv"

	"errors"
	"fmt"

	"github.com/dedis/cothority/log"
	"github.com/dedis/cothority/sda"
	"github.com/stretchr/testify/assert"
)

func TestMain(m *testing.M) {
<<<<<<< HEAD
	//log.Info("Not working - #482")
	log.MainTest(m)
=======
	//log.Info("Skipping all skipchain tests for now as it randomly fails on master. @ineiti is investigating.")
	log.MainTest(m, 1)
>>>>>>> f76984ee
}

func TestSkipBlock_Hash1(t *testing.T) {
	sbd1 := NewSkipBlock()
	sbd1.Data = []byte("1")
	sbd1.Height = 4
	h1 := sbd1.updateHash()
	assert.Equal(t, h1, sbd1.Hash)

	sbd2 := NewSkipBlock()
	sbd2.Data = []byte("2")
	sbd1.Height = 2
	h2 := sbd2.updateHash()
	assert.NotEqual(t, h1, h2)
}

func TestSkipBlock_Hash2(t *testing.T) {
	local := sda.NewLocalTest()
	hosts, el, _ := local.GenTree(2, false, false, false)
	defer local.CloseAll()
	sbd1 := NewSkipBlock()
	sbd1.Roster = el
	sbd1.Height = 1
	h1 := sbd1.updateHash()
	assert.Equal(t, h1, sbd1.Hash)

	sbd2 := NewSkipBlock()
	sbd2.Roster = local.GenRosterFromHost(hosts[0])
	sbd2.Height = 1
	h2 := sbd2.updateHash()
	assert.NotEqual(t, h1, h2)
}

func TestService_ProposeSkipBlock(t *testing.T) {
	// First create a roster to attach the data to it
	local := sda.NewLocalTest()
	defer local.CloseAll()
	_, el, service := makeHELS(local, 5)
	service.SkipBlocks = make(map[string]*SkipBlock)

	// Setting up root roster
	sbRoot := makeGenesisRoster(service, el)

	// send a ProposeBlock
	genesis := NewSkipBlock()
	genesis.Data = []byte("In the beginning God created the heaven and the earth.")
	genesis.MaximumHeight = 2
	genesis.BaseHeight = 2
	genesis.ParentBlockID = sbRoot.Hash
	genesis.Roster = sbRoot.Roster
	blockCount := 0
	psbrMsg, err := service.ProposeSkipBlock(nil, &ProposeSkipBlock{nil, genesis})
	assert.Nil(t, err)
	psbr := psbrMsg.(*ProposedSkipBlockReply)
	latest := psbr.Latest
	// verify creation of GenesisBlock:
	assert.Equal(t, blockCount, latest.Index)
	// the genesis block has a random back-link:
	assert.Equal(t, 1, len(latest.BackLinkIds))
	assert.NotEqual(t, 0, latest.BackLinkIds)

	next := NewSkipBlock()
	next.Data = []byte("And the earth was without form, and void; " +
		"and darkness was upon the face of the deep. " +
		"And the Spirit of God moved upon the face of the waters.")
	next.MaximumHeight = 2
	next.ParentBlockID = sbRoot.Hash
	next.Roster = sbRoot.Roster
	id := psbr.Latest.Hash
	psbrMsg, err = service.ProposeSkipBlock(nil, &ProposeSkipBlock{id, next})
	assert.Nil(t, err)
	psbr2 := psbrMsg.(*ProposedSkipBlockReply)
	log.Lvl2(psbr2)
	if psbr2 == nil {
		t.Fatal("Didn't get anything in return")
	}
	assert.NotNil(t, psbr2)
	assert.NotNil(t, psbr2.Latest)
	latest2 := psbr2.Latest
	// verify creation of GenesisBlock:
	blockCount++
	assert.Equal(t, blockCount, latest2.Index)
	assert.Equal(t, 1, len(latest2.BackLinkIds))
	assert.NotEqual(t, 0, latest2.BackLinkIds)

	// We've added 2 blocks, + root block = 3
	assert.Equal(t, 3, service.lenSkipBlocks())
}

func TestService_GetUpdateChain(t *testing.T) {
	// Create a small chain and test whether we can get from one element
	// of the chain to the last element with a valid slice of SkipBlocks
	local := sda.NewLocalTest()
	defer local.CloseAll()
	sbLength := 3
	_, el, s := makeHELS(local, sbLength)
	sbs := make([]*SkipBlock, sbLength)
	sbs[0] = makeGenesisRoster(s, el)
	// init skipchain
	for i := 1; i < sbLength; i++ {
		newSB := NewSkipBlock()
		newSB.Roster = el
		psbrMsg, err := s.ProposeSkipBlock(nil,
			&ProposeSkipBlock{sbs[i-1].Hash, newSB})
		assert.Nil(t, err)
		reply := psbrMsg.(*ProposedSkipBlockReply)
		sbs[i] = reply.Latest
	}

	for i := 0; i < sbLength; i++ {
		m, err := s.GetUpdateChain(nil, &GetUpdateChain{sbs[i].Hash})
		sbc := m.(*GetUpdateChainReply)
		log.ErrFatal(err)
		if !sbc.Update[0].Equal(sbs[i]) {
			t.Fatal("First hash is not from our SkipBlock")
		}
		if !sbc.Update[len(sbc.Update)-1].Equal(sbs[sbLength-1]) {
			log.Lvl2(sbc.Update[len(sbc.Update)-1].Hash)
			log.Lvl2(sbs[sbLength-1].Hash)
			t.Fatal("Last Hash is not equal to last SkipBlock for", i)
		}
		for up, sb1 := range sbc.Update {
			log.ErrFatal(sb1.VerifySignatures())
			if up < len(sbc.Update)-1 {
				sb2 := sbc.Update[up+1]
				h1 := sb1.Height
				h2 := sb2.Height
				log.Lvl2("sbc1.Height=", sb1.Height)
				log.Lvl2("sbc2.Height=", sb2.Height)
				// height := min(len(sb1.ForwardLink), h2)
				height := h1
				if h2 < height {
					height = h2
				}
				if !bytes.Equal(sb1.ForwardLink[height-1].Hash,
					sb2.Hash) {
					t.Fatal("Forward-pointer of", up,
						"is different of hash in", up+1)
				}
			}
		}
	}
}

func TestService_SetChildrenSkipBlock(t *testing.T) {
	// How many nodes in Root
	nodesRoot := 3

	local := sda.NewLocalTest()
	defer local.CloseAll()
	hosts, el, service := makeHELS(local, nodesRoot)

	// Setting up two chains and linking one to the other
	sbRoot := makeGenesisRoster(service, el)
	sbInter := makeGenesisRosterArgs(service, el, sbRoot.Hash, VerifyNone, 1, 1)
	scsb := &SetChildrenSkipBlock{sbRoot.Hash, sbInter.Hash}
	service.SetChildrenSkipBlock(nil, scsb)
	// Verifying other nodes also got the updated chains
	// Check for the root-chain
	for i, h := range hosts {
		log.Lvlf2("%x", skipchainSID)
		s := local.Services[h.ServerIdentity.ID][skipchainSID].(*Service)
		m, err := s.GetUpdateChain(h.ServerIdentity, &GetUpdateChain{sbRoot.Hash})
		log.ErrFatal(err, "Failed in iteration="+strconv.Itoa(i)+":")
		sb := m.(*GetUpdateChainReply)
		log.Lvl2(s.Context)
		if len(sb.Update) != 1 {
			// we expect only the first block
			t.Fatal("There should be only 1 SkipBlock in the update")
		}
		link := sb.Update[0].ChildSL
		if !bytes.Equal(link.Hash, sbInter.Hash) {
			t.Fatal("The child-link doesn't point to our intermediate SkipBlock", i)
		}
		// We need to verify the signature on the child-link, too. This
		// has to be signed by the collective signature of sbRoot.
		if err = sbRoot.VerifySignatures(); err != nil {
			t.Fatal("Signature on child-link is not valid")
		}
	}

	// And check for the intermediate-chain to be updated
	for _, h := range hosts {
		s := local.Services[h.ServerIdentity.ID][skipchainSID].(*Service)

		m, err := s.GetUpdateChain(h.ServerIdentity, &GetUpdateChain{sbInter.Hash})
		sb := m.(*GetUpdateChainReply)

		log.ErrFatal(err)
		if len(sb.Update) != 1 {
			t.Fatal("There should be only 1 SkipBlock in the update")
		}
		if !bytes.Equal(sb.Update[0].ParentBlockID, sbRoot.Hash) {
			t.Fatal("The intermediate SkipBlock doesn't point to the root")
		}
		if err = sb.Update[0].VerifySignatures(); err != nil {
			t.Fatal("Signature of that SkipBlock doesn't fit")
		}
	}
}

func TestService_MultiLevel(t *testing.T) {
	t.Skip("Not working - #482")
	local := sda.NewLocalTest()
	defer local.CloseAll()
	_, el, service := makeHELS(local, 3)

	for base := 1; base <= 3; base++ {
		for height := 1; height <= 3; height++ {
			if base == 1 && height > 1 {
				break
			}
			sbRoot := makeGenesisRosterArgs(service, el, nil, VerifyNone,
				base, height)
			latest := sbRoot
			log.Lvl1("Adding blocks for", base, height)
			for sbi := 1; sbi < 10; sbi++ {
				sb := NewSkipBlock()
				sb.Roster = el
				psbr, err := service.ProposeSkipBlock(nil,
					&ProposeSkipBlock{latest.Hash, sb})
				log.ErrFatal(err)
				latest = psbr.(*ProposedSkipBlockReply).Latest
			}

			log.ErrFatal(checkMLForwardBackward(service, sbRoot, base, height))
			log.ErrFatal(checkMLUpdate(service, sbRoot, latest, base, height))
		}
	}
	// Setting up two chains and linking one to the other
}

func checkMLForwardBackward(service *Service, root *SkipBlock, base, height int) error {
	genesis, ok := service.getSkipBlockByID(root.Hash)
	if !ok {
		return errors.New("Didn't find genesis-block in service")
	}
	if len(genesis.ForwardLink) != height {
		return errors.New("Genesis-block doesn't have forward-links of " +
			strconv.Itoa(height))
	}
	return nil
}

func checkMLUpdate(service *Service, root, latest *SkipBlock, base, height int) error {
	chain, err := service.GetUpdateChain(nil, &GetUpdateChain{root.Hash})
	if err != nil {
		return err
	}
	updates := chain.(*GetUpdateChainReply).Update
	genesis := updates[0]
	if len(genesis.ForwardLink) != height {
		return errors.New("Genesis-block doesn't have height " + strconv.Itoa(height))
	}
	if len(updates[1].BackLinkIds) != height {
		return errors.New("Second block doesn't have correct number of backlinks")
	}
	l := updates[len(updates)-1]
	if len(l.ForwardLink) != 0 {
		return errors.New("Last block still has forward-links")
	}
	if !l.Equal(latest) {
		return errors.New("Last block from update is not the same as last block")
	}
	if base > 1 && height > 1 && len(updates) == 10 {
		return fmt.Errorf("Shouldn't need 10 blocks with base %d and height %d",
			base, height)
	}
	return nil
}

func TestService_Verification(t *testing.T) {
	local := sda.NewLocalTest()
	defer local.CloseAll()
	sbLength := 4
	_, el, service := makeHELS(local, sbLength)
	elRoot := sda.NewRoster(el.List[0:3])
	sbRoot := makeGenesisRoster(service, elRoot)

	log.Lvl1("Creating non-conforming skipBlock")
	sb := NewSkipBlock()
	sb.Roster = el
	sb.MaximumHeight = 1
	sb.BaseHeight = 1
	sb.ParentBlockID = sbRoot.Hash
	sb.VerifierID = VerifyShard
	_, err := service.ProposeSkipBlock(nil,
		&ProposeSkipBlock{nil, sb})
	if err == nil {
		t.Fatal("Shouldn't accept a non-confoirming skipblock")
	}

	log.Lvl1("Creating skipblock with same Roster as root")
	sbInter := makeGenesisRosterArgs(service, elRoot, sbRoot.Hash, VerifyShard, 1, 1)
	log.Lvl1("Creating skipblock with sub-Roster from root")
	elSub := sda.NewRoster(el.List[0:2])
	sbInter = makeGenesisRosterArgs(service, elSub, sbRoot.Hash, VerifyShard, 1, 1)
	scsb := &SetChildrenSkipBlock{sbRoot.Hash, sbInter.Hash}
	service.SetChildrenSkipBlock(nil, scsb)
}

func TestCopy(t *testing.T) {
	// Test if copy is deep or only shallow
	b1 := NewBlockLink()
	b1.Signature = []byte{1}
	b2 := b1.Copy()
	b2.Signature = []byte{2}
	if bytes.Equal(b1.Signature, b2.Signature) {
		t.Fatal("They should not be equal")
	}

	sb1 := NewSkipBlock()
	sb1.ChildSL = NewBlockLink()
	sb2 := sb1.Copy()
	sb1.ChildSL.Signature = []byte{1}
	sb2.ChildSL.Signature = []byte{2}
	if bytes.Equal(sb1.ChildSL.Signature, sb2.ChildSL.Signature) {
		t.Fatal("They should not be equal")
	}
	sb1.Height = 10
	sb2.Height = 20
	if sb1.Height == sb2.Height {
		t.Fatal("Should not be equal")
	}
}

func TestService_SignBlock(t *testing.T) {
	// Testing whether we sign correctly the SkipBlocks
	local := sda.NewLocalTest()
	defer local.CloseAll()
	_, el, service := makeHELS(local, 3)

	sbRoot := makeGenesisRosterArgs(service, el, nil, VerifyNone, 1, 1)
	el2 := sda.NewRoster(el.List[0:2])
	sb := NewSkipBlock()
	sb.Roster = el2
	psbr, err := service.ProposeSkipBlock(nil,
		&ProposeSkipBlock{sbRoot.Hash, sb})
	log.ErrFatal(err)
	reply := psbr.(*ProposedSkipBlockReply)
	sbRoot = reply.Previous
	sbSecond := reply.Latest
	log.Lvl1("Verifying signatures")
	log.ErrFatal(sbRoot.VerifySignatures())
	log.ErrFatal(sbSecond.VerifySignatures())
}

func TestService_ProtocolVerification(t *testing.T) {
	// Testing whether we sign correctly the SkipBlocks
	local := sda.NewLocalTest()
	defer local.CloseAll()
	hosts, el, s1 := makeHELS(local, 3)
	s2 := local.Services[hosts[1].ServerIdentity.ID][skipchainSID].(*Service)
	s3 := local.Services[hosts[2].ServerIdentity.ID][skipchainSID].(*Service)
	services := []*Service{s1, s2, s3}

	sb := makeGenesisRosterArgs(s1, el, nil, VerifyNone, 1, 1)
	for i := 0; i < 3; i++ {
		sb = launchVerification(t, services, i, sb)
	}
}

func launchVerification(t *testing.T, services []*Service, n int, prev *SkipBlock) *SkipBlock {
	next := NewSkipBlock()
	next.Roster = prev.Roster
	for _, s := range services {
		s.testVerify = false
	}
	sb, err := services[n].ProposeSkipBlock(nil,
		&ProposeSkipBlock{prev.Hash, next})
	log.ErrFatal(err)
	for _, s := range services {
		if !s.testVerify {
			t.Fatal("Service", n, "didn't verify")
		}
	}
	return sb.(*ProposedSkipBlockReply).Latest
}

func TestService_ForwardSignature(t *testing.T) {
}

// makes a genesis Roster-block
func makeGenesisRosterArgs(s *Service, el *sda.Roster, parent SkipBlockID,
	vid VerifierID, base, height int) *SkipBlock {
	sb := NewSkipBlock()
	sb.Roster = el
	sb.MaximumHeight = height
	sb.BaseHeight = base
	sb.ParentBlockID = parent
	sb.VerifierID = vid
	psbrMsg, err := s.ProposeSkipBlock(nil,
		&ProposeSkipBlock{nil, sb})
	log.ErrFatal(err)
	psbr := psbrMsg.(*ProposedSkipBlockReply)
	return psbr.Latest
}

func makeGenesisRoster(s *Service, el *sda.Roster) *SkipBlock {
	return makeGenesisRosterArgs(s, el, nil, VerifyNone, 1, 1)
}

// Makes a Host, an Roster, and a service
func makeHELS(local *sda.LocalTest, nbr int) ([]*sda.Host, *sda.Roster, *Service) {
	hosts := local.GenLocalHosts(nbr, false, true)
	el := local.GenRosterFromHost(hosts...)
	return hosts, el, local.Services[hosts[0].ServerIdentity.ID][skipchainSID].(*Service)
}<|MERGE_RESOLUTION|>--- conflicted
+++ resolved
@@ -16,13 +16,7 @@
 )
 
 func TestMain(m *testing.M) {
-<<<<<<< HEAD
-	//log.Info("Not working - #482")
-	log.MainTest(m)
-=======
-	//log.Info("Skipping all skipchain tests for now as it randomly fails on master. @ineiti is investigating.")
 	log.MainTest(m, 1)
->>>>>>> f76984ee
 }
 
 func TestSkipBlock_Hash1(t *testing.T) {
