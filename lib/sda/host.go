package sda

import (
	"bytes"
	"errors"
	"fmt"
	"io/ioutil"
	"reflect"
	"sync"

	"github.com/BurntSushi/toml"
	"github.com/dedis/cothority/lib/crypto"
	"github.com/dedis/cothority/lib/dbg"
	"github.com/dedis/cothority/lib/network"
	"github.com/dedis/crypto/abstract"
	"github.com/dedis/crypto/config"
	"github.com/satori/go.uuid"
	"golang.org/x/net/context"
	"time"
)

// Host is the structure responsible for holding information about the current
// state
type Host struct {
	// Our entity (i.e. identity over the network)
	Entity *network.Entity
	// Our private-key
	private abstract.Secret
	// The TCPHost
	host network.SecureHost
	// Overlay handles the mapping from tree and entityList to Entity.
	// It uses tokens to represent an unique ProtocolInstance in the system
	overlay *Overlay
	// The open connections
	connections map[network.EntityID]network.SecureConn
	// chan of received messages - testmode
	networkChan chan network.Message
	// The database of entities this host knows
	entities map[network.EntityID]*network.Entity
	// lock associated to access entityLists
	entityListsLock sync.RWMutex
	// treeMarshal that needs to be converted to Tree but host does not have the
	// entityList associated yet.
	// map from EntityList.ID => trees that use this entity list
	pendingTreeMarshal map[EntityListID][]*TreeMarshal
	// pendingSDAData are a list of message we received that does not correspond
	// to any local Tree or/and EntityList. We first request theses so we can
	// instantiate properly protocolInstance that will use these SDAData msg.
	pendingSDAs []*Data
	// The suite used for this Host
	suite abstract.Suite
	// We're about to close
	isClosing  bool
	closingMut sync.Mutex
	// lock associated to access network connections
	networkLock sync.Mutex
	// lock associated to access trees
	treesLock sync.Mutex
	// lock associated with pending TreeMarshal
	pendingTreeLock sync.Mutex
	// lock associated with pending SDAdata
	pendingSDAsLock sync.Mutex
	// working address is mostly for debugging purposes so we know what address
	// is known as right now
	workingAddress string
	// listening is a flag to tell whether this host is listening or not
	listening bool
	// whether processMessages has started
	processMessagesStarted bool
	// tell processMessages to quit
	ProcessMessagesQuit chan bool

	services *serviceStore
}

// NewHost starts a new Host that will listen on the network for incoming
// messages. It will store the private-key.
func NewHost(e *network.Entity, pkey abstract.Secret) *Host {
	h := &Host{
		Entity:              e,
		workingAddress:      e.First(),
		connections:         make(map[network.EntityID]network.SecureConn),
		entities:            make(map[network.EntityID]*network.Entity),
		pendingTreeMarshal:  make(map[EntityListID][]*TreeMarshal),
		pendingSDAs:         make([]*Data, 0),
		host:                network.NewSecureTCPHost(pkey, e),
		private:             pkey,
		suite:               network.Suite,
		networkChan:         make(chan network.Message, 1),
		isClosing:           false,
		ProcessMessagesQuit: make(chan bool),
	}

	h.overlay = NewOverlay(h)
	h.services = newServiceStore(h, h.overlay)

	return h
}

// HostConfig holds all necessary data to create a Host.
type HostConfig struct {
	Public   string
	Private  string
	HostAddr []string
}

// NewHostFromFile reads the configuration-options from the given file
// and initialises a Host.
func NewHostFromFile(name string) (*Host, error) {
	hc := &HostConfig{}
	_, err := toml.DecodeFile(name, hc)
	if err != nil {
		return nil, err
	}
	private, err := crypto.ReadSecretHex(network.Suite, hc.Private)
	if err != nil {
		return nil, err
	}
	public, err := crypto.ReadPubHex(network.Suite, hc.Public)
	if err != nil {
		return nil, err
	}
	entity := network.NewEntity(public, hc.HostAddr...)
	host := NewHost(entity, private)
	return host, nil
}

// SaveToFile puts the private/public key and the hostname into a file
func (h *Host) SaveToFile(name string) error {
	public, err := crypto.PubHex(network.Suite, h.Entity.Public)
	if err != nil {
		return err
	}
	private, err := crypto.SecretHex(network.Suite, h.private)
	if err != nil {
		return err
	}
	hc := &HostConfig{
		Public:   public,
		Private:  private,
		HostAddr: h.Entity.Addresses,
	}
	buf := new(bytes.Buffer)
	err = toml.NewEncoder(buf).Encode(hc)
	if err != nil {
		dbg.Fatal(err)
	}
	err = ioutil.WriteFile(name, buf.Bytes(), 0660)
	if err != nil {
		dbg.Fatal(err)
	}
	return nil
}

// listen starts listening for messages coming from any host that tries to
// contact this host. If 'wait' is true, it will try to connect to itself before
// returning.
func (h *Host) listen(wait bool) {
	dbg.Lvl3(h.Entity.First(), "starts to listen")
	fn := func(c network.SecureConn) {
		dbg.Lvl3(h.workingAddress, "Accepted Connection from", c.Remote())
		// register the connection once we know it's ok
		h.registerConnection(c)
		h.handleConn(c)
	}
	go func() {
		dbg.Lvl3("Host listens on:", h.workingAddress)
		err := h.host.Listen(fn)
		if err != nil {
			dbg.Fatal("Couldn't listen on", h.workingAddress, ":", err)
		}
	}()
	if wait {
		for {
			dbg.Lvl3(h.Entity.First(), "checking if listener is up")
			_, err := h.Connect(h.Entity)
			if err == nil {
				dbg.Lvl3(h.Entity.First(), "managed to connect to itself")
				break
			}
			time.Sleep(network.WaitRetry)
		}
	}
}

// ListenAndBind starts listening and returns once it could connect to itself.
// This can fail in the case of running inside a container or virtual machine
// using port-forwarding to an internal IP.
func (h *Host) ListenAndBind() {
	h.listen(true)
}

// Listen only starts listening and returns without waiting for the
// listening to be active.
func (h *Host) Listen() {
	h.listen(false)
}

// Connect takes an entity where to connect to
func (h *Host) Connect(id *network.Entity) (network.SecureConn, error) {
	var err error
	var c network.SecureConn
	// try to open connection
	c, err = h.host.Open(id)
	if err != nil {
		return nil, err
	}
	dbg.Lvl3("Host", h.workingAddress, "connected to", c.Remote())
	h.registerConnection(c)
	go h.handleConn(c)
	return c, nil
}

// Close shuts down the listener
func (h *Host) Close() error {
	h.networkLock.Lock()
	defer h.networkLock.Unlock()

	h.closingMut.Lock()
	if h.isClosing {
		h.closingMut.Unlock()
		return errors.New("Already closing")
	}
	dbg.Lvl3(h.Entity.First(), "Starts closing")
	h.isClosing = true
	h.closingMut.Unlock()
	if h.processMessagesStarted {
		// Tell ProcessMessages to quit
		close(h.ProcessMessagesQuit)
	}
	for _, c := range h.connections {
		dbg.Lvl3(h.Entity.First(), "Closing connection", c)
		err := c.Close()
		if err != nil {
			dbg.Error(h.Entity.First(), "Couldn't close connection", c)
			return err
		}
	}
	dbg.Lvl3(h.Entity.First(), "Closing tcpHost")
	err := h.host.Close()
	h.connections = make(map[network.EntityID]network.SecureConn)
	h.overlay.Close()
	return err
}

// SendRaw sends to an Entity without wrapping the msg into a SDAMessage
func (h *Host) SendRaw(e *network.Entity, msg network.ProtocolMessage) error {
	if msg == nil {
		return errors.New("Can't send nil-packet")
	}
	h.entityListsLock.RLock()
	if _, ok := h.entities[e.ID]; !ok {
		dbg.Lvl4(h.Entity.First(), "Connecting to", e.Addresses)
		h.entityListsLock.RUnlock()
		// Connect to that entity
		_, err := h.Connect(e)
		if err != nil {
			return err
		}
	} else {
		h.entityListsLock.RUnlock()
	}
	var c network.SecureConn
	var ok bool
	h.networkLock.Lock()
	if c, ok = h.connections[e.ID]; !ok {
		h.networkLock.Unlock()
		return errors.New("Got no connection tied to this Entity")
	}
	h.networkLock.Unlock()

	dbg.Lvl4(h.Entity.Addresses, "sends to", e)
	if err := c.Send(context.TODO(), msg); err != nil && err != network.ErrClosed {
		dbg.Error("ERROR Sending to", c.Entity().First(), ":", err)
	}
	return nil
}

// StartProcessMessages start the processing of incoming messages.
// Mostly it used internally (by the cothority's simulation for instance).
// Protocol/simulation developers usually won't need it.
func (h *Host) StartProcessMessages() {
	// The networkLock.Unlock is in the processMessages-method to make
	// sure the goroutine started
	h.networkLock.Lock()
	h.processMessagesStarted = true
	go h.processMessages()
}

// ProcessMessages checks if it is one of the messages for us or dispatch it
// to the corresponding instance.
// Our messages are:
// * SDAMessage - used to communicate between the Hosts
// * RequestTreeID - ask the parent for a given tree
// * SendTree - send the tree to the child
// * RequestPeerListID - ask the parent for a given peerList
// * SendPeerListID - send the tree to the child
func (h *Host) processMessages() {
	h.networkLock.Unlock()
	for {
		var err error
		var data network.Message
		select {
		case data = <-h.networkChan:
		case <-h.ProcessMessagesQuit:
			return
		}
		dbg.Lvl4("Message Received from", data.From)
		switch data.MsgType {
		case SDADataMessageID:
			sdaMsg := data.Msg.(Data)
			sdaMsg.Entity = data.Entity
			err := h.overlay.TransmitMsg(&sdaMsg)
			if err != nil {
				dbg.Error("ProcessSDAMessage returned:", err)
			}
		// A host has sent us a request to get a tree definition
		case RequestTreeMessageID:
			tid := data.Msg.(RequestTree).TreeID
			tree := h.overlay.Tree(tid)
			if tree != nil {
				err = h.SendRaw(data.Entity, tree.MakeTreeMarshal())
			} else {
				// XXX Take care here for we must verify at the other side that
				// the tree is Nil. Should we think of a way of sending back an
				// "error" ?
				err = h.SendRaw(data.Entity, (&Tree{}).MakeTreeMarshal())
			}
		// A Host has replied to our request of a tree
		case SendTreeMessageID:
			tm := data.Msg.(TreeMarshal)
			if tm.TreeId == TreeID(uuid.Nil) {
				dbg.Error("Received an empty Tree")
				continue
			}
			il := h.overlay.EntityList(tm.EntityListID)
			// The entity list does not exists, we should request that, too
			if il == nil {
				msg := &RequestEntityList{tm.EntityListID}
				if err := h.SendRaw(data.Entity, msg); err != nil {
					dbg.Error("Requesting EntityList in SendTree failed", err)
				}

				// put the tree marshal into pending queue so when we receive the
				// entitylist we can create the real Tree.
				h.addPendingTreeMarshal(&tm)
				continue
			}

			tree, err := tm.MakeTree(il)
			if err != nil {
				dbg.Error("Couldn't create tree:", err)
				continue
			}
			dbg.Lvl4("Received new tree")
			h.overlay.RegisterTree(tree)
			h.checkPendingSDA(tree)
		// Some host requested an EntityList
		case RequestEntityListMessageID:
			id := data.Msg.(RequestEntityList).EntityListID
			el := h.overlay.EntityList(id)
			if el != nil {
				err = h.SendRaw(data.Entity, el)
			} else {
				dbg.Lvl2("Requested entityList that we don't have")
				h.SendRaw(data.Entity, &EntityList{})
			}
		// Host replied to our request of entitylist
		case SendEntityListMessageID:
			il := data.Msg.(EntityList)
			if il.Id == EntityListID(uuid.Nil) {
				dbg.Lvl2("Received an empty EntityList")
			} else {
				h.overlay.RegisterEntityList(&il)
				// Check if some trees can be constructed from this entitylist
				h.checkPendingTreeMarshal(&il)
			}
			dbg.Lvl4("Received new entityList")

		case RequestType:
			// we received a Request to dispatch to a Service
			dbg.Lvl4(h.workingAddress, " Received Request msg")
			h.dispatchRequest(&data)
		default:
			dbg.Error("Didn't recognize message", data.MsgType)
		}
		if err != nil {
			dbg.Error("Sending error:", err)
		}
	}
}

<<<<<<< HEAD
// dispatchRequest finds the service and dispatch the message to it
func (h *Host) dispatchRequest(nm *network.NetworkMessage) {
	// cast
	request, ok := nm.Msg.(Request)
	if !ok {
		dbg.Error("Could not cast the Request message")
		return
	}
	var serv Service
	if serv = h.services.serviceByID(request.Service); serv == nil {
		dbg.Error("No services started using this id", ServiceFactory.Name(request.Service))
		return
	}
	// dispatch
	serv.ProcessRequest(nm.Entity, &request)
}

// sendSDAData marshals the inner msg and then sends a SDAData msg
=======
// sendSDAData marshals the inner msg and then sends a Data msg
>>>>>>> 7d22250d
// to the appropriate entity
func (h *Host) sendSDAData(e *network.Entity, sdaMsg *Data) error {
	b, err := network.MarshalRegisteredType(sdaMsg.Msg)
	if err != nil {
		typ := network.TypeFromData(sdaMsg.Msg)
		rtype := reflect.TypeOf(sdaMsg.Msg)
		var str string
		if typ == network.ErrorType {
			str = " Non registered Type !"
		} else {
			str = typ.String()
		}
		str += " (reflect= " + rtype.String()
		return fmt.Errorf("Error marshaling  message: %s  ( msg = %+v)", err.Error(), sdaMsg.Msg)
	}
	sdaMsg.MsgSlice = b
	sdaMsg.MsgType = network.TypeFromData(sdaMsg.Msg)
	// put to nil so protobuf won't encode it and there won't be any error on the
	// other side (because it doesn't know how to decode it)
	sdaMsg.Msg = nil
	dbg.Lvl4("Sending to", e.Addresses)
	return h.SendRaw(e, sdaMsg)
}

// Handle a connection => giving messages to the MsgChans
func (h *Host) handleConn(c network.SecureConn) {
	address := c.Remote()
	for {
		ctx := context.TODO()
		am, err := c.Receive(ctx)
		// So the receiver can know about the error
		am.SetError(err)
		am.From = address
		dbg.Lvl5("Got message", am)
		if err != nil {
			h.closingMut.Lock()
			dbg.Lvl4(fmt.Sprintf("%+v got error (%+s) while receiving message (isClosing=%+v)",
				h.Entity.First(), err, h.isClosing))
			h.closingMut.Unlock()
			if err == network.ErrClosed || err == network.ErrEOF || err == network.ErrTemp {
				dbg.Lvl3(h.Entity.First(), "quitting handleConn for-loop", err)
				return
			}
			dbg.Error(h.Entity.Addresses, "Error with connection", address, "=>", err)
		} else {
			h.networkChan <- am
		}
	}
}

// requestTree will ask for the tree the sdadata is related to.
// it will put the message inside the pending list of sda message waiting to
// have their trees.
func (h *Host) requestTree(e *network.Entity, sdaMsg *Data) error {
	h.addPendingSda(sdaMsg)
	treeRequest := &RequestTree{sdaMsg.To.TreeID}
	return h.SendRaw(e, treeRequest)
}

// addPendingSda simply append a sda message to a queue. This queue willbe
// checked each time we receive a new tree / entityList
func (h *Host) addPendingSda(sda *Data) {
	h.pendingSDAsLock.Lock()
	h.pendingSDAs = append(h.pendingSDAs, sda)
	h.pendingSDAsLock.Unlock()
}

// checkPendingSda is called each time we receive a new tree if there are some SDA
// messages using this tree. If there are, we can make an instance of a protocolinstance
// and give it the message!.
// NOTE: put that as a go routine so the rest of the processing messages are not
// slowed down, if there are many pending sda message at once (i.e. start many new
// protocols at same time)
func (h *Host) checkPendingSDA(t *Tree) {
	go func() {
		h.pendingSDAsLock.Lock()
		newPending := make([]*Data, 0)
		for _, msg := range h.pendingSDAs {
			// if this message references t
			if t.Id.Equals(msg.To.TreeID) {
				// instantiate it and go
				err := h.overlay.TransmitMsg(msg)
				if err != nil {
					dbg.Error("TransmitMsg failed:", err)
					continue
				}
			} else {
				newPending = append(newPending, msg)
			}
		}
		h.pendingSDAs = newPending
		h.pendingSDAsLock.Unlock()
	}()
}

// registerConnection registers a Entity for a new connection, mapped with the
// real physical address of the connection and the connection itself
// it locks (and unlocks when done): entityListsLock and networkLock
func (h *Host) registerConnection(c network.SecureConn) {
	dbg.Lvl3(h.Entity.First(), "registers", c.Entity().First())
	h.networkLock.Lock()
	h.entityListsLock.Lock()
	defer h.networkLock.Unlock()
	defer h.entityListsLock.Unlock()
	id := c.Entity()
	h.entities[c.Entity().ID] = id
	h.connections[c.Entity().ID] = c
}

// addPendingTreeMarshal adds a treeMarshal to the list.
// This list is checked each time we receive a new EntityList
// so trees using this EntityList can be constructed.
func (h *Host) addPendingTreeMarshal(tm *TreeMarshal) {
	h.pendingTreeLock.Lock()
	var sl []*TreeMarshal
	var ok bool
	// initiate the slice before adding
	if sl, ok = h.pendingTreeMarshal[tm.EntityListID]; !ok {
		sl = make([]*TreeMarshal, 0)
	}
	sl = append(sl, tm)
	h.pendingTreeMarshal[tm.EntityListID] = sl
	h.pendingTreeLock.Unlock()
}

// checkPendingTreeMarshal is called each time we add a new EntityList to the
// system. It checks if some treeMarshal use this entityList so they can be
// converted to Tree.
func (h *Host) checkPendingTreeMarshal(el *EntityList) {
	h.pendingTreeLock.Lock()
	sl, ok := h.pendingTreeMarshal[el.Id]
	if !ok {
		// no tree for this entitty list
		return
	}
	for _, tm := range sl {
		tree, err := tm.MakeTree(el)
		if err != nil {
			dbg.Error("Tree from EntityList failed")
			continue
		}
		// add the tree into our "database"
		h.overlay.RegisterTree(tree)
	}
	h.pendingTreeLock.Unlock()
}

// AddTree registers the given Tree struct in the underlying overlay.
// Useful for unit-testing only.
// XXX probably move into the tests.
func (h *Host) AddTree(t *Tree) {
	h.overlay.RegisterTree(t)
}

// AddEntityList registers the given EntityList in the underlying overlay.
// Useful for unit-testing only.
// XXX probably move into the tests.
func (h *Host) AddEntityList(el *EntityList) {
	h.overlay.RegisterEntityList(el)
}

// Suite can (and should) be used to get the underlying abstract.Suite.
// Currently the suite is hardcoded into the network library.
// Don't use network.Suite but Host's Suite function instead if possible.
func (h *Host) Suite() abstract.Suite {
	return h.suite
}

<<<<<<< HEAD
func (h *Host) Private() abstract.Secret {
	return h.private
}

// XXX Should not be here but only in overlay
func (h *Host) StartNewNodeID(protoID uuid.UUID, tree *Tree) (*Node, error) {
	return h.overlay.StartNewNodeID(protoID, tree)
}

// XXX Same should be only in overlay
func (h *Host) StartNewNode(name string, tree *Tree) (*Node, error) {
	return h.overlay.StartNewNode(name, tree)
=======
// StartNewNode starts the underlying Node which will instantiate the underlying
// protocol.
func (h *Host) StartNewNode(protoID ProtocolID, tree *Tree) (*Node, error) {
	return h.overlay.StartNewNode(protoID, tree)
>>>>>>> 7d22250d
}

// SetupHostsMock can be used to create a Host mock for testing.
func SetupHostsMock(s abstract.Suite, addresses ...string) []*Host {
	var hosts []*Host
	for _, add := range addresses {
		h := newHostMock(s, add)
		h.ListenAndBind()
		h.StartProcessMessages()
		hosts = append(hosts, h)
	}
	return hosts
}

func newHostMock(s abstract.Suite, address string) *Host {
	kp := config.NewKeyPair(s)
	en := network.NewEntity(kp.Public, address)
	return NewHost(en, kp.Secret)
}

// WaitForClose returns only once all connections have been closed
func (h *Host) WaitForClose() {
	if h.processMessagesStarted {
		select {
		case <-h.ProcessMessagesQuit:
		}
	}
}

// Tx() to implement monitor/CounterIO
func (h *Host) Tx() uint64 {
	return h.host.Tx()
}

// Rx() to implement monitor/CounterIO
func (h *Host) Rx() uint64 {
	return h.host.Rx()
}<|MERGE_RESOLUTION|>--- conflicted
+++ resolved
@@ -390,9 +390,8 @@
 	}
 }
 
-<<<<<<< HEAD
 // dispatchRequest finds the service and dispatch the message to it
-func (h *Host) dispatchRequest(nm *network.NetworkMessage) {
+func (h *Host) dispatchRequest(nm *network.Message) {
 	// cast
 	request, ok := nm.Msg.(Request)
 	if !ok {
@@ -408,10 +407,7 @@
 	serv.ProcessRequest(nm.Entity, &request)
 }
 
-// sendSDAData marshals the inner msg and then sends a SDAData msg
-=======
 // sendSDAData marshals the inner msg and then sends a Data msg
->>>>>>> 7d22250d
 // to the appropriate entity
 func (h *Host) sendSDAData(e *network.Entity, sdaMsg *Data) error {
 	b, err := network.MarshalRegisteredType(sdaMsg.Msg)
@@ -580,25 +576,9 @@
 	return h.suite
 }
 
-<<<<<<< HEAD
-func (h *Host) Private() abstract.Secret {
-	return h.private
-}
-
-// XXX Should not be here but only in overlay
-func (h *Host) StartNewNodeID(protoID uuid.UUID, tree *Tree) (*Node, error) {
-	return h.overlay.StartNewNodeID(protoID, tree)
-}
-
-// XXX Same should be only in overlay
+// XXX Should be only in overlay
 func (h *Host) StartNewNode(name string, tree *Tree) (*Node, error) {
 	return h.overlay.StartNewNode(name, tree)
-=======
-// StartNewNode starts the underlying Node which will instantiate the underlying
-// protocol.
-func (h *Host) StartNewNode(protoID ProtocolID, tree *Tree) (*Node, error) {
-	return h.overlay.StartNewNode(protoID, tree)
->>>>>>> 7d22250d
 }
 
 // SetupHostsMock can be used to create a Host mock for testing.
