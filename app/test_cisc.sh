--- conflicted
+++ resolved
@@ -15,22 +15,6 @@
 main(){
     startTest
     build
-<<<<<<< HEAD
-#	test Build
-#	test ClientSetup
-#	test IdCreate
-#	test ConfigList
-#	test ConfigVote
-#	test IdConnect
-#	test IdDel
-#	test KeyAdd
-#	test KeyAdd2
-#	test KeyDel
-#	test SSHAdd
-#	test SSHDel
-#	test Follow
-	test Revoke
-=======
 	test Build
 	test ClientSetup
 	test IdCreate
@@ -44,8 +28,7 @@
 	test SSHAdd
 	test SSHDel
 	test Follow
-#	test Revoke
->>>>>>> c8dbd126
+	test Revoke
     stopTest
 }
 
