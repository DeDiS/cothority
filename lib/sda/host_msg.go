--- conflicted
+++ resolved
@@ -59,22 +59,12 @@
 // host knows how to create the SDAData message around the protocol's message
 // with the right fields set.
 type Token struct {
-<<<<<<< HEAD
-	EntityListID uuid.UUID
-	TreeID       uuid.UUID
-	ProtocolID   uuid.UUID
-	ServiceID    ServiceID
-	RoundID      uuid.UUID
-	TreeNodeID   uuid.UUID
-	cacheId      uuid.UUID
-=======
 	EntityListID EntityListID
 	TreeID       TreeID
 	ProtoID      ProtocolID
 	RoundID      RoundID
 	TreeNodeID   TreeNodeID
 	cacheId      TokenID
->>>>>>> 7d22250d
 }
 
 // Global mutex when we're working on Tokens. Needed because we
@@ -85,15 +75,9 @@
 func (t *Token) Id() TokenID {
 	tokenMutex.Lock()
 	defer tokenMutex.Unlock()
-<<<<<<< HEAD
-	if t.cacheId == uuid.Nil {
-		url := network.UuidURL + "token/" + t.EntityListID.String() +
-			t.RoundID.String() + t.ProtocolID.String() + t.ServiceID.String() + t.TreeID.String() +
-=======
 	if t.cacheId == TokenID(uuid.Nil) {
 		url := network.NamespaceURL + "token/" + t.EntityListID.String() +
 			t.RoundID.String() + t.ProtoID.String() + t.TreeID.String() +
->>>>>>> 7d22250d
 			t.TreeNodeID.String()
 		t.cacheId = TokenID(uuid.NewV5(uuid.NamespaceURL, url))
 	}
