--- conflicted
+++ resolved
@@ -1,12 +1,9 @@
 package jvss
 
 import (
-<<<<<<< HEAD
-=======
 	"errors"
 	"github.com/dedis/cothority/lib/cliutils"
 	"github.com/dedis/cothority/lib/dbg"
->>>>>>> 2c7b7f55
 	"github.com/dedis/cothority/lib/sda"
 	"github.com/dedis/crypto/abstract"
 	"github.com/dedis/crypto/config"
@@ -28,10 +25,6 @@
 	// everything. We directly send our share to everyone else directly by using
 	// this entitylist instead of broadcasting into the tree.
 	List *sda.EntityList
-<<<<<<< HEAD
-	// the token for this protocol instance
-	Token *sda.Token
-=======
 	// the index where we are in this entitylist
 	index int
 	// the mapping between TreeNode's peer id in the Tree to index in the entitylist,
@@ -87,7 +80,6 @@
 	doneLock *sync.Mutex
 	// how many deals are ok
 	goodDeal int
->>>>>>> 2c7b7f55
 }
 
 // NewJVSSProtocol returns a JVSSProtocol with the fields set. You can then
