--- conflicted
+++ resolved
@@ -8,6 +8,7 @@
 
 	"github.com/dedis/cothority/log"
 	"github.com/dedis/cothority/network"
+	"github.com/dedis/cothority/sda"
 )
 
 var testProto = "test"
@@ -78,15 +79,6 @@
 // Test simple protocol-implementation
 // - registration
 func TestProtocolRegistration(t *testing.T) {
-<<<<<<< HEAD
-	if !sda.ProtocolExists(protocolTestID) {
-		t.Fatal("Test should exist now")
-	}
-	if sda.ProtocolNameToID(testProto) != protocolTestID {
-		t.Fatal("Not correct translation from string to ID")
-	}
-	if sda.ProtocolIDToName(protocolTestID) != testProto {
-=======
 	testProtoName := "testProto"
 	testProtoID := ProtocolRegisterName(testProtoName, NewProtocolTest)
 	if !ProtocolExists(testProtoID) {
@@ -96,7 +88,6 @@
 		t.Fatal("Not correct translation from string to ID")
 	}
 	if ProtocolIDToName(testProtoID) != testProtoName {
->>>>>>> fccee418
 		t.Fatal("Not correct translation from ID to String")
 	}
 }
