--- conflicted
+++ resolved
@@ -338,11 +338,7 @@
 // saves the actual identity
 func (s *Service) save() {
 	log.Lvl3("Saving service")
-<<<<<<< HEAD
 	err := s.Save("storage", s.StorageMap)
-=======
-	b, err := network.Marshal(s.StorageMap)
->>>>>>> 37b75cb8
 	if err != nil {
 		log.Error("Couldn't save file:", err)
 	}
@@ -359,20 +355,10 @@
 	if err != nil {
 		return err
 	}
-<<<<<<< HEAD
 	var ok bool
 	s.StorageMap, ok = msg.(*StorageMap)
 	if !ok {
 		return errors.New("Data of wrong type")
-=======
-	if len(b) > 0 {
-		_, msg, err := network.Unmarshal(b)
-		if err != nil {
-			return fmt.Errorf("Couldn't unmarshal: %s", err)
-		}
-		log.Lvl3("Successfully loaded")
-		s.StorageMap = msg.(*StorageMap)
->>>>>>> 37b75cb8
 	}
 	log.Lvl3("Successfully loaded")
 	return nil
