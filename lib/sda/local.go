package sda

import (
	"errors"
<<<<<<< HEAD
	"fmt"
=======
	"strconv"
	"testing"

>>>>>>> 7d22250d
	"github.com/dedis/cothority/lib/dbg"
	"github.com/dedis/cothority/lib/network"
	"github.com/dedis/crypto/abstract"
	"github.com/dedis/crypto/config"
	"github.com/satori/go.uuid"
	"strconv"
	"testing"
	"time"
)

// LocalTest represents all that is needed for a local test-run
type LocalTest struct {
	// A map of Entity.Id to Hosts
	Hosts map[network.EntityID]*Host
	// A map of Entity.Id to Overlays
	Overlays map[network.EntityID]*Overlay
	// A map of EntityList.Id to EntityLists
	EntityLists map[EntityListID]*EntityList
	// A map of Tree.Id to Trees
	Trees map[TreeID]*Tree
	// All single nodes
	Nodes []*Node
}

// NewLocalTest creates a new Local handler that can be used to test protocols
// locally
func NewLocalTest() *LocalTest {
	dbg.TestOutput(testing.Verbose(), 3)
	return &LocalTest{
		Hosts:       make(map[network.EntityID]*Host),
		Overlays:    make(map[network.EntityID]*Overlay),
		EntityLists: make(map[EntityListID]*EntityList),
		Trees:       make(map[TreeID]*Tree),
		Nodes:       make([]*Node, 0, 1),
	}
}

// StartNewNodeName takes a name and a tree and will create a
// new Node with the protocol 'name' running from the tree-root
func (l *LocalTest) StartNewNodeName(name string, t *Tree) (*Node, error) {
	rootEntityId := t.Root.Entity.ID
	for _, h := range l.Hosts {
		if h.Entity.ID.Equals(rootEntityId) {
			// XXX do we really need multiples overlays ? Can't we just use the
			// Node, since it is already dispatched as like a TreeNode ?
<<<<<<< HEAD
			return l.Overlays[h.Entity.Id].StartNewNode(name, t)
=======
			return l.Overlays[h.Entity.ID].StartNewNodeName(name, t)
>>>>>>> 7d22250d
		}
	}
	return nil, errors.New("Didn't find host for tree-root")
}

// CreateNewNodeName takes a name and a tree and will create a
// new Node with the protocol 'name' without running it
func (l *LocalTest) CreateNewNodeName(name string, t *Tree) (*Node, error) {
	rootEntityId := t.Root.Entity.ID
	for _, h := range l.Hosts {
		if h.Entity.ID.Equals(rootEntityId) {
			// XXX do we really need multiples overlays ? Can't we just use the
			// Node, since it is already dispatched as like a TreeNode ?
<<<<<<< HEAD
			return l.Overlays[h.Entity.Id].CreateNewNode(name, t)
=======
			return l.Overlays[h.Entity.ID].CreateNewNodeName(name, t)
>>>>>>> 7d22250d
		}
	}
	return nil, errors.New("Didn't find host for tree-root")
}

<<<<<<< HEAD
//func (l *LocalTest) NewNodeEmptyName(name string, t *Tree) (*Node, error) {
//rootEntityId := t.Root.Entity.Id
//for _, h := range l.Hosts {
//if uuid.Equal(h.Entity.Id, rootEntityId) {
//// XXX do we really need multiples overlays ? Can't we just use the
//// Node, since it is already dispatched as like a TreeNode ?
//return l.Overlays[h.Entity.Id].NewNodeEmptyName(name, t)
//}
//}
//return nil, errors.New("Didn't find host for tree-root")
/*}*/
=======
// NewNodeEmptyName create an empty node - use at your own risk!
func (l *LocalTest) NewNodeEmptyName(name string, t *Tree) (*Node, error) {
	rootEntityId := t.Root.Entity.ID
	for _, h := range l.Hosts {
		if h.Entity.ID.Equals(rootEntityId) {
			// XXX do we really need multiples overlays ? Can't we just use the
			// Node, since it is already dispatched as like a TreeNode ?
			return l.Overlays[h.Entity.ID].NewNodeEmptyName(name, t)
		}
	}
	return nil, errors.New("Didn't find host for tree-root")
}
>>>>>>> 7d22250d

// GenTree will create a tree of n hosts. If connect is true, they will
// be connected to the root host. If register is true, the EntityList and Tree
// will be registered with the overlay.
func (l *LocalTest) GenTree(n int, connect, processMsg, register bool) ([]*Host, *EntityList, *Tree) {
	hosts := GenLocalHosts(n, connect, processMsg)
	for _, host := range hosts {
		l.Hosts[host.Entity.ID] = host
		l.Overlays[host.Entity.ID] = host.overlay
	}

	list := l.GenEntityListFromHost(hosts...)
	tree := list.GenerateBinaryTree()
	l.Trees[tree.Id] = tree
	if register {
		hosts[0].overlay.RegisterEntityList(list)
		hosts[0].overlay.RegisterTree(tree)
	}
	return hosts, list, tree
}

// GenBigTree will create a tree of n hosts. If connect is true, they will
// be connected to the root host. If register is true, the EntityList and Tree
// will be registered with the overlay.
// 'nbrHosts' is how many hosts are created
// 'nbrTreeNodes' is how many TreeNodes are created
// nbrHosts can be smaller than nbrTreeNodes, in which case a given host will
// be used more than once in the tree.
func (l *LocalTest) GenBigTree(nbrTreeNodes, nbrHosts, bf int, connect bool, register bool) ([]*Host, *EntityList, *Tree) {
	hosts := GenLocalHosts(nbrHosts, connect, true)
	for _, host := range hosts {
		l.Hosts[host.Entity.ID] = host
		l.Overlays[host.Entity.ID] = host.overlay
	}

	list := l.GenEntityListFromHost(hosts...)
	tree := list.GenerateBigNaryTree(bf, nbrTreeNodes)
	l.Trees[tree.Id] = tree
	if register {
		hosts[0].overlay.RegisterEntityList(list)
		hosts[0].overlay.RegisterTree(tree)
	}
	return hosts, list, tree
}

// GenEntityListFromHosts takes a number of hosts as arguments and creates
// an EntityList.
func (l *LocalTest) GenEntityListFromHost(hosts ...*Host) *EntityList {
	var entities []*network.Entity
	for i := range hosts {
		entities = append(entities, hosts[i].Entity)
	}
	list := NewEntityList(entities)
	l.EntityLists[list.Id] = list
	return list
}

// CloseAll takes a list of hosts that will be closed
func (l *LocalTest) CloseAll() {
	for _, host := range l.Hosts {
		err := host.Close()
		if err != nil {
			dbg.Error("Closing host", host, "gives error", err)
		}
	}
	for _, node := range l.Nodes {
		node.Close()
	}
}

// GetTree returns the tree of the given TreeNode
func (l *LocalTest) GetTree(tn *TreeNode) *Tree {
	var tree *Tree
	for _, t := range l.Trees {
		if tn.IsInTree(t) {
			tree = t
			break
		}
	}
	return tree
}

// NewNode creates a new node on a TreeNode
func (l *LocalTest) NewNode(tn *TreeNode, protName string) (*Node, error) {
	o := l.Overlays[tn.Entity.ID]
	if o == nil {
		return nil, errors.New("Didn't find corresponding overlay")
	}
	tree := l.GetTree(tn)
	if tree == nil {
		return nil, errors.New("Didn't find tree corresponding to TreeNode")
	}
<<<<<<< HEAD
	protoID := ProtocolFactory.ProtocolID(protName)
	tok := &Token{
		ProtocolID:   protoID,
=======
	protId := ProtocolNameToID(protName)
	if !ProtocolExists(protId) {
		return nil, errors.New("Didn't find protocol: " + protName)
	}
	tok := &Token{
		ProtoID:      protId,
>>>>>>> 7d22250d
		EntityListID: tree.EntityList.Id,
		TreeID:       tree.Id,
		TreeNodeID:   tn.Id,
		RoundID:      RoundID(uuid.NewV4()),
	}
	node, err := NewNode(o, tok)
	if err == nil {
		l.Nodes = append(l.Nodes, node)
	}
	return node, err
}

// GetNodes returns all Nodes that belong to a treeNode
func (l *LocalTest) GetNodes(tn *TreeNode) []*Node {
	nodes := make([]*Node, 0)
	for _, n := range l.Overlays[tn.Entity.ID].nodes {
		nodes = append(nodes, n)
	}
	return nodes
}

// SendTreeNode injects a message directly in the Overlay-layer, bypassing
// Host and Network
func (l *LocalTest) SendTreeNode(proto string, from, to *Node, msg network.ProtocolMessage) error {
	if from.Tree().Id != to.Tree().Id {
		return errors.New("Can't send from one tree to another")
	}
	b, err := network.MarshalRegisteredType(msg)
	if err != nil {
		return err
	}
	sdaMsg := &Data{
		MsgSlice: b,
		MsgType:  network.TypeToMessageTypeID(msg),
		From:     from.token,
		To:       to.token,
	}
	return to.overlay.TransmitMsg(sdaMsg)
}

// AddPendingTreeMarshal takes a treeMarshal and adds it to the list of the
// known trees, also triggering dispatching of SDA-messages waiting for that
// tree
func (l *LocalTest) AddPendingTreeMarshal(h *Host, tm *TreeMarshal) {
	h.addPendingTreeMarshal(tm)
}

// CheckPendingTreeMarshal looks whether there are any treeMarshals to be
// called
func (l *LocalTest) CheckPendingTreeMarshal(h *Host, el *EntityList) {
	h.checkPendingTreeMarshal(el)
}

// NodesFromOverlay creates a TokenID to Node map from an EntityID
func (l *LocalTest) NodesFromOverlay(entityId network.EntityID) map[TokenID]*Node {
	return l.Overlays[entityId].nodes
}

// AllNodes returns all nodes from all hosts in that LocalTest
func (l *LocalTest) AllNodes() []*Node {
	var nodes []*Node
	for h := range l.Hosts {
		overlay := l.Hosts[h].overlay
		for i := range overlay.nodes {
			nodes = append(nodes, overlay.nodes[i])
		}
	}
	return nodes
}

// NewLocalHost creates a new host with the given address and registers it.
func NewLocalHost(port int) *Host {
	address := "localhost:" + strconv.Itoa(port)
	priv, pub := PrivPub()
	id := network.NewEntity(pub, address)
	return NewHost(id, priv)
}

// GenLocalHosts will create n hosts with the first one being connected to each of
// the other nodes if connect is true.
func GenLocalHosts(n int, connect bool, processMessages bool) []*Host {

	hosts := make([]*Host, n)
	for i := 0; i < n; i++ {
		host := NewLocalHost(2000 + i*10)
		hosts[i] = host
	}
	root := hosts[0]
	for _, host := range hosts {
		host.ListenAndBind()
		dbg.Lvl3("Listening on", host.Entity.First(), host.Entity.ID)
		if processMessages {
			host.StartProcessMessages()
		}
		if connect && root != host {
			dbg.Lvl4("Connecting", host.Entity.First(), host.Entity.ID, "to",
				root.Entity.First(), root.Entity.ID)
			if _, err := host.Connect(root.Entity); err != nil {
				dbg.Fatal(host.Entity.Addresses, "Could not connect hosts", root.Entity.Addresses, err)
			}
			// Wait for connection accepted in root
			connected := false
			for !connected {
				time.Sleep(time.Millisecond * 10)
				root.entityListsLock.RLock()
				for id, _ := range root.entities {
					if id.Equals(host.Entity.ID) {
						connected = true
						break
					}
				}
				root.entityListsLock.RUnlock()
			}
			dbg.Lvl4(host.Entity.First(), "is connected to root")
		}
	}
	return hosts
}

// PrivPub creates a private/public key pair.
func PrivPub() (abstract.Secret, abstract.Point) {
	keypair := config.NewKeyPair(network.Suite)
	return keypair.Secret, keypair.Public
}<|MERGE_RESOLUTION|>--- conflicted
+++ resolved
@@ -2,20 +2,14 @@
 
 import (
 	"errors"
-<<<<<<< HEAD
-	"fmt"
-=======
 	"strconv"
 	"testing"
 
->>>>>>> 7d22250d
 	"github.com/dedis/cothority/lib/dbg"
 	"github.com/dedis/cothority/lib/network"
 	"github.com/dedis/crypto/abstract"
 	"github.com/dedis/crypto/config"
 	"github.com/satori/go.uuid"
-	"strconv"
-	"testing"
 	"time"
 )
 
@@ -54,11 +48,7 @@
 		if h.Entity.ID.Equals(rootEntityId) {
 			// XXX do we really need multiples overlays ? Can't we just use the
 			// Node, since it is already dispatched as like a TreeNode ?
-<<<<<<< HEAD
-			return l.Overlays[h.Entity.Id].StartNewNode(name, t)
-=======
-			return l.Overlays[h.Entity.ID].StartNewNodeName(name, t)
->>>>>>> 7d22250d
+			return l.Overlays[h.Entity.ID].StartNewNode(name, t)
 		}
 	}
 	return nil, errors.New("Didn't find host for tree-root")
@@ -72,42 +62,11 @@
 		if h.Entity.ID.Equals(rootEntityId) {
 			// XXX do we really need multiples overlays ? Can't we just use the
 			// Node, since it is already dispatched as like a TreeNode ?
-<<<<<<< HEAD
-			return l.Overlays[h.Entity.Id].CreateNewNode(name, t)
-=======
-			return l.Overlays[h.Entity.ID].CreateNewNodeName(name, t)
->>>>>>> 7d22250d
+			return l.Overlays[h.Entity.ID].CreateNewNode(name, t)
 		}
 	}
 	return nil, errors.New("Didn't find host for tree-root")
 }
-
-<<<<<<< HEAD
-//func (l *LocalTest) NewNodeEmptyName(name string, t *Tree) (*Node, error) {
-//rootEntityId := t.Root.Entity.Id
-//for _, h := range l.Hosts {
-//if uuid.Equal(h.Entity.Id, rootEntityId) {
-//// XXX do we really need multiples overlays ? Can't we just use the
-//// Node, since it is already dispatched as like a TreeNode ?
-//return l.Overlays[h.Entity.Id].NewNodeEmptyName(name, t)
-//}
-//}
-//return nil, errors.New("Didn't find host for tree-root")
-/*}*/
-=======
-// NewNodeEmptyName create an empty node - use at your own risk!
-func (l *LocalTest) NewNodeEmptyName(name string, t *Tree) (*Node, error) {
-	rootEntityId := t.Root.Entity.ID
-	for _, h := range l.Hosts {
-		if h.Entity.ID.Equals(rootEntityId) {
-			// XXX do we really need multiples overlays ? Can't we just use the
-			// Node, since it is already dispatched as like a TreeNode ?
-			return l.Overlays[h.Entity.ID].NewNodeEmptyName(name, t)
-		}
-	}
-	return nil, errors.New("Didn't find host for tree-root")
-}
->>>>>>> 7d22250d
 
 // GenTree will create a tree of n hosts. If connect is true, they will
 // be connected to the root host. If register is true, the EntityList and Tree
@@ -200,18 +159,9 @@
 	if tree == nil {
 		return nil, errors.New("Didn't find tree corresponding to TreeNode")
 	}
-<<<<<<< HEAD
 	protoID := ProtocolFactory.ProtocolID(protName)
 	tok := &Token{
-		ProtocolID:   protoID,
-=======
-	protId := ProtocolNameToID(protName)
-	if !ProtocolExists(protId) {
-		return nil, errors.New("Didn't find protocol: " + protName)
-	}
-	tok := &Token{
-		ProtoID:      protId,
->>>>>>> 7d22250d
+		ProtoID:      protoID,
 		EntityListID: tree.EntityList.Id,
 		TreeID:       tree.Id,
 		TreeNodeID:   tn.Id,
