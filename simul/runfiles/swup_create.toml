Simulation = "SwUpCreate"
Servers = 4
Bf = 2
Rounds = 10
CloseWait = 6000
Height = 10
Base = 4
RunWait = 3600

<<<<<<< HEAD
Depth
1
=======
Depth, DockerBuild
# 1, true
2, false
3, false
4, false
6, false
8, false
10, false
12, false
14, false
16, false
>>>>>>> f7c68f95
<|MERGE_RESOLUTION|>--- conflicted
+++ resolved
@@ -7,10 +7,6 @@
 Base = 4
 RunWait = 3600
 
-<<<<<<< HEAD
-Depth
-1
-=======
 Depth, DockerBuild
 # 1, true
 2, false
@@ -21,5 +17,4 @@
 10, false
 12, false
 14, false
-16, false
->>>>>>> f7c68f95
+16, false