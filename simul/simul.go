// Outputting data: output to csv files (for loading into excel)

//   make a datastructure per test output file
//   all output should be in the test_data subdirectory
//
// connect with logging server (receive json until "EOF" seen or "terminating")
//   connect to websocket ws://localhost:8080/log
//   receive each message as bytes
//		 if bytes contains "EOF" or contains "terminating"
//       wrap up the round, output to test_data directory, kill deploy2deter
//
// for memstats check localhost:8080/d/server-0-0/debug/vars
//   parse out the memstats zones that we are concerned with
//
// different graphs needed rounds:
//   load on the x-axis: increase messages per round holding everything else constant
//			hpn=40 bf=10, bf=50
//
// latency on y-axis, timestamp servers on x-axis push timestampers as higher as possible
//
//
package main

import (
	"flag"
	"os"
	"path/filepath"
	"strconv"
	"strings"

	"github.com/dedis/cothority/lib/dbg"
	"github.com/dedis/cothority/lib/monitor"
	"github.com/dedis/cothority/simul/platform"
	"math"
)

// Configuration-variables
var deployP platform.Platform

var platformDst = "localhost"
var nobuild = false
var clean = true
var build = ""
var machines = 3
var monitorPort = monitor.DefaultSinkPort
var simRange = ""
var debugVisible int
var race = false

func init() {
	flag.StringVar(&platformDst, "platform", platformDst, "platform to deploy to [deterlab,localhost]")
	flag.BoolVar(&nobuild, "nobuild", false, "Don't rebuild all helpers")
	flag.BoolVar(&clean, "clean", false, "Only clean platform")
	flag.StringVar(&build, "build", "", "List of packages to build")
	flag.BoolVar(&race, "race", false, "Build with go's race detection enabled (doesn't work on all platforms)")
	flag.IntVar(&machines, "machines", machines, "Number of machines on Deterlab")
	flag.IntVar(&monitorPort, "mport", monitorPort, "Port-number for monitor")
	flag.StringVar(&simRange, "range", simRange, "Range of simulations to run. 0: or 3:4 or :4")
	flag.IntVar(&debugVisible, "debug", dbg.DebugVisible(), "Change debug level (0-5)")
}

// Reads in the platform that we want to use and prepares for the tests
func main() {
	flag.Parse()
	dbg.SetDebugVisible(debugVisible)
	deployP = platform.NewPlatform(platformDst)
	if deployP == nil {
		dbg.Fatal("Platform not recognized.", platformDst)
	}
	dbg.Lvl1("Deploying to", platformDst)

	simulations := flag.Args()
	if len(simulations) == 0 {
		dbg.Fatal("Please give a simulation to run")
	}

	for _, simulation := range simulations {
		runconfigs := platform.ReadRunFile(deployP, simulation)

		if len(runconfigs) == 0 {
			dbg.Fatal("No tests found in", simulation)
		}
		deployP.Configure(&platform.PlatformConfig{
			MonitorPort: monitorPort,
			Debug:       debugVisible,
		})

		if clean {
			err := deployP.Deploy(runconfigs[0])
			if err != nil {
				dbg.Fatal("Couldn't deploy:", err)
			}
			deployP.Cleanup()
		} else {
			logname := strings.Replace(filepath.Base(simulation), ".toml", "", 1)
			RunTests(logname, runconfigs)
		}
	}
}

// Runs the given tests and puts the output into the
// given file name. It outputs RunStats in a CSV format.
func RunTests(name string, runconfigs []platform.RunConfig) {

	if nobuild == false {
		if race {
			deployP.Build(build, "-race")
		} else {
			deployP.Build(build)
		}
	}

	MkTestDir()
	rs := make([]monitor.Stats, len(runconfigs))
	nTimes := 1
	stopOnSuccess := true
	var f *os.File
	args := os.O_CREATE | os.O_RDWR | os.O_TRUNC
	// If a range is given, we only append
	if simRange != "" {
		args = os.O_CREATE | os.O_RDWR | os.O_APPEND
	}
	f, err := os.OpenFile(TestFile(name), args, 0660)
	if err != nil {
		dbg.Fatal("error opening test file:", err)
	}
	defer f.Close()
	err = f.Sync()
	if err != nil {
		dbg.Fatal("error syncing test file:", err)
	}

	start, stop := getStartStop(len(runconfigs))
	for i, t := range runconfigs {
		// Implement a simple range-argument that will skip checks not in range
		if i < start || i > stop {
			dbg.Lvl2("Skipping", t, "because of range")
			continue
		}
		dbg.Lvl1("Doing run", t)

		// run test t nTimes times
		// take the average of all successful runs
		runs := make([]monitor.Stats, 0, nTimes)
		for r := 0; r < nTimes; r++ {
			stats, err := RunTest(t)
			if err != nil {
				dbg.Fatal("error running test:", err)
			}

			runs = append(runs, stats)
			if stopOnSuccess {
				break
			}
		}

		if len(runs) == 0 {
			dbg.Lvl1("unable to get any data for test:", t)
			continue
		}

		s := monitor.AverageStats(runs)
		if i == 0 {
			s.WriteHeader(f)
		}
		rs[i] = s
		rs[i].WriteValues(f)
		err = f.Sync()
		if err != nil {
			dbg.Fatal("error syncing data to test file:", err)
		}
	}
}

// Runs a single test - takes a test-file as a string that will be copied
// to the deterlab-server
func RunTest(rc platform.RunConfig) (monitor.Stats, error) {
	done := make(chan struct{})
	CheckHosts(rc)
	rs := monitor.NewStats(rc.Map())
	monitor := monitor.NewMonitor(rs)

	if err := deployP.Deploy(rc); err != nil {
		dbg.Error(err)
		return *rs, err
	}
	if err := deployP.Cleanup(); err != nil {
		dbg.Error(err)
		return *rs, err
	}
	go func() {
		if err := monitor.Listen(); err != nil {
			dbg.Fatal("Could not monitor.Listen():", err)
		}
	}()
	// Start monitor before so ssh tunnel can connect to the monitor
	// in case of deterlab.
	err := deployP.Start()
	if err != nil {
		dbg.Error(err)
		return *rs, err
	}

	go func() {
		var err error
		if err = deployP.Wait(); err != nil {
			dbg.Lvl3("Test failed:", err)
			deployP.Cleanup()
			done <- struct{}{}
		}
		dbg.Lvl3("Test complete:", rs)
		done <- struct{}{}
	}()

	// can timeout the command if it takes too long
	select {
	case <-done:
		monitor.Stop()
		return *rs, err
	}
}

// CheckHosts verifies that there is either a 'Hosts' or a 'Depth/BF'
// -parameter in the Runconfig
func CheckHosts(rc platform.RunConfig) {
<<<<<<< HEAD
	hosts, _ := rc.GetInt("hosts")
	bf, _ := rc.GetInt("bf")
	depth, _ := rc.GetInt("depth")
	if hosts == 0 {
		if depth == 0 || bf == 0 {
			dbg.Fatal("No Hosts and no Depth or BF given - stopping")
		}
		hosts = calcHosts(bf, depth)
		rc.Put("hosts", strconv.Itoa(hosts))
	}
	if bf == 0 {
		if depth == 0 || hosts == 0 {
			dbg.Fatal("No BF and no Depth or hosts given - stopping")
		}
		bf = 2
		for calcHosts(bf, depth) < hosts {
			bf += 1
		}
		rc.Put("bf", strconv.Itoa(bf))
	}
	if depth == 0 {
		depth = 1
		for calcHosts(bf, depth) < hosts {
			depth += 1
		}
		rc.Put("depth", strconv.Itoa(depth))
	}
}

// Geometric sum to count the total number of nodes:
// Root-node: 1
// 1st level: bf (branching-factor)*/
// 2nd level: bf^2 (each child has bf children)
// 3rd level: bf^3
// So total: sum(level=0..depth)(bf^level)
func calcHosts(bf, depth int) int {
	return int((1 - math.Pow(float64(bf), float64(depth+1))) /
		float64(1-bf))
=======
	hosts, err := rc.GetInt("hosts")
	if hosts == 0 || err != nil {
		depth, err1 := rc.GetInt("depth")
		bf, err2 := rc.GetInt("bf")
		if depth == 0 || bf == 0 || err1 != nil || err2 != nil {
			dbg.Fatal("No Hosts and no Depth or BF given - stopping")
		}
		// Geometric sum to count the total number of nodes:
		// Root-node: 1
		// 1st level: bf (branching-factor)*/
		// 2nd level: bf^2 (each child has bf children)
		// 3rd level: bf^3
		// So total: sum(level=0..depth)(bf^level)
		hosts = int((1 - math.Pow(float64(bf), float64(depth+1))) /
			float64(1-bf))
		rc.Put("hosts", strconv.Itoa(hosts))
	}
>>>>>>> 8e270b71
}

type runFile struct {
	Machines int
	Args     string
	Runs     string
}

func MkTestDir() {
	err := os.MkdirAll("test_data/", 0777)
	if err != nil {
		dbg.Fatal("failed to make test directory")
	}
}

func TestFile(name string) string {
	return "test_data/" + name + ".csv"
}

// returns a tuple of start and stop configurations to run
func getStartStop(rcs int) (int, int) {
	ss_str := strings.Split(simRange, ":")
	start, err := strconv.Atoi(ss_str[0])
	stop := rcs - 1
	if err == nil {
		stop = start
		if len(ss_str) > 1 {
			stop, err = strconv.Atoi(ss_str[1])
			if err != nil {
				stop = rcs
			}
		}
	}
	dbg.Lvl2("Range is", start, ":", stop)
	return start, stop
}<|MERGE_RESOLUTION|>--- conflicted
+++ resolved
@@ -223,7 +223,6 @@
 // CheckHosts verifies that there is either a 'Hosts' or a 'Depth/BF'
 // -parameter in the Runconfig
 func CheckHosts(rc platform.RunConfig) {
-<<<<<<< HEAD
 	hosts, _ := rc.GetInt("hosts")
 	bf, _ := rc.GetInt("bf")
 	depth, _ := rc.GetInt("depth")
@@ -262,25 +261,6 @@
 func calcHosts(bf, depth int) int {
 	return int((1 - math.Pow(float64(bf), float64(depth+1))) /
 		float64(1-bf))
-=======
-	hosts, err := rc.GetInt("hosts")
-	if hosts == 0 || err != nil {
-		depth, err1 := rc.GetInt("depth")
-		bf, err2 := rc.GetInt("bf")
-		if depth == 0 || bf == 0 || err1 != nil || err2 != nil {
-			dbg.Fatal("No Hosts and no Depth or BF given - stopping")
-		}
-		// Geometric sum to count the total number of nodes:
-		// Root-node: 1
-		// 1st level: bf (branching-factor)*/
-		// 2nd level: bf^2 (each child has bf children)
-		// 3rd level: bf^3
-		// So total: sum(level=0..depth)(bf^level)
-		hosts = int((1 - math.Pow(float64(bf), float64(depth+1))) /
-			float64(1-bf))
-		rc.Put("hosts", strconv.Itoa(hosts))
-	}
->>>>>>> 8e270b71
 }
 
 type runFile struct {
