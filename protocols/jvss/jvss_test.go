package jvss_test

import (
	"testing"

	"github.com/dedis/cothority/lib/dbg"
	"github.com/dedis/cothority/lib/sda"
	"github.com/dedis/cothority/protocols/jvss"
<<<<<<< HEAD
	"github.com/dedis/crypto/poly"
)

var CustomJVSSProtocolID = "customJVSS"

// Test if the setup of the long-term secret for one protocol instance is correct
// or not.
func TestJVSSLongterm(t *testing.T) {
	defer dbg.AfterTest(t)
	dbg.TestOutput(testing.Verbose(), 4)
	// setup two hosts
	hosts := sda.SetupHostsMock(network.Suite, "127.0.0.1:2000", "127.0.0.1:4000")
	h1, h2 := hosts[0], hosts[1]
	// connect them
	h1.Connect(h2.Entity)
	defer h1.Close()
	defer h2.Close()
	// register the protocol with our custom channels so we know at which steps
	// are both of the hosts
	ch := make(chan *poly.SharedSecret, 2)
	fn := func(node *sda.Node) (sda.ProtocolInstance, error) {
		pi, err := jvss.NewJVSSProtocol(node)
		if err != nil {
			return nil, err
		}
		pi.RegisterOnLongtermDone(func(sh *poly.SharedSecret) {
			go func() {
				ch <- sh
			}()
		})
		return pi, nil
	}
	sda.RegisterNewProtocol(CustomJVSSProtocolID, fn)
	// Create the entityList  + tree
	el := sda.NewEntityList([]*network.Entity{h1.Entity, h2.Entity})
	h1.AddEntityList(el)
	tree := el.GenerateBinaryTree()
	h1.AddTree(tree)
	go h1.StartNewNode(CustomJVSSProtocolID, tree)
=======
)

func TestJVSS(t *testing.T) {

	// Setup parameters
	var name string = "JVSS"      // Protocol name
	var nodes uint32 = 5          // Number of nodes
	var rounds int = 3            // Number of rounds
	msg := []byte("Hello World!") // Message to-be-signed
>>>>>>> 7d22250d

	local := sda.NewLocalTest()
	_, _, tree := local.GenTree(int(nodes), false, true, true)
	defer local.CloseAll()

	dbg.TestOutput(true, 1)

	dbg.Lvl1("JVSS - starting")
	leader, err := local.CreateNewNodeName(name, tree)
	if err != nil {
		t.Fatal("Couldn't initialise protocol tree:", err)
	}
	jv := leader.ProtocolInstance().(*jvss.JVSS)
	leader.StartProtocol()
	dbg.Lvl1("JVSS - setup done")

	for i := 0; i < rounds; i++ {
		dbg.Lvl1("JVSS - starting round", i)
		dbg.Lvl1("JVSS - requesting signature")
		sig, _ := jv.Sign(msg)
		dbg.Lvl1("JVSS - signature received")
		err = jv.Verify(msg, sig)
		if err != nil {
			t.Fatal("Error signature verification failed", err)
		}
<<<<<<< HEAD
		return pi, nil
	}
	sda.RegisterNewProtocol(CustomJVSSProtocolID, fn)
	// Create the entityList  + tree
	el := sda.NewEntityList([]*network.Entity{h1.Entity, h2.Entity})
	h1.AddEntityList(el)
	tree := el.GenerateBinaryTree()
	h1.AddTree(tree)
	// start the protocol
	go h1.StartNewNode(CustomJVSSProtocolID, tree)
	// wait for the long-term secret to be generated
	select {
	case <-doneLongterm:
		break
	case <-time.After(time.Second * 5):
		t.Fatal("Timeout on the longterm distributed secret generation")
	}

	// now make the signing
	msg := []byte("Hello World\n")
	doneSig := make(chan bool)
	var schnorrSig *poly.SchnorrSig
	var err error
	go func() {
		schnorrSig, err = p1.Sign(msg)
		doneSig <- true
	}()

	// wait for the signing or timeout
	select {
	case <-doneSig:
	//it's fine
	case <-time.After(time.Second * 5):
		t.Fatal("Could not get the signature done before timeout")
=======
		dbg.Lvl1("JVSS - signature verification succeded")
>>>>>>> 7d22250d
	}

}<|MERGE_RESOLUTION|>--- conflicted
+++ resolved
@@ -6,47 +6,6 @@
 	"github.com/dedis/cothority/lib/dbg"
 	"github.com/dedis/cothority/lib/sda"
 	"github.com/dedis/cothority/protocols/jvss"
-<<<<<<< HEAD
-	"github.com/dedis/crypto/poly"
-)
-
-var CustomJVSSProtocolID = "customJVSS"
-
-// Test if the setup of the long-term secret for one protocol instance is correct
-// or not.
-func TestJVSSLongterm(t *testing.T) {
-	defer dbg.AfterTest(t)
-	dbg.TestOutput(testing.Verbose(), 4)
-	// setup two hosts
-	hosts := sda.SetupHostsMock(network.Suite, "127.0.0.1:2000", "127.0.0.1:4000")
-	h1, h2 := hosts[0], hosts[1]
-	// connect them
-	h1.Connect(h2.Entity)
-	defer h1.Close()
-	defer h2.Close()
-	// register the protocol with our custom channels so we know at which steps
-	// are both of the hosts
-	ch := make(chan *poly.SharedSecret, 2)
-	fn := func(node *sda.Node) (sda.ProtocolInstance, error) {
-		pi, err := jvss.NewJVSSProtocol(node)
-		if err != nil {
-			return nil, err
-		}
-		pi.RegisterOnLongtermDone(func(sh *poly.SharedSecret) {
-			go func() {
-				ch <- sh
-			}()
-		})
-		return pi, nil
-	}
-	sda.RegisterNewProtocol(CustomJVSSProtocolID, fn)
-	// Create the entityList  + tree
-	el := sda.NewEntityList([]*network.Entity{h1.Entity, h2.Entity})
-	h1.AddEntityList(el)
-	tree := el.GenerateBinaryTree()
-	h1.AddTree(tree)
-	go h1.StartNewNode(CustomJVSSProtocolID, tree)
-=======
 )
 
 func TestJVSS(t *testing.T) {
@@ -56,7 +15,6 @@
 	var nodes uint32 = 5          // Number of nodes
 	var rounds int = 3            // Number of rounds
 	msg := []byte("Hello World!") // Message to-be-signed
->>>>>>> 7d22250d
 
 	local := sda.NewLocalTest()
 	_, _, tree := local.GenTree(int(nodes), false, true, true)
@@ -82,44 +40,7 @@
 		if err != nil {
 			t.Fatal("Error signature verification failed", err)
 		}
-<<<<<<< HEAD
-		return pi, nil
-	}
-	sda.RegisterNewProtocol(CustomJVSSProtocolID, fn)
-	// Create the entityList  + tree
-	el := sda.NewEntityList([]*network.Entity{h1.Entity, h2.Entity})
-	h1.AddEntityList(el)
-	tree := el.GenerateBinaryTree()
-	h1.AddTree(tree)
-	// start the protocol
-	go h1.StartNewNode(CustomJVSSProtocolID, tree)
-	// wait for the long-term secret to be generated
-	select {
-	case <-doneLongterm:
-		break
-	case <-time.After(time.Second * 5):
-		t.Fatal("Timeout on the longterm distributed secret generation")
-	}
-
-	// now make the signing
-	msg := []byte("Hello World\n")
-	doneSig := make(chan bool)
-	var schnorrSig *poly.SchnorrSig
-	var err error
-	go func() {
-		schnorrSig, err = p1.Sign(msg)
-		doneSig <- true
-	}()
-
-	// wait for the signing or timeout
-	select {
-	case <-doneSig:
-	//it's fine
-	case <-time.After(time.Second * 5):
-		t.Fatal("Could not get the signature done before timeout")
-=======
 		dbg.Lvl1("JVSS - signature verification succeded")
->>>>>>> 7d22250d
 	}
 
 }