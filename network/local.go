package network

import (
	"errors"
	"fmt"
	"sync"
	"time"
)

// NewLocalRouter returns a fresh router which uses only local queues. It uses
// the default local manager.
// If you need multiple independent local-queues, use NewLocalRouterWithManager.
// In case of an error it is returned together with a nil-Router.
func NewLocalRouter(sid *ServerIdentity) (*Router, error) {
	return NewLocalRouterWithManager(defaultLocalManager, sid)
}

// NewLocalRouterWithManager is the same as NewLocalRouter but takes a specific
// LocalManager. This is useful to run parallel different local overlays.
// In case of an error it is returned together with a nil-Router.
func NewLocalRouterWithManager(lm *LocalManager, sid *ServerIdentity) (*Router, error) {
	h, err := NewLocalHostWithManager(lm, sid.Address)
	if err != nil {
		return nil, err
	}
	return NewRouter(sid, h), nil
}

// LocalManager keeps a reference to all opened local connections.
// It also keeps track of who is "listening", so it's possible to mimic
// Conn & Listener.
type LocalManager struct {
	// queues maps a remote endpoint to its packet queue. It's the main
	// structure used to communicate.
	queues map[endpoint]*connQueue
	sync.Mutex
	// The listening-functions used when a new connection-request arrives.
	listening map[Address]func(Conn)

	// connection-counter for giving unique IDs to each connection.
	counter uint64
}

// NewLocalManager returns a fresh new manager that can be used by LocalConn,
// LocalListener & LocalHost.
func NewLocalManager() *LocalManager {
	return &LocalManager{
		queues:    make(map[endpoint]*connQueue),
		listening: make(map[Address]func(Conn)),
	}
}

// defaultLocalManager can be used if you need only one LocalManager.
var defaultLocalManager = NewLocalManager()

// endpoint represents one endpoint of a connection.
type endpoint struct {
	// addr is the Address of this endpoint.
	addr Address
	// uid is a unique identifier of the remote endpoint
	// it's unique  for each direction:
	// 127.0.0.1:2000 -> 127.0.0.1:7869 => 14
	// 127.0.0.1:7869 <- 127.0.0.1:2000 => 15
	uid uint64
}

// LocalReset resets the map of connections + listeners for the defaultLocalManager.
func LocalReset() {
	defaultLocalManager = NewLocalManager()

}

// isListening returns true if the remote address is listening for connections.
func (lm *LocalManager) isListening(remote Address) bool {
	lm.Lock()
	defer lm.Unlock()
	_, ok := lm.listening[remote]
	return ok
}

// setListening marks the address as being able to accept incoming connections.
// For each incoming connection, fn will be called in a go routine.
func (lm *LocalManager) setListening(addr Address, fn func(Conn)) {
	lm.Lock()
	defer lm.Unlock()
	lm.listening[addr] = fn
}

// unsetListening marks the address as *not* being able to accept incoming
// connections.
func (lm *LocalManager) unsetListening(addr Address) {
	lm.Lock()
	defer lm.Unlock()
	delete(lm.listening, addr)
}

// connect checks if the remote address is listening. Then it creates
// the two connections, and launches the listening function in a go routine.
// It returns the outgoing connection, or nil followed by an error, if any.
func (lm *LocalManager) connect(local, remote Address) (*LocalConn, error) {
	lm.Lock()
	defer lm.Unlock()

	fn, ok := lm.listening[remote]
	if !ok {
		return nil, fmt.Errorf("%s can't connect to %s: it's not listening", local, remote)
	}

	outEndpoint := endpoint{local, lm.counter}
	lm.counter++

	incEndpoint := endpoint{remote, lm.counter}
	lm.counter++

	outgoing := newLocalConn(lm, outEndpoint, incEndpoint)
	incoming := newLocalConn(lm, incEndpoint, outEndpoint)

	// outgoing knows how to store packets into the incoming's queue.
	lm.queues[outEndpoint] = outgoing.connQueue
	// incoming knows how to store packets into the outgoing's queue.
	lm.queues[incEndpoint] = incoming.connQueue

	go fn(incoming)
	return outgoing, nil
}

// send gets the connection denoted by this endpoint and calls queueMsg
// with the packet as argument to it.
// It returns ErrClosed if it does not find the connection.
func (lm *LocalManager) send(e endpoint, msg []byte) error {
	lm.Lock()
	defer lm.Unlock()
	q, ok := lm.queues[e]
	if !ok {
		return ErrClosed
	}

	q.push(msg)
	return nil
}

// close gets the connection denoted by this endpoint and closes it if
// it is present.
func (lm *LocalManager) close(conn *LocalConn) {
	lm.Lock()
	defer lm.Unlock()
	// delete this conn
	delete(lm.queues, conn.local)
	// and delete the remote one + close it
	remote, ok := lm.queues[conn.remote]
	if !ok {
		return
	}
	delete(lm.queues, conn.remote)
	remote.close()
}

// len returns how many local connections are open.
func (lm *LocalManager) len() int {
	lm.Lock()
	defer lm.Unlock()
	return len(lm.queues)
}

// LocalConn is a connection that sends and receives messages to other
// connections locally.
type LocalConn struct {
	local  endpoint
	remote endpoint

	// connQueue is accessible from the LocalManager (i.e. is
	// shared). We can't directly share LocalConn because go test
	// -race detects it as data race (while it's *protected*).
	*connQueue

	// counter to keep track of how many bytes read / written this connection
	// has seen.
	counterSafe
	// the localManager responsible for that connection.
	manager *LocalManager
}

// newLocalConn initializes the fields of a LocalConn but does'nt
// connect. It should not be used from the outside, most user want
// to use NewLocalConn.
func newLocalConn(lm *LocalManager, local, remote endpoint) *LocalConn {
	return &LocalConn{
		remote:    remote,
		local:     local,
		connQueue: newConnQueue(),
		manager:   lm,
	}
}

// NewLocalConn returns a new channel connection from local to remote.
// It mimics the behavior of NewTCPConn and tries to connect right away.
// It uses the default local manager.
func NewLocalConn(local, remote Address) (*LocalConn, error) {
	return NewLocalConnWithManager(defaultLocalManager, local, remote)
}

// NewLocalConnWithManager is similar to NewLocalConn but takes a specific
// LocalManager.
func NewLocalConnWithManager(lm *LocalManager, local, remote Address) (*LocalConn, error) {
	for i := 0; i < MaxRetryConnect; i++ {
		c, err := lm.connect(local, remote)
		if err == nil {
			return c, nil
		} else if i == MaxRetryConnect-1 {
			return nil, err
		}
		time.Sleep(WaitRetry)
	}
	return nil, errors.New("Could not connect")
}

// Send takes a context (that is not used in any way) and a message that
// will be sent to the remote endpoint.
// If there is an error in the connection, it will be returned.
func (lc *LocalConn) Send(msg Body) error {
	buff, err := MarshalRegisteredType(msg)
	if err != nil {
		return err
	}
	lc.updateTx(uint64(len(buff)))
	return lc.manager.send(lc.remote, buff)
}

// Receive takes a context (that is not used) and waits for a packet to
// be ready. It returns the received packet.
// In case of an error the packet is nil and the error is returned.
func (lc *LocalConn) Receive() (Packet, error) {
	buff, err := lc.pop()
	if err != nil {
		return EmptyApplicationPacket, err
	}
	lc.updateRx(uint64(len(buff)))

	id, body, err := UnmarshalRegisteredType(buff, DefaultConstructors(Suite))
	return Packet{
		MsgType: id,
		Msg:     body,
	}, err
}

// Local returns the local address.
func (lc *LocalConn) Local() Address {
	return lc.local.addr
}

// Remote returns the remote address.
func (lc *LocalConn) Remote() Address {
	return lc.remote.addr
}

// Close shuts down the connection on the local and the remote
// side.
// If the connection is not open, it returns an error.
func (lc *LocalConn) Close() error {
	if err := lc.connQueue.close(); err != nil {
		return err
	}
	// close the remote conn also
	lc.manager.close(lc)
	return nil
}

// Type implements the Conn interface
func (lc *LocalConn) Type() ConnType {
	return Local
}

// connQueue manages the message queue of a LocalConn.
// Messages are pushed and retrieved in a FIFO-queue.
// All operations are thread-safe.
// The messages are marshalled and stored in the queue as a slice of bytes.
type connQueue struct {
	queue  chan []byte
	closed chan bool
}

// LocalMaxBuffer is the size of packets that can be sent simultaneously to the
// same address.
const LocalMaxBuffer = 200

func newConnQueue() *connQueue {
	return &connQueue{
		queue:  make(chan []byte, LocalMaxBuffer),
		closed: make(chan bool),
	}
}

// push inserts a packet in the queue.
// push won't work if the connQueue is already closed and silently return.
func (c *connQueue) push(buff []byte) {
<<<<<<< HEAD
	c.L.Lock()
	if c.closed {
		return
	}
	c.queue = append(c.queue, buff)
	c.L.Unlock()
	c.Signal()
=======
	if c.isClosed() {
		return
	}
	c.queue <- buff
>>>>>>> f7587278
}

// pop retrieves a packet out of the queue.
// If there is no message, then it blocks UNTIL there is a call to push() or
// close().
// pop returns with an error if the queue is closed or gets closed while waiting
// for a packet.
func (c *connQueue) pop() ([]byte, error) {
	select {
	case <-c.closed:
		return nil, ErrClosed
	case buff := <-c.queue:
		return buff, nil
	}
}

// close sets the closed-field to true and signals to all ongoing pop()
// operations to return.
<<<<<<< HEAD
func (c *connQueue) close() {
	c.L.Lock()
	c.closed = true
	c.L.Unlock()
	c.Broadcast()
=======
func (c *connQueue) close() error {
	select {
	case _, opened := <-c.closed:
		if !opened {
			return ErrClosed
		}
		close(c.closed)
	default:
		close(c.closed)
	}
	return nil
>>>>>>> f7587278
}

// isClosed returns whether this queue is closed or not.
func (c *connQueue) isClosed() bool {
	select {
	case _, opened := <-c.closed:
		return !opened
	default:
		return false
	}
}

// LocalListener implements Listener and uses LocalConn to communicate. It
// behaves as much as possible as a real golang net.Listener but using LocalConn
// as the underlying communication layer.
type LocalListener struct {
	// addr is the addr we're listening to.
	addr Address
	// whether the listening started or not.
	listening bool

	sync.Mutex

	// quit is used to stop the listening routine.
	quit chan bool

	// the LocalManager used.
	manager *LocalManager
}

// NewLocalListener returns a fresh LocalListener using the defaultLocalManager.
// In case of an error the LocalListener is nil and the error is returned.
func NewLocalListener(addr Address) (*LocalListener, error) {
	return NewLocalListenerWithManager(defaultLocalManager, addr)
}

// NewLocalListenerWithManager returns a new LocalListener using the
// given LocalManager.
// In case of an error, the LocalListener is nil and the error is returned.
// An error occurs in case the address is invalid or the manager is already
// listening on that address.
func NewLocalListenerWithManager(lm *LocalManager, addr Address) (*LocalListener, error) {
	l := &LocalListener{
		quit:    make(chan bool),
		manager: lm,
	}
	if addr.ConnType() != Local {
		return nil, errors.New("Wrong address type for local listener")
	}
	if l.manager.isListening(addr) {
		return nil, fmt.Errorf("%s is already listening: can't listen again", addr)
	}
	l.addr = addr
	return l, nil
}

// Listen calls fn every time a connection-request is received. This call blocks until Stop() is
// called on the listener.
// It returns an error if the LocalListener is already listening.
func (ll *LocalListener) Listen(fn func(Conn)) error {
	ll.Lock()
	if ll.listening {
		ll.Unlock()
		return fmt.Errorf("Already listening on %s", ll.addr)
	}
	ll.quit = make(chan bool)
	ll.manager.setListening(ll.addr, fn)
	ll.listening = true
	ll.Unlock()

	<-ll.quit
	return nil
}

// Stop shuts down listening.
// It always returns nil whether ll is listening or not.
func (ll *LocalListener) Stop() error {
	ll.Lock()
	defer ll.Unlock()
	if !ll.listening {
		return nil
	}
	ll.manager.unsetListening(ll.addr)
	close(ll.quit)
	ll.listening = false
	return nil
}

// Address returns the address used to listen.
func (ll *LocalListener) Address() Address {
	ll.Lock()
	defer ll.Unlock()
	return ll.addr
}

// Listening returns true if this Listener is listening for incoming connections.
func (ll *LocalListener) Listening() bool {
	ll.Lock()
	defer ll.Unlock()
	return ll.listening
}

// LocalHost implements the Host interface. It uses LocalConn and LocalListener as
// the underlying means of communication.
type LocalHost struct {
	addr Address
	*LocalListener
	lm *LocalManager
}

// NewLocalHost returns a new Host using Local communication. It listens
// on the given addr.
// If an error happened during setup, it returns a nil LocalHost and the error.
func NewLocalHost(addr Address) (*LocalHost, error) {
	return NewLocalHostWithManager(defaultLocalManager, addr)
}

// NewLocalHostWithManager is similar to NewLocalHost but takes a
// LocalManager used for communication.
// If an error happened during setup, it returns a nil LocalHost and the error.
func NewLocalHostWithManager(lm *LocalManager, addr Address) (*LocalHost, error) {
	lh := &LocalHost{
		addr: addr,
		lm:   lm,
	}
	var err error
	lh.LocalListener, err = NewLocalListenerWithManager(lm, addr)
	return lh, err

}

// Connect sets up a connection to addr. It retries up to
// MaxRetryConnect while waiting between each try.
// In case of an error, it will return a nil Conn.
func (lh *LocalHost) Connect(si *ServerIdentity) (Conn, error) {
	if si.Address.ConnType() != Local {
		return nil, errors.New("Can't connect to non-Local address")
	}
	var finalErr error
	for i := 0; i < MaxRetryConnect; i++ {
		c, err := NewLocalConnWithManager(lh.lm, lh.addr, si.Address)
		if err == nil {
			return c, nil
		}
		finalErr = err
		time.Sleep(WaitRetry)
	}
	return nil, finalErr

}

// NewLocalClient returns a new Client that uses the global localManager.
func NewLocalClient() *Client {
	return NewLocalClientWithManager(defaultLocalManager)
}

// NewLocalClientWithManager is similar to NewLocalClient but takes a specific
// LocalManager to communicate.
func NewLocalClientWithManager(lm *LocalManager) *Client {
	fn := func(own, remote *ServerIdentity) (Conn, error) {
		return NewLocalConnWithManager(lm, own.Address, remote.Address)
	}
	return newClient(fn)

}

// NewLocalAddress returns an Address of type Local with the given raw addr.
func NewLocalAddress(addr string) Address {
	return NewAddress(Local, addr)
}<|MERGE_RESOLUTION|>--- conflicted
+++ resolved
@@ -293,20 +293,10 @@
 // push inserts a packet in the queue.
 // push won't work if the connQueue is already closed and silently return.
 func (c *connQueue) push(buff []byte) {
-<<<<<<< HEAD
-	c.L.Lock()
-	if c.closed {
-		return
-	}
-	c.queue = append(c.queue, buff)
-	c.L.Unlock()
-	c.Signal()
-=======
 	if c.isClosed() {
 		return
 	}
 	c.queue <- buff
->>>>>>> f7587278
 }
 
 // pop retrieves a packet out of the queue.
@@ -325,13 +315,6 @@
 
 // close sets the closed-field to true and signals to all ongoing pop()
 // operations to return.
-<<<<<<< HEAD
-func (c *connQueue) close() {
-	c.L.Lock()
-	c.closed = true
-	c.L.Unlock()
-	c.Broadcast()
-=======
 func (c *connQueue) close() error {
 	select {
 	case _, opened := <-c.closed:
@@ -343,7 +326,6 @@
 		close(c.closed)
 	}
 	return nil
->>>>>>> f7587278
 }
 
 // isClosed returns whether this queue is closed or not.
