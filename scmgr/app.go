/*
* The skipchain-manager lets you create, modify and query skipchains
 */
package main

import (
	"os"

	"gopkg.in/dedis/onet.v1/app"

	"fmt"
	"io/ioutil"

	"errors"

	"encoding/hex"

	"path"

	"bytes"
	"sort"

	"github.com/dedis/cothority/skipchain"
	"gopkg.in/dedis/onet.v1/log"
	"gopkg.in/dedis/onet.v1/network"
	"gopkg.in/urfave/cli.v1"
	"encoding/json"
	"path/filepath"
	"strings"
)

type config struct {
	Sbm *skipchain.SkipBlockMap
}

func main() {
	network.RegisterMessage(&config{})
	cliApp := cli.NewApp()
	cliApp.Name = "scmgr"
	cliApp.Usage = "Create, modify and query skipchains"
	cliApp.Version = "0.1"
	groupsDef := "the group-definition-file"
	cliApp.Commands = []cli.Command{
		{
			Name:      "create",
			Usage:     "make a new skipchain",
			Aliases:   []string{"c"},
			ArgsUsage: groupsDef,
			Flags: []cli.Flag{
				cli.IntFlag{
					Name:  "base, b",
					Value: 2,
					Usage: "base for skipchains",
				},
				cli.IntFlag{
					Name:  "height, he",
					Value: 2,
					Usage: "maximum height of skipchain",
				},
			},
			Action: create,
		},
		{
			Name:      "join",
			Usage:     "join a skipchain and store it locally",
			Aliases:   []string{"j"},
			ArgsUsage: groupsDef + " skipchain-id",
			Action:    join,
		},
		{
			Name:      "add",
			Usage:     "add a block to a skipchain",
			Aliases:   []string{"a"},
			ArgsUsage: "skipchain-id " + groupsDef,
			Action:    add,
		},
		{
			Name:      "update",
			Usage:     "get latest valid block",
			Aliases:   []string{"u"},
			ArgsUsage: "skipchain-id",
			Action:    update,
		},
		{
			Name:  "list",
			Usage: "lists all known skipblocks",
			Flags: []cli.Flag{
				cli.BoolFlag{
					Name:  "long, l",
					Usage: "give long id of blocks",
				},
			},
			Action: list,
		},
		{
			Name:   "index",
			Usage:  "create index-files for all known skiplists",
			Flags: []cli.Flag{
				cli.StringFlag{
					Name: "output, o",
					Usage: "output path of the files",
				},
			},
			Action: index,
		},
	}
	cliApp.Flags = []cli.Flag{
		app.FlagDebug,
		cli.StringFlag{
			Name:  "config, c",
			Value: "~/.config/scmgr/config.bin",
			Usage: "path to config-file",
		},
	}
	cliApp.Before = func(c *cli.Context) error {
		log.SetDebugVisible(c.Int("debug"))
		return nil
	}
	cliApp.Run(os.Args)
}

// Creates a new skipchain with the given roster
func create(c *cli.Context) error {
	log.Info("Create skipchain")
	group := readGroup(c, 0)
	client := skipchain.NewClient()
	sb, cerr := client.CreateGenesis(group.Roster, c.Int("base"), c.Int("height"),
		skipchain.VerificationStandard, nil, nil)
	if cerr != nil {
		log.Fatal("while creating the genesis-roster:", cerr)
	}
	log.Infof("Created new skipblock with id %x", sb.Hash)
	cfg := getConfigOrFail(c)
	cfg.Sbm.Store(sb)
	log.ErrFatal(cfg.save(c))
	return nil
}

// Joins a given skipchain
func join(c *cli.Context) error {
	log.Info("Joining skipchain")
	if c.NArg() < 2 {
		return errors.New("Please give group-file and id of known block")
	}
	group := readGroup(c, 0)
	client := skipchain.NewClient()
	hash, err := hex.DecodeString(c.Args().Get(1))
	if err != nil {
		return err
	}
	gcr, cerr := client.GetUpdateChain(group.Roster, hash)
	if cerr != nil {
		return cerr
	}
	latest := gcr.Update[len(gcr.Update)-1]
	genesis := latest.GenesisID
	if genesis == nil {
		genesis = latest.Hash
	}
	log.Infof("Joined skipchain %x", genesis)
	cfg := getConfigOrFail(c)
	cfg.Sbm.Store(latest)
	log.ErrFatal(cfg.save(c))
	return nil
}

// Returns the number of calls.
func add(c *cli.Context) error {
	log.Info("Adding a block with a new group")
	if c.NArg() < 2 {
		return errors.New("Please give group-file and id to add")
	}
	group := readGroup(c, 1)
	cfg := getConfigOrFail(c)
	sb := cfg.Sbm.GetFuzzy(c.Args().First())
	if sb == nil {
		return errors.New("didn't find latest block - update first")
	}
	client := skipchain.NewClient()
	guc, cerr := client.GetUpdateChain(sb.Roster, sb.Hash)
	if cerr != nil {
		return cerr
	}
	latest := guc.Update[len(guc.Update)-1]
	ssbr, cerr := client.StoreSkipBlock(latest, group.Roster, nil)
	if cerr != nil {
		return errors.New("while storing block: " + cerr.Error())
	}
	cfg.Sbm.Store(ssbr.Latest)
	log.ErrFatal(cfg.save(c))
	log.Infof("Added new block %x to chain %x", ssbr.Latest.Hash, ssbr.Latest.GenesisID)
	return nil
}

// Updates a block to the latest block
func update(c *cli.Context) error {
	log.Info("Updating block")
	if c.NArg() < 1 {
		return errors.New("please give block-id to update")
	}
	cfg := getConfigOrFail(c)

	sb := cfg.Sbm.GetFuzzy(c.Args().First())
	if sb == nil {
		return errors.New("didn't find latest block in local store")
	}
	client := skipchain.NewClient()
	guc, cerr := client.GetUpdateChain(sb.Roster, sb.Hash)
	if cerr != nil {
		return errors.New("while updating chain: " + cerr.Error())
	}
	if len(guc.Update) == 1 {
		log.Info("No new block available")
	} else {
		for _, b := range guc.Update[1:] {
			log.Infof("Adding new block %x to chain %x", b.Hash, b.GenesisID)
			cfg.Sbm.Store(b)
		}
	}
	latest := guc.Update[len(guc.Update)-1]
	log.Infof("Latest block of %x is %x", latest.GenesisID, latest.Hash)
	log.ErrFatal(cfg.save(c))
	return nil
}

// List gets all known skipblocks
func list(c *cli.Context) error {
	cfg, err := loadConfig(c)
	if err != nil {
		return errors.New("couldn't read config: " + err.Error())
	}
	if cfg.Sbm.Length() == 0 {
		log.Info("Didn't find any blocks yet")
		return nil
	}
	genesis := sbl{}
	for _, sb := range cfg.Sbm.SkipBlocks {
		if sb.Index == 0 {
			genesis = append(genesis, sb)
		}
	}
	sort.Sort(genesis)
	for _, g := range genesis {
		short := !c.Bool("long")
		log.Info(g.Sprint(short))
		sub := sbli{}
		for _, sb := range cfg.Sbm.SkipBlocks {
			if sb.GenesisID.Equal(g.Hash) {
				sub = append(sub, sb)
			}
		}
		sort.Sort(sub)
		for _, sb := range sub {
			log.Info("  " + sb.Sprint(short))
		}
	}
	return nil
}

// Index writes one index-file for every known skipchain and an index.html
// for all skiplchains.
func index(c *cli.Context) error {
<<<<<<< HEAD
	output := c.String("output")
	if len(output) == 0 {
		return errors.New("Missing output path")
	}

	cleanHtmlFiles(output)

	cfg, err := LoadConfig(c)
	if err != nil {
		return errors.New("couldn't read config: " + err.Error())
	}

	// Get the list of genesis block
	genesis := SBL{}
=======
	cfg, err := loadConfig(c)
	if err != nil {
		return errors.New("couldn't read config: " + err.Error())
	}
	if cfg.Sbm.Length() == 0 {
		log.Info("Didn't find any blocks yet")
		return nil
	}
	genesis := sbl{}
>>>>>>> 50523e04
	for _, sb := range cfg.Sbm.SkipBlocks {
		if sb.Index == 0 {
			genesis = append(genesis, sb)
		}
	}

	sort.Sort(genesis)
<<<<<<< HEAD

	// Build the json structure
	blocks := jsonBlockList{}
	blocks.Blocks = make([]JsonBlock, len(genesis))
	for i, g := range genesis {
		block := &blocks.Blocks[i]
		block.GenesisID = hex.EncodeToString(g.Hash)
		block.Servers = make([]string, len(g.Roster.List))

		for j, server := range g.Roster.List {
			block.Servers[j] = server.Address.Host() + ":" + server.Address.Port()
=======
	for _, g := range genesis {
		short := !c.Bool("long")
		log.Info(g.Sprint(short))
		sub := sbli{}
		for _, sb := range cfg.Sbm.SkipBlocks {
			if sb.GenesisID.Equal(g.Hash) {
				sub = append(sub, sb)
			}
>>>>>>> 50523e04
		}

		// Write the genesis block file
		content, _ := json.Marshal(block)
		err := ioutil.WriteFile(filepath.Join(output, block.GenesisID + ".html"), content, 0644)

		if err != nil {
			log.Info("Cannot write block-specific file")
		}
	}

	content, err := json.Marshal(blocks)
	if err != nil {
		log.Info("Cannot convert to json")
	}

	// Write the json into the index.html
	err = ioutil.WriteFile(filepath.Join(output, "index.html"), content, 0644)
	if err != nil {
		log.Info("Cannot write in the file")
	}

	return nil
}

<<<<<<< HEAD
func cleanHtmlFiles(dir string) error {
	files, err := ioutil.ReadDir(dir)
	if err != nil {
		return err
	}

	for _, f := range files {
		if strings.HasSuffix(f.Name(), ".html") {
			err := os.Remove(filepath.Join(dir, f.Name()))
			if err != nil {
				return err
			}
		}
	}

	return nil
}

type JsonBlock struct {
	GenesisID string
	Servers []string
}

type jsonBlockList struct {
	Blocks []JsonBlock
}

type SBL []*skipchain.SkipBlock
=======
// sbl is used to make a nice output with ordered list of geneis-skipblocks.
type sbl []*skipchain.SkipBlock
>>>>>>> 50523e04

func (s sbl) Len() int {
	return len(s)
}
func (s sbl) Less(i, j int) bool {
	return bytes.Compare(s[i].Hash, s[j].Hash) < 0
}
func (s sbl) Swap(i, j int) {
	s[i], s[j] = s[j], s[i]
}

// sbli is used to make a nice output with ordered list of skipblocks of a
// skipchain.
type sbli sbl

func (s sbli) Len() int {
	return len(s)
}
func (s sbli) Less(i, j int) bool {
	return s[i].Index < s[j].Index
}
func (s sbli) Swap(i, j int) {
	s[i], s[j] = s[j], s[i]
}

func readGroup(c *cli.Context, pos int) *app.Group {
	if c.NArg() <= pos {
		log.Fatal("Please give the group-file as argument")
	}
	name := c.Args().Get(pos)
	f, err := os.Open(name)
	log.ErrFatal(err, "Couldn't open group definition file")
	group, err := app.ReadGroupDescToml(f)
	log.ErrFatal(err, "Error while reading group definition file", err)
	if len(group.Roster.List) == 0 {
		log.ErrFatalf(err, "Empty entity or invalid group defintion in: %s",
			name)
	}
	return group
}

func getConfigOrFail(c *cli.Context) *config {
	cfg, err := loadConfig(c)
	log.ErrFatal(err)
	return cfg
}

func loadConfig(c *cli.Context) (*config, error) {
	path := app.TildeToHome(c.GlobalString("config"))
	_, err := os.Stat(path)
	if err != nil {
		if os.IsNotExist(err) {
			return &config{Sbm: skipchain.NewSkipBlockMap()}, nil
		}
		return nil, fmt.Errorf("Could not open file %s", path)
	}
	f, err := ioutil.ReadFile(path)
	if err != nil {
		return nil, err
	}
	_, cfg, err := network.Unmarshal(f)
	if err != nil {
		return nil, err
	}
	return cfg.(*config), err
}

func (cfg *config) save(c *cli.Context) error {
	buf, err := network.Marshal(cfg)
	if err != nil {
		return err
	}
	file := app.TildeToHome(c.GlobalString("config"))
	path := path.Dir(file)
	_, err = os.Stat(path)
	if err != nil {
		if os.IsNotExist(err) {
			err := os.MkdirAll(path, 0770)
			if err != nil {
				return err
			}
		} else {
			return err
		}
	}
	return ioutil.WriteFile(file, buf, 0660)
}<|MERGE_RESOLUTION|>--- conflicted
+++ resolved
@@ -260,7 +260,6 @@
 // Index writes one index-file for every known skipchain and an index.html
 // for all skiplchains.
 func index(c *cli.Context) error {
-<<<<<<< HEAD
 	output := c.String("output")
 	if len(output) == 0 {
 		return errors.New("Missing output path")
@@ -268,24 +267,13 @@
 
 	cleanHtmlFiles(output)
 
-	cfg, err := LoadConfig(c)
+	cfg, err := loadConfig(c)
 	if err != nil {
 		return errors.New("couldn't read config: " + err.Error())
 	}
 
 	// Get the list of genesis block
-	genesis := SBL{}
-=======
-	cfg, err := loadConfig(c)
-	if err != nil {
-		return errors.New("couldn't read config: " + err.Error())
-	}
-	if cfg.Sbm.Length() == 0 {
-		log.Info("Didn't find any blocks yet")
-		return nil
-	}
 	genesis := sbl{}
->>>>>>> 50523e04
 	for _, sb := range cfg.Sbm.SkipBlocks {
 		if sb.Index == 0 {
 			genesis = append(genesis, sb)
@@ -293,7 +281,6 @@
 	}
 
 	sort.Sort(genesis)
-<<<<<<< HEAD
 
 	// Build the json structure
 	blocks := jsonBlockList{}
@@ -305,16 +292,6 @@
 
 		for j, server := range g.Roster.List {
 			block.Servers[j] = server.Address.Host() + ":" + server.Address.Port()
-=======
-	for _, g := range genesis {
-		short := !c.Bool("long")
-		log.Info(g.Sprint(short))
-		sub := sbli{}
-		for _, sb := range cfg.Sbm.SkipBlocks {
-			if sb.GenesisID.Equal(g.Hash) {
-				sub = append(sub, sb)
-			}
->>>>>>> 50523e04
 		}
 
 		// Write the genesis block file
@@ -340,7 +317,6 @@
 	return nil
 }
 
-<<<<<<< HEAD
 func cleanHtmlFiles(dir string) error {
 	files, err := ioutil.ReadDir(dir)
 	if err != nil {
@@ -368,11 +344,8 @@
 	Blocks []JsonBlock
 }
 
-type SBL []*skipchain.SkipBlock
-=======
 // sbl is used to make a nice output with ordered list of geneis-skipblocks.
 type sbl []*skipchain.SkipBlock
->>>>>>> 50523e04
 
 func (s sbl) Len() int {
 	return len(s)
