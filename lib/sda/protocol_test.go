package sda_test

import (
	"errors"
	"fmt"
	"testing"
	"time"

	"github.com/dedis/cothority/lib/dbg"
	"github.com/dedis/cothority/lib/network"
	"github.com/dedis/cothority/lib/sda"
	"github.com/satori/go.uuid"
)

<<<<<<< HEAD
var testID = "testProtocol"
=======
var testProtoID = sda.ProtocolID(uuid.NewV5(uuid.NamespaceURL, "test"))
>>>>>>> 7d22250d

// ProtocolTest is the most simple protocol to be implemented, ignoring
// everything it receives.
type ProtocolTest struct {
	*sda.Node
	StartMsg chan string
	DispMsg  chan string
}

// NewProtocolTest is used to create a new protocolTest-instance
func NewProtocolTest(n *sda.Node) (sda.ProtocolInstance, error) {
	return &ProtocolTest{
		Node:     n,
		StartMsg: make(chan string, 1),
		DispMsg:  make(chan string),
	}, nil
}

// Dispatch is used to send the messages further - here everything is
// copied to /dev/null
func (p *ProtocolTest) Dispatch() error {
	dbg.Lvl2("ProtocolTest.Dispatch()")
	p.DispMsg <- "Dispatch"
	return nil
}

func (p *ProtocolTest) Start() error {
	dbg.Lvl2("ProtocolTest.Start()")
	p.StartMsg <- "Start"
	return nil
}

type SimpleProtocol struct {
	// chan to get back to testing
	Chan chan bool
	*sda.Node
}

// Sends a simple message to its first children
func (p *SimpleProtocol) Start() error {
	dbg.Lvl2("Sending from", p.Entity().First(), "to",
		p.Children()[0].Entity.First())
	err := p.SendTo(p.Children()[0], &SimpleMessage{10})
	if err != nil {
		return err
	}
	p.Chan <- true
	return nil
}

// Dispatch analyses the message and does nothing else
func (p *SimpleProtocol) ReceiveMessage(msg struct {
	*sda.TreeNode
	SimpleMessage
}) error {
	dbg.Lvl2("Dispatching", msg)
	if msg.I != 10 {
		return errors.New("Not the value expected")
	}
	p.Chan <- true
	return nil
}

// Test simple protocol-implementation
// - registration
func TestProtocolRegistration(t *testing.T) {
<<<<<<< HEAD
	var name = "testProtocol"
	sda.RegisterNewProtocol("testProtocol", NewProtocolTest)
	if uuid.Equal(sda.ProtocolFactory.ProtocolID(name), uuid.Nil) {
=======
	sda.ProtocolRegister(testProtoID, NewProtocolTest)
	if !sda.ProtocolExists(testProtoID) {
>>>>>>> 7d22250d
		t.Fatal("Test should exist now")
	}
}

// This makes h2 the leader, so it creates a tree and entity list
// and start a protocol. H1 should receive that message and request the entitity
// list and the treelist and then instantiate the protocol.
func TestProtocolAutomaticInstantiation(t *testing.T) {
	defer dbg.AfterTest(t)

	dbg.TestOutput(testing.Verbose(), 4)
	// setup
	chanH1 := make(chan bool)
	chanH2 := make(chan bool)
	chans := []chan bool{chanH1, chanH2}
	id := 0
	// custom creation function so we know the step due to the channels
	fn := func(n *sda.Node) (sda.ProtocolInstance, error) {
		ps := SimpleProtocol{
			Node: n,
			Chan: chans[id],
		}
		ps.RegisterHandler(ps.ReceiveMessage)
		id++
		return &ps, nil
	}

	network.RegisterMessageType(SimpleMessage{})
<<<<<<< HEAD
	sda.RegisterNewProtocol(testID, fn)
=======
	sda.ProtocolRegister(testProtoID, fn)
>>>>>>> 7d22250d
	h1, h2 := SetupTwoHosts(t, true)
	defer h1.Close()
	defer h2.Close()
	h1.StartProcessMessages()
	// create small Tree
	el := sda.NewEntityList([]*network.Entity{h1.Entity, h2.Entity})
	h1.AddEntityList(el)
	tree := el.GenerateBinaryTree()
	h1.AddTree(tree)
	// start the protocol
	go func() {
		_, err := h1.StartNewNode(testProtoID, tree)
		if err != nil {
			t.Fatal(fmt.Sprintf("Could not start protocol %v", err))
		}
	}()

	// we are supposed to receive something from host1 from Start()
	select {
	case _ = <-chanH1:
		break
	case <-time.After(200 * time.Millisecond):
		t.Fatal("Could not receive from channel of host 1")
	}
	// Then we are supposed to receive from h2 after he got the tree and the
	// entity list from h1
	select {
	case _ = <-chanH2:
		break
	case <-time.After(2 * time.Second):
		t.Fatal("Could not receive from channel of host 1")
	}
}<|MERGE_RESOLUTION|>--- conflicted
+++ resolved
@@ -9,14 +9,9 @@
 	"github.com/dedis/cothority/lib/dbg"
 	"github.com/dedis/cothority/lib/network"
 	"github.com/dedis/cothority/lib/sda"
-	"github.com/satori/go.uuid"
 )
 
-<<<<<<< HEAD
 var testID = "testProtocol"
-=======
-var testProtoID = sda.ProtocolID(uuid.NewV5(uuid.NamespaceURL, "test"))
->>>>>>> 7d22250d
 
 // ProtocolTest is the most simple protocol to be implemented, ignoring
 // everything it receives.
@@ -83,14 +78,9 @@
 // Test simple protocol-implementation
 // - registration
 func TestProtocolRegistration(t *testing.T) {
-<<<<<<< HEAD
 	var name = "testProtocol"
 	sda.RegisterNewProtocol("testProtocol", NewProtocolTest)
-	if uuid.Equal(sda.ProtocolFactory.ProtocolID(name), uuid.Nil) {
-=======
-	sda.ProtocolRegister(testProtoID, NewProtocolTest)
-	if !sda.ProtocolExists(testProtoID) {
->>>>>>> 7d22250d
+	if sda.ProtocolFactory.ProtocolID(name) == sda.EmptyProtocolID {
 		t.Fatal("Test should exist now")
 	}
 }
@@ -119,11 +109,7 @@
 	}
 
 	network.RegisterMessageType(SimpleMessage{})
-<<<<<<< HEAD
 	sda.RegisterNewProtocol(testID, fn)
-=======
-	sda.ProtocolRegister(testProtoID, fn)
->>>>>>> 7d22250d
 	h1, h2 := SetupTwoHosts(t, true)
 	defer h1.Close()
 	defer h2.Close()
@@ -135,7 +121,7 @@
 	h1.AddTree(tree)
 	// start the protocol
 	go func() {
-		_, err := h1.StartNewNode(testProtoID, tree)
+		_, err := h1.StartNewNode(testID, tree)
 		if err != nil {
 			t.Fatal(fmt.Sprintf("Could not start protocol %v", err))
 		}
