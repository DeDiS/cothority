--- conflicted
+++ resolved
@@ -17,15 +17,7 @@
 	return data
 }
 
-<<<<<<< HEAD
-func (h *Host) EntityList(id uuid.UUID) (*EntityList, bool) {
-=======
-func (h *Host) StartNewNodeName(name string, tree *Tree) (*Node, error) {
-	return h.overlay.StartNewNodeName(name, tree)
-}
-
 func (h *Host) EntityList(id EntityListID) (*EntityList, bool) {
->>>>>>> 7d22250d
 	el := h.overlay.EntityList(id)
 	return el, el != nil
 }
