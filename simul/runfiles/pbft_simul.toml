Servers = 2
Simulation = "PbftSimulation"
Rounds = 5
BF = 5
BlocksDir = "/Users/khoffi/go/src/github.com/dedis/cothority/protocols/bizcoin/blocks"
<<<<<<< HEAD

Hosts, Blocksize
4, 1000
32, 17000
=======
CloseWait = 6000

Hosts, Blocksize
70, 5000
>>>>>>> 99074a7b
<|MERGE_RESOLUTION|>--- conflicted
+++ resolved
@@ -3,14 +3,6 @@
 Rounds = 5
 BF = 5
 BlocksDir = "/Users/khoffi/go/src/github.com/dedis/cothority/protocols/bizcoin/blocks"
-<<<<<<< HEAD
 
 Hosts, Blocksize
-4, 1000
-32, 17000
-=======
-CloseWait = 6000
-
-Hosts, Blocksize
-70, 5000
->>>>>>> 99074a7b
+70, 5000