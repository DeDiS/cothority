--- conflicted
+++ resolved
@@ -178,11 +178,7 @@
 		msg := append([]byte("Choice"), byte(rq.Answer.Choice))
 		scope := append([]byte("Poll"), append(rq.ByzCoinID, poll.PollID...)...)
 		scopeHash := sha256.Sum256(scope)
-<<<<<<< HEAD
-		var ph *ContractPopParty
-=======
 		var ph *contracts.ContractPopParty
->>>>>>> aca4e919
 		var err error
 		if poll.Personhood.Equal(byzcoin.ConfigInstanceID) {
 			ph, err = s.getPopContract(rq.ByzCoinID, rq.Answer.PartyID.Slice())
@@ -231,11 +227,7 @@
 				return &PollResponse{Polls: []PollStruct{}}, s.save()
 			}
 		}
-<<<<<<< HEAD
-		return nil, errors.New("didn't find poll to delete");
-=======
 		return nil, errors.New("didn't find poll to delete")
->>>>>>> aca4e919
 	default:
 		s.storage.Polls[string(rq.ByzCoinID)] = &storagePolls{Polls: []*PollStruct{}}
 		return &PollResponse{Polls: []PollStruct{}}, s.save()
@@ -280,21 +272,13 @@
 			if rps.RoPaSciID.Equal(rq.Lock.RoPaSciID) {
 				if rps.Locked == 0 {
 					rps.Locked = time.Now().Unix()
-<<<<<<< HEAD
-					return &RoPaSciListResponse{RoPaScis: []RoPaSci{*rps}}, nil
-=======
 					return &RoPaSciListResponse{RoPaScis: []contracts.RoPaSci{*rps}}, nil
->>>>>>> aca4e919
 				}
 			}
 		}
 		return nil, errors.New("couldn't lock this ropasci")
 	}
-<<<<<<< HEAD
-	var roPaScis []RoPaSci
-=======
 	var roPaScis []contracts.RoPaSci
->>>>>>> aca4e919
 	for i := 0; i < len(s.storage.RoPaSci); i++ {
 		rps := s.storage.RoPaSci[i]
 		err := func() error {
@@ -337,33 +321,6 @@
 	return &RoPaSciListResponse{RoPaScis: roPaScis}, nil
 }
 
-<<<<<<< HEAD
-// TODO: Check signature
-func (s *Service) verifySignature(bcID skipchain.SkipBlockID, identity darc.Identity,
-	msg, signature []byte) (bool, error) {
-	log.Error("testing-mode")
-	return true, nil
-	// This is a hardcoded admin darc.
-	//admin, err := hex.DecodeString("b11b8ef2a60d4bd15d1b2859c40f8f2bd6ad14c7ed6860fa4409a024e86e6f50")
-	// This is the official, OpenHouse2019 admin key
-	admin, err := hex.DecodeString("28aa9504ad3d781611b57d98607e1bca25b1c92f3b32a08a7e341c3866db4675")
-	log.ErrFatal(err)
-	bc := s.Service(byzcoin.ServiceName).(*byzcoin.Service)
-	auth, err := bc.CheckAuthorization(&byzcoin.CheckAuthorization{
-		Version:    byzcoin.CurrentVersion,
-		ByzCoinID:  bcID,
-		DarcID:     admin,
-		Identities: []darc.Identity{identity},
-	})
-	if err != nil {
-		return false, err
-	}
-	sign := false
-	for _, action := range auth.Actions {
-		sign = sign || action == "_sign"
-	}
-	return sign, nil
-=======
 // verifySignature first makes sure that the signer is part of the admin darc
 // by asking our own node. If the signer is part of the admin darc, then the
 // signature on the msg is verified.
@@ -393,7 +350,6 @@
 		}
 	}
 	return false, xerrors.New("didn't find matching adminDarc")
->>>>>>> aca4e919
 }
 
 // PartyList can either store a new party in the list, or just return the list of
@@ -460,8 +416,6 @@
 	//return nil, nil
 }
 
-<<<<<<< HEAD
-=======
 // GetAdminDarcIDs returns the stored admin darc IDs.
 func (s *Service) GetAdminDarcIDs(rq *GetAdminDarcIDs) (*GetAdminDarcIDsReply,
 	error) {
@@ -490,7 +444,6 @@
 	return &SetAdminDarcIDsReply{}, s.save()
 }
 
->>>>>>> aca4e919
 func (s *Service) byzcoinService() *byzcoin.Service {
 	return s.Service(byzcoin.ServiceName).(*byzcoin.Service)
 }
@@ -517,14 +470,9 @@
 	s := &Service{
 		ServiceProcessor: onet.NewServiceProcessor(c),
 	}
-<<<<<<< HEAD
-	if err := s.RegisterHandlers(s.Capabilities, s.Meetup, s.Poll, s.RoPaSciList, s.PartyList,
-		s.Challenge); err != nil {
-=======
 	if err := s.RegisterHandlers(s.Capabilities, s.Meetup, s.Poll,
 		s.RoPaSciList, s.PartyList, s.Challenge, s.GetAdminDarcIDs,
 		s.SetAdminDarcIDs); err != nil {
->>>>>>> aca4e919
 		return nil, errors.New("couldn't register messages")
 	}
 
@@ -544,11 +492,8 @@
 	if len(s.storage.Challenge) == 0 {
 		s.storage.Challenge = make(map[string]*ChallengeCandidate)
 	}
-<<<<<<< HEAD
-=======
 	if len(s.storage.AdminDarcIDs) == 0 {
 		s.storage.AdminDarcIDs = []darc.ID{}
 	}
->>>>>>> aca4e919
 	return s, s.save()
 }