--- conflicted
+++ resolved
@@ -44,14 +44,9 @@
 // MessageProxy implements the sda.MessageProxy interface for the CoSi protocol.
 type MessageProxy struct{}
 
-<<<<<<< HEAD
 // Wrap implements the sda.MessageProxy interface by wrapping up any of the
 // four-step messages into a ProtooclPacket.
 func (p *MessageProxy) Wrap(msg interface{}, info *sda.OverlayMessage) (interface{}, error) {
-=======
-// Wrap takes a dynamic OverlayMessage and returns a ProtocolPacket.
-func (p *ProtocolIO) Wrap(msg interface{}, info *sda.OverlayMessage) (interface{}, error) {
->>>>>>> b0468331
 	var packet = new(ProtocolPacket)
 	packet.OverlayMessage = info
 
@@ -73,14 +68,9 @@
 	return packet, nil
 }
 
-<<<<<<< HEAD
 // Unwrap implements the sda.MessageProxy interface by unwraping and returning the
 // specific message of one of the four steps.
 func (p *MessageProxy) Unwrap(msg interface{}) (interface{}, *sda.OverlayMessage, error) {
-=======
-// Unwrap takes a ProtocolPacket and returns the corresponding dynamic OverlayMessage.
-func (p *ProtocolIO) Unwrap(msg interface{}) (interface{}, *sda.OverlayMessage, error) {
->>>>>>> b0468331
 	var inner interface{}
 	packet, ok := msg.(ProtocolPacket)
 	if !ok {
@@ -104,14 +94,9 @@
 	return inner, packet.OverlayMessage, nil
 }
 
-<<<<<<< HEAD
 // PacketType implements the sda.MessageProxy interface by returning the type of
 // the ProtocolPacket.
 func (p *MessageProxy) PacketType() network.PacketTypeID {
-=======
-// PacketType returns the ProtocolPacket-type.
-func (p *ProtocolIO) PacketType() network.PacketTypeID {
->>>>>>> b0468331
 	return ProtocolPacketID
 }
 
