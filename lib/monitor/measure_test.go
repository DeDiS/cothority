package monitor

import (
	"bytes"
	"github.com/dedis/cothority/lib/dbg"
	"testing"
	"time"
)

type DummyCounterIO struct {
	rvalue uint64
	wvalue uint64
}

func (dm *DummyCounterIO) Rx() uint64 {
	dm.rvalue += 10
	return dm.rvalue
}

func (dm *DummyCounterIO) Tx() uint64 {
	dm.wvalue += 10
	return dm.wvalue
}

func TestCounterIOMeasureRecord(t *testing.T) {
	dbg.TestOutput(testing.Verbose(), 4)
	mon, _ := setupMonitor(t)
	dm := &DummyCounterIO{0, 0}
	// create the counter measure
	cm := NewCounterIOMeasure("dummy", dm)
	if cm.baseRx != dm.rvalue || cm.baseTx != dm.wvalue {
<<<<<<< HEAD
		t.Logf("baseRead = %d vs rvalue = %d || baseWritten = %d vs wvalue = %d", cm.baseRx, dm.rvalue, cm.baseTx, dm.wvalue)
		t.Fatal("Written() / Read() not working ?")
=======
		t.Logf("baseRx = %d vs rvalue = %d || baseTx = %d vs wvalue = %d", cm.baseRx, dm.rvalue, cm.baseTx, dm.wvalue)
		t.Fatal("Tx() / Rx() not working ?")
>>>>>>> e0e2440e
	}
	//bread, bwritten := cm.baseRx, cm.baseTx
	cm.Record()
	// check the values again
	if cm.baseRx != dm.rvalue || cm.baseTx != dm.wvalue {
		t.Fatal("Record() not working for CounterIOMeasure")
	}

	// Important otherwise data don't get written down to the monitor yet.
	time.Sleep(100 * time.Millisecond)
	str := new(bytes.Buffer)
	stat := mon.Stats()
	stat.Collect()
	stat.WriteHeader(str)
	stat.WriteValues(str)
	wr, re := stat.Value("dummy_tx"), stat.Value("dummy_rx")
	if wr == nil || wr.Avg() != 10 {
		t.Logf("stats => %v", stat.values)
		t.Logf("wr.Avg() = %f", wr.Avg())
		t.Fatal("Stats don't have the right value (write)")
	}
	if re == nil || re.Avg() != 10 {
		t.Fatal("Stats don't have the right value (read)")
	}
	EndAndCleanup()
	time.Sleep(100 * time.Millisecond)
}<|MERGE_RESOLUTION|>--- conflicted
+++ resolved
@@ -29,13 +29,8 @@
 	// create the counter measure
 	cm := NewCounterIOMeasure("dummy", dm)
 	if cm.baseRx != dm.rvalue || cm.baseTx != dm.wvalue {
-<<<<<<< HEAD
-		t.Logf("baseRead = %d vs rvalue = %d || baseWritten = %d vs wvalue = %d", cm.baseRx, dm.rvalue, cm.baseTx, dm.wvalue)
-		t.Fatal("Written() / Read() not working ?")
-=======
 		t.Logf("baseRx = %d vs rvalue = %d || baseTx = %d vs wvalue = %d", cm.baseRx, dm.rvalue, cm.baseTx, dm.wvalue)
 		t.Fatal("Tx() / Rx() not working ?")
->>>>>>> e0e2440e
 	}
 	//bread, bwritten := cm.baseRx, cm.baseTx
 	cm.Record()
