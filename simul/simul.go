--- conflicted
+++ resolved
@@ -220,18 +220,7 @@
 		if depth == 0 || bf == 0 {
 			dbg.Fatal("No Hosts and no Depth or BF given - stopping")
 		}
-<<<<<<< HEAD
 		hosts = calcHosts(bf, depth)
-=======
-		// Geometric sum to count the total number of nodes:
-		// Root-node: 1
-		// 1st level: bf (branching-factor)*/
-		// 2nd level: bf^2 (each child has bf children)
-		// 3rd level: bf^3
-		// So total: sum(level=0..depth)(bf^level)
-		hosts = int((1 - math.Pow(float64(bf), float64(depth+1))) /
-			float64(1-bf))
->>>>>>> 1f8c7202
 		rc.Put("hosts", strconv.Itoa(hosts))
 	}
 	if bf == 0 {
@@ -253,7 +242,12 @@
 	}
 }
 
-// calculates the number of hosts given a BF and a depth
+// Geometric sum to count the total number of nodes:
+// Root-node: 1
+// 1st level: bf (branching-factor)*/
+// 2nd level: bf^2 (each child has bf children)
+// 3rd level: bf^3
+// So total: sum(level=0..depth)(bf^level)
 func calcHosts(bf, depth int) int {
 	return int((1 - math.Pow(float64(bf), float64(depth+1))) /
 		float64(1-bf))
