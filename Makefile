test_fmt:
	@echo Checking correct formatting of files
	@{ \
		files=$$( go fmt ./... ); \
		if [ -n "$$files" ]; then \
		echo "Files not properly formatted: $$files"; \
		exit 1; \
		fi; \
		if ! go vet ./...; then \
		exit 1; \
		fi \
	}

test_lint:
	@echo Checking linting of files
	@{ \
		go get github.com/golang/lint/golint; \
		exclude="protocols/byzcoin|_test.go"; \
		lintfiles=$$( golint ./... | egrep -v "($$exclude)" ); \
		if [ -n "$$lintfiles" ]; then \
		echo "Lint errors:"; \
		echo "$$lintfiles"; \
		exit 1; \
		fi \
	}

# You can use `test_multi` to run any test or part of cothority
# for more than once in Travis. Change `make test` in .travis.yml
# to `make test_multi`.
test_multi:
<<<<<<< HEAD
	cd network; \
	for a in $$( seq 10 ); do \
	  go test -v -race -run Stress; \
=======
	cd services/identity; \
	for a in $$( seq 10 ); do \
	  go test -v -race -p=1 -short ./...; \
>>>>>>> cab01c09
	done

test_verbose:
	go test -v -race -p=1 -short ./...

test_go:
<<<<<<< HEAD
	go test -race -short ./...
=======
	go test -race  -p=1 -short ./...
>>>>>>> cab01c09

test: test_fmt test_lint test_go

all: install test<|MERGE_RESOLUTION|>--- conflicted
+++ resolved
@@ -28,26 +28,16 @@
 # for more than once in Travis. Change `make test` in .travis.yml
 # to `make test_multi`.
 test_multi:
-<<<<<<< HEAD
 	cd network; \
 	for a in $$( seq 10 ); do \
 	  go test -v -race -run Stress; \
-=======
-	cd services/identity; \
-	for a in $$( seq 10 ); do \
-	  go test -v -race -p=1 -short ./...; \
->>>>>>> cab01c09
 	done
 
 test_verbose:
-	go test -v -race -p=1 -short ./...
+	go test -v -race -short ./...
 
 test_go:
-<<<<<<< HEAD
 	go test -race -short ./...
-=======
-	go test -race  -p=1 -short ./...
->>>>>>> cab01c09
 
 test: test_fmt test_lint test_go
 
