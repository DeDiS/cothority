--- conflicted
+++ resolved
@@ -18,13 +18,8 @@
 	"gopkg.in/satori/go.uuid.v1"
 )
 
-<<<<<<< HEAD
 // How long to wait before a timeout is generated in the propagation.
 const defaultPropagateTimeout = 5 * time.Second
-=======
-// How many msec to wait before a timeout is generated in the propagation.
-const propagateTimeout = 5000
->>>>>>> f2d2994a
 
 // SkipBlockID represents the Hash of the SkipBlock
 type SkipBlockID []byte
@@ -685,8 +680,6 @@
 	return nil
 }
 
-<<<<<<< HEAD
-=======
 // GetLatest searches for the latest available block for that skipblock.
 func (db *SkipBlockDB) GetLatest(sb *SkipBlock) (*SkipBlock, error) {
 	latest := sb
@@ -700,7 +693,6 @@
 	return latest, nil
 }
 
->>>>>>> f2d2994a
 // GetFuzzy searches for a block that resembles the given ID.
 // If there are multiple matching skipblocks, the first one is chosen. If none
 // match, nil will be returned.
