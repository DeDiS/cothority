package sda

import (
	"strings"

	"sort"

	"github.com/dedis/cothority/network"
	"github.com/dedis/crypto/abstract"
	"github.com/dedis/crypto/config"
)

// Host is the structure responsible for holding information about the current
// state
type Host struct {
	// Our entity (i.e. identity over the network)
	ServerIdentity *network.ServerIdentity
	// Our private-key
	private abstract.Scalar
<<<<<<< HEAD
=======
	// The TCPHost
	host network.SecureHost
	Dispatcher
>>>>>>> 70be3884
	// Overlay handles the mapping from tree and entityList to ServerIdentity.
	// It uses tokens to represent an unique ProtocolInstance in the system
	overlay *Overlay
	// The suite used for this Host
	suite abstract.Suite

	Router

	serviceManager       *serviceManager
	statusReporterStruct *statusReporterStruct
}

// NewHost starts a new Host that will listen on the network for incoming
// messages. It will store the private-key.
func NewHost(e *network.ServerIdentity, pkey abstract.Scalar) *Host {
	h := &Host{
		ServerIdentity:       e,
<<<<<<< HEAD
=======
		Dispatcher:           NewBlockingDispatcher(),
		workingAddress:       e.First(),
		connections:          make(map[network.ServerIdentityID]network.SecureConn),
		host:                 network.NewSecureTCPHost(pkey, e),
>>>>>>> 70be3884
		private:              pkey,
		suite:                network.Suite,
		statusReporterStruct: newStatusReporterStruct(),
		Router:               NewNetworkRouter(pkey, e),
	}

	h.overlay = NewOverlay(h)
	h.serviceManager = newServiceManager(h, h.overlay)
	h.statusReporterStruct.RegisterStatusReporter("Status", h)
	return h
}

func (h *Host) Close() error {
	h.Router.Close()
	h.overlay.Close()
	return nil
}

// AddTree registers the given Tree struct in the underlying overlay.
// Useful for unit-testing only.
// XXX probably move into the tests.
func (h *Host) AddTree(t *Tree) {
	h.overlay.RegisterTree(t)
}

// AddRoster registers the given Roster in the underlying overlay.
// Useful for unit-testing only.
// XXX probably move into the tests.
func (h *Host) AddRoster(el *Roster) {
	h.overlay.RegisterRoster(el)
}

// Suite can (and should) be used to get the underlying abstract.Suite.
// Currently the suite is hardcoded into the network library.
// Don't use network.Suite but Host's Suite function instead if possible.
func (h *Host) Suite() abstract.Suite {
	return h.suite
}

// SetupHostsMock can be used to create a Host mock for testing.
func SetupHostsMock(s abstract.Suite, addresses ...string) []*Host {
	var hosts []*Host
	for _, add := range addresses {
		h := newHostMock(s, add)
		h.ListenAndBind()
		h.StartProcessMessages()
		hosts = append(hosts, h)
	}
	return hosts
}

func newHostMock(s abstract.Suite, address string) *Host {
	kp := config.NewKeyPair(s)
	en := network.NewServerIdentity(kp.Public, address)
	return NewHost(en, kp.Secret)
}

// GetStatus is a function that returns the status report of the server.
func (h *Host) GetStatus() Status {
	m := make(map[string]string)
	a := ServiceFactory.RegisteredServicesName()
	sort.Strings(a)
	m["Available_Services"] = strings.Join(a, ",")
	routerStatus := h.Router.GetStatus()
	return routerStatus.Merge(m)
}<|MERGE_RESOLUTION|>--- conflicted
+++ resolved
@@ -1,6 +1,8 @@
 package sda
 
 import (
+	"sync"
+
 	"strings"
 
 	"sort"
@@ -17,20 +19,15 @@
 	ServerIdentity *network.ServerIdentity
 	// Our private-key
 	private abstract.Scalar
-<<<<<<< HEAD
-=======
-	// The TCPHost
-	host network.SecureHost
-	Dispatcher
->>>>>>> 70be3884
+	suite   abstract.Suite
+	Router
 	// Overlay handles the mapping from tree and entityList to ServerIdentity.
 	// It uses tokens to represent an unique ProtocolInstance in the system
 	overlay *Overlay
-	// The suite used for this Host
-	suite abstract.Suite
-
-	Router
-
+	// The open connections
+	connections map[network.ServerIdentityID]network.SecureConn
+	// lock associated to access trees
+	treesLock            sync.Mutex
 	serviceManager       *serviceManager
 	statusReporterStruct *statusReporterStruct
 }
@@ -40,29 +37,16 @@
 func NewHost(e *network.ServerIdentity, pkey abstract.Scalar) *Host {
 	h := &Host{
 		ServerIdentity:       e,
-<<<<<<< HEAD
-=======
-		Dispatcher:           NewBlockingDispatcher(),
-		workingAddress:       e.First(),
 		connections:          make(map[network.ServerIdentityID]network.SecureConn),
-		host:                 network.NewSecureTCPHost(pkey, e),
->>>>>>> 70be3884
-		private:              pkey,
 		suite:                network.Suite,
 		statusReporterStruct: newStatusReporterStruct(),
-		Router:               NewNetworkRouter(pkey, e),
+		Router:               NewTcpRouter(e, pkey),
 	}
 
 	h.overlay = NewOverlay(h)
 	h.serviceManager = newServiceManager(h, h.overlay)
 	h.statusReporterStruct.RegisterStatusReporter("Status", h)
 	return h
-}
-
-func (h *Host) Close() error {
-	h.Router.Close()
-	h.overlay.Close()
-	return nil
 }
 
 // AddTree registers the given Tree struct in the underlying overlay.
@@ -110,6 +94,13 @@
 	a := ServiceFactory.RegisteredServicesName()
 	sort.Strings(a)
 	m["Available_Services"] = strings.Join(a, ",")
-	routerStatus := h.Router.GetStatus()
-	return routerStatus.Merge(m)
+	router := h.Router.GetStatus()
+	return router.Merge(m)
+
+}
+
+func (h *Host) Close() error {
+	h.Router.Close()
+	h.overlay.Close()
+	return nil
 }