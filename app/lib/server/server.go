--- conflicted
+++ resolved
@@ -23,12 +23,7 @@
 	"github.com/dedis/cothority/network"
 	"github.com/dedis/cothority/sda"
 
-<<<<<<< HEAD
-	// Empty imports to have the init-functions called which should
-	// register the protocol
-=======
 	// CoSi-protocol is not part of the cothority.
->>>>>>> 34fb102f
 	"github.com/dedis/crypto/cosi"
 	// Empty imports to have the init-functions called which should
 	// register the protocol.
@@ -334,6 +329,7 @@
 	}
 	return nil
 }
+
 // entityListToPublics returns a slice of Points of all elements
 // of the roster.
 func entityListToPublics(el *sda.Roster) []abstract.Point {
@@ -344,13 +340,8 @@
 	return publics
 }
 
-<<<<<<< HEAD
-// Returns true if file exists and user is OK to overwrite, or file dont exists
-// Return false if file exists and user is NOT OK to overwrite.
-=======
 // Returns true if file exists and user confirms overwriting, or if file doesn't exist.
 // Returns false if file exists and user doesn't confirm overwriting.
->>>>>>> 34fb102f
 func checkOverwrite(file string) bool {
 	// check if the file exists and ask for override
 	if _, err := os.Stat(file); err == nil {
@@ -422,12 +413,9 @@
 	}
 }
 
-<<<<<<< HEAD
-=======
 // askReachableAddress uses stdin to get the contactable IP-address of the server
 // and adding port if necessary.
 // In case of an error, it will Fatal.
->>>>>>> 34fb102f
 func askReachableAddress(port string) network.Address {
 	ipStr := config.Input(DefaultAddress, "IP-address where your server can be reached")
 
@@ -453,10 +441,7 @@
 // connect to it. binding is the address where we must listen (needed because
 // the reachable address might not be the same as the binding address => NAT, ip
 // rules etc).
-<<<<<<< HEAD
-=======
 // In case anything goes wrong, an error is returned.
->>>>>>> 34fb102f
 func tryConnect(ip, binding network.Address) error {
 
 	stopCh := make(chan bool, 1)
