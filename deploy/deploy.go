package deploy

type Platform interface {
	Configure(*Config)
	Build(build string) error
	Deploy() error
	Start() error
	Stop() error
}

func NewPlatform() Platform {
	return &Deter{Config: NewConfig()}
}

type Config struct {
	// Number of machines/nodes
	// Total number of hosts = hpn * nmachs
	Nmachs int
	// How many logservers to start up
	// Total number of servers used: nmachs + nloggers
	Nloggers int
	// hpn is the replication factor of hosts per node: how many hosts do we want per node
	Hpn int
	// bf is the branching factor of the tree that we want to build
	Bf int

	// How many messages to send
	Nmsgs int
	// The speed of messages/s
	Rate int
	// How many rounds
	Rounds int
	// Pre-defined failure rate
	Failures int
	// Rounds for root to wait before failing
	RFail int
	// Rounds for follower to wait before failing
	FFail int

	// Debugging-level: 0 is none - 5 is everything
	Debug int
	// RootWait - how long the root timestamper waits for the clients to start up
	RootWait int
	// Which app to run
	App string
	// Coding-suite to run 	[nist256, nist512, ed25519]
	Suite string
}

func NewConfig() *Config {
	return &Config{
<<<<<<< HEAD
		4, 3, 1, 2,
=======
		3, 3, 3, 2,
>>>>>>> b8e91953
		100, 30, 10, 0, 0, 0,
		1, 10, "coll_stamp", "ed25519"}
}<|MERGE_RESOLUTION|>--- conflicted
+++ resolved
@@ -49,11 +49,7 @@
 
 func NewConfig() *Config {
 	return &Config{
-<<<<<<< HEAD
 		4, 3, 1, 2,
-=======
-		3, 3, 3, 2,
->>>>>>> b8e91953
 		100, 30, 10, 0, 0, 0,
 		1, 10, "coll_stamp", "ed25519"}
 }