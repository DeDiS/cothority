package bftcosi

import (
	"sync"
	"testing"
	"time"

	"strconv"

	"github.com/dedis/cothority/log"
	"github.com/dedis/cothority/sda"
	"github.com/stretchr/testify/assert"
)

type Counter struct {
<<<<<<< HEAD
	veriCount int
	failCount int
=======
	veriCount   int
	refuseCount int
>>>>>>> 39d4ca61
	sync.Mutex
}

var counters []*Counter
var cMux sync.Mutex

func TestMain(m *testing.M) {
	log.MainTest(m)
}

func TestBftCoSi(t *testing.T) {
	const TestProtocolName = "DummyBFTCoSi"

	// Register test protocol using BFTCoSi
	sda.ProtocolRegisterName(TestProtocolName, func(n *sda.TreeNodeInstance) (sda.ProtocolInstance, error) {
		return NewBFTCoSiProtocol(n, verify)
	})

	log.Lvl2("Simple count")
	runProtocol(t, TestProtocolName, 0)
}

func TestThreshold(t *testing.T) {
	const TestProtocolName = "DummyBFTCoSiThr"

	// Register test protocol using BFTCoSi
	sda.ProtocolRegisterName(TestProtocolName, func(n *sda.TreeNodeInstance) (sda.ProtocolInstance, error) {
		return NewBFTCoSiProtocol(n, verify)
	})

	local := sda.NewLocalTest()
	defer local.CloseAll()
	tests := []struct{ h, t int }{
		{1, 1},
		{2, 2},
		{3, 2},
		{4, 3},
		{5, 4},
		{6, 4},
	}
	for _, s := range tests {
		hosts, thr := s.h, s.t
		log.Lvl3("Hosts is", hosts)
		_, _, tree := local.GenBigTree(hosts, hosts, 2, true, true)
		log.Lvl3("Tree is:", tree.Dump())

		// Start the protocol
		node, err := local.CreateProtocol(TestProtocolName, tree)
		log.ErrFatal(err)
		bc := node.(*ProtocolBFTCoSi)
		assert.Equal(t, thr, bc.threshold, "hosts was %d", hosts)
		local.CloseAll()
	}
}

func TestCheckRefuse(t *testing.T) {
	const TestProtocolName = "DummyBFTCoSiRefuse"

	// Register test protocol using BFTCoSi
	sda.ProtocolRegisterName(TestProtocolName, func(n *sda.TreeNodeInstance) (sda.ProtocolInstance, error) {
		return NewBFTCoSiProtocol(n, verifyRefuse)
	})

<<<<<<< HEAD
	for failCount := 1; failCount <= 3; failCount++ {
		log.Lvl2("Fail at", failCount)
		runProtocol(t, TestProtocolName, failCount)
=======
	for refuseCount := 1; refuseCount <= 3; refuseCount++ {
		log.Lvl2("Refuse at", refuseCount)
		runProtocol(t, TestProtocolName, refuseCount)
>>>>>>> 39d4ca61
	}
}

func TestCheckRefuseMore(t *testing.T) {
	const TestProtocolName = "DummyBFTCoSiRefuseMore"

	// Register test protocol using BFTCoSi
	sda.ProtocolRegisterName(TestProtocolName, func(n *sda.TreeNodeInstance) (sda.ProtocolInstance, error) {
		return NewBFTCoSiProtocol(n, verifyRefuseMore)
	})

	for _, n := range []int{3, 4, 13} {
<<<<<<< HEAD
		for failCount := 1; failCount <= 3; failCount++ {
			log.Lvl2("FailMore at", failCount)
			runProtocolOnce(t, n, TestProtocolName,
				failCount, failCount < (n+1)*2/3)
=======
		for refuseCount := 1; refuseCount <= 3; refuseCount++ {
			log.Lvl2("RefuseMore at", refuseCount)
			runProtocolOnce(t, n, TestProtocolName,
				refuseCount, refuseCount < (n+1)*2/3)
>>>>>>> 39d4ca61
		}
	}
}

func TestCheckRefuseBit(t *testing.T) {
	const TestProtocolName = "DummyBFTCoSiRefuseBit"

	// Register test protocol using BFTCoSi
	sda.ProtocolRegisterName(TestProtocolName, func(n *sda.TreeNodeInstance) (sda.ProtocolInstance, error) {
		return NewBFTCoSiProtocol(n, verifyRefuseBit)
	})

	wg := sync.WaitGroup{}
	for _, n := range []int{3} {
<<<<<<< HEAD
		for failCount := 0; failCount < 1<<uint(n); failCount++ {
			wg.Add(1)
			go func(n, fc int) {
				log.Lvl1("FailBit at", n, fc)
				runProtocolOnce(t, n, TestProtocolName,
					fc, bitCount(fc) < (n+1)*2/3)
				log.LLvl3("Done with", n, fc)
				wg.Done()
			}(n, failCount)
=======
		for refuseCount := 0; refuseCount < 1<<uint(n); refuseCount++ {
			wg.Add(1)
			go func(n, fc int) {
				log.Lvl1("RefuseBit at", n, fc)
				runProtocolOnce(t, n, TestProtocolName,
					fc, bitCount(fc) < (n+1)*2/3)
				log.Lvl3("Done with", n, fc)
				wg.Done()
			}(n, refuseCount)
>>>>>>> 39d4ca61
		}
	}
	wg.Wait()
}

<<<<<<< HEAD
func TestCheckFailParallel(t *testing.T) {
	t.Skip("Skipping and hoping it will be resolved with #467")
	const TestProtocolName = "DummyBFTCoSiFailParallel"

	// Register test protocol using BFTCoSi
	sda.ProtocolRegisterName(TestProtocolName, func(n *sda.TreeNodeInstance) (sda.ProtocolInstance, error) {
		return NewBFTCoSiProtocol(n, verifyFailBit)
=======
func TestCheckRefuseParallel(t *testing.T) {
	t.Skip("Skipping and hoping it will be resolved with #467")
	const TestProtocolName = "DummyBFTCoSiRefuseParallel"

	// Register test protocol using BFTCoSi
	sda.ProtocolRegisterName(TestProtocolName, func(n *sda.TreeNodeInstance) (sda.ProtocolInstance, error) {
		return NewBFTCoSiProtocol(n, verifyRefuseBit)
>>>>>>> 39d4ca61
	})

	wg := sync.WaitGroup{}
	n := 3
	for fc := 0; fc < 8; fc++ {
		wg.Add(1)
		go func(fc int) {
			runProtocolOnce(t, n, TestProtocolName,
				8, bitCount(fc) < (n+1)*2/3)
<<<<<<< HEAD
			log.LLvl3("Done with", n, fc)
=======
			log.Lvl3("Done with", n, fc)
>>>>>>> 39d4ca61
			wg.Done()
		}(fc)
		//wg.Wait()
	}
	wg.Wait()
}

<<<<<<< HEAD
func runProtocol(t *testing.T, name string, failCount int) {
	for _, nbrHosts := range []int{3, 4, 13} {
		runProtocolOnce(t, nbrHosts, name, failCount, true)
	}
}
func runProtocolOnce(t *testing.T, nbrHosts int, name string, failCount int,
=======
func runProtocol(t *testing.T, name string, refuseCount int) {
	for _, nbrHosts := range []int{3, 4, 13} {
		runProtocolOnce(t, nbrHosts, name, refuseCount, true)
	}
}
func runProtocolOnce(t *testing.T, nbrHosts int, name string, refuseCount int,
>>>>>>> 39d4ca61
	succeed bool) {
	log.Lvl2("Running BFTCoSi with", nbrHosts, "hosts")
	local := sda.NewLocalTest()
	defer local.CloseAll()
	_, _, tree := local.GenBigTree(nbrHosts, nbrHosts, 2, true, true)
	log.Lvl3("Tree is:", tree.Dump())

	done := make(chan bool)
	// create the message we want to sign for this round
	msg := []byte("Hello BFTCoSi")

	// Start the protocol
	node, err := local.CreateProtocol(name, tree)
	if err != nil {
		t.Fatal("Couldn't create new node:", err)
	}

	// Register the function generating the protocol instance
	var root *ProtocolBFTCoSi
	root = node.(*ProtocolBFTCoSi)
	root.Msg = msg
	cMux.Lock()
<<<<<<< HEAD
	counter := &Counter{failCount: failCount}
	counters = append(counters, counter)
	root.Data = []byte(strconv.Itoa(len(counters) - 1))
	log.LLvl3("Added counter", len(counters)-1, failCount)
=======
	counter := &Counter{refuseCount: refuseCount}
	counters = append(counters, counter)
	root.Data = []byte(strconv.Itoa(len(counters) - 1))
	log.Lvl3("Added counter", len(counters)-1, refuseCount)
>>>>>>> 39d4ca61
	cMux.Unlock()
	log.ErrFatal(err)
	// function that will be called when protocol is finished by the root
	root.RegisterOnDone(func() {
		done <- true
	})
	go node.Start()
	// are we done yet?
	wait := time.Second * 60
	select {
	case <-done:
		counter.Lock()
		assert.Equal(t, counter.veriCount, nbrHosts,
			"Each host should have called verification.")
<<<<<<< HEAD
		// if assert fails we don't care for unlocking (t.Fail)
=======
		// if assert refuses we don't care for unlocking (t.Refuse)
>>>>>>> 39d4ca61
		counter.Unlock()
		sig := root.Signature()
		err := sig.Verify(root.Suite(), root.Roster().Publics())
		if succeed && err != nil {
			t.Fatalf("%s Verification of the signature refuseed: %s - %+v", root.Name(), err.Error(), sig.Sig)
		}
		if !succeed && err == nil {
			t.Fatal(root.Name(), "Shouldn't have succeeded for", nbrHosts, "hosts, but signed for count:", refuseCount)
		}
	case <-time.After(wait):
		log.Lvl1("Going to break because of timeout")
		t.Fatal("Waited", wait, "for BFTCoSi to finish ...")
	}
}

// Verify function that returns true if the length of the data is 1.
func verify(m []byte, d []byte) bool {
	c, err := strconv.Atoi(string(d))
	log.ErrFatal(err)
	counter := counters[c]
	counter.Lock()
	counter.veriCount++
	log.Lvl4("Verification called", counter.veriCount, "times")
	counter.Unlock()
	if len(d) == 0 {
		log.Error("Didn't receive correct data")
		return false
	}
	return true
}

<<<<<<< HEAD
// Verify-function that will fail if we're the `failCount`ed call.
func verifyFail(m []byte, d []byte) bool {
=======
// Verify-function that will refuse if we're the `refuseCount`ed call.
func verifyRefuse(m []byte, d []byte) bool {
>>>>>>> 39d4ca61
	c, err := strconv.Atoi(string(d))
	log.ErrFatal(err)
	counter := counters[c]
	counter.Lock()
	defer counter.Unlock()
	counter.veriCount++
<<<<<<< HEAD
	if counter.veriCount == counter.failCount {
		log.Lvl2("Failing for count==", counter.failCount)
=======
	if counter.veriCount == counter.refuseCount {
		log.Lvl2("Refuseing for count==", counter.refuseCount)
>>>>>>> 39d4ca61
		return false
	}
	log.Lvl3("Verification called", counter.veriCount, "times")
	log.Lvl3("Ignoring message:", string(m))
	if len(d) == 0 {
		log.Error("Didn't receive correct data")
		return false
	}
	return true
}

<<<<<<< HEAD
// Verify-function that will fail for all calls >= `failCount`.
func verifyFailMore(m []byte, d []byte) bool {
=======
// Verify-function that will refuse for all calls >= `refuseCount`.
func verifyRefuseMore(m []byte, d []byte) bool {
>>>>>>> 39d4ca61
	c, err := strconv.Atoi(string(d))
	log.ErrFatal(err)
	counter := counters[c]
	counter.Lock()
	defer counter.Unlock()
	counter.veriCount++
<<<<<<< HEAD
	if counter.veriCount <= counter.failCount {
		log.Lvlf2("Failing for %d<=%d", counter.veriCount,
			counter.failCount)
=======
	if counter.veriCount <= counter.refuseCount {
		log.Lvlf2("Refuseing for %d<=%d", counter.veriCount,
			counter.refuseCount)
>>>>>>> 39d4ca61
		return false
	}
	log.Lvl3("Verification called", counter.veriCount, "times")
	log.Lvl3("Ignoring message:", string(m))
	if len(d) == 0 {
		log.Error("Didn't receive correct data")
		return false
	}
	return true
}

func bitCount(x int) int {
	count := 0
	for x != 0 {
		x &= x - 1
		count++
	}
	return count
}

<<<<<<< HEAD
// Verify-function that will fail if the `called` bit is 0.
func verifyFailBit(m []byte, d []byte) bool {
=======
// Verify-function that will refuse if the `called` bit is 0.
func verifyRefuseBit(m []byte, d []byte) bool {
>>>>>>> 39d4ca61
	c, err := strconv.Atoi(string(d))
	log.ErrFatal(err)
	counter := counters[c]
	counter.Lock()
	defer counter.Unlock()
<<<<<<< HEAD
	log.LLvl4("Counter", c, counter)
	myBit := uint(counter.veriCount)
	counter.veriCount++
	if counter.failCount&(1<<myBit) != 0 {
		log.Lvl2("Failing for myBit==", myBit)
=======
	log.Lvl4("Counter", c, counter)
	myBit := uint(counter.veriCount)
	counter.veriCount++
	if counter.refuseCount&(1<<myBit) != 0 {
		log.Lvl2("Refuseing for myBit==", myBit)
>>>>>>> 39d4ca61
		return false
	}
	log.Lvl3("Verification called", counter.veriCount, "times")
	return true
}<|MERGE_RESOLUTION|>--- conflicted
+++ resolved
@@ -13,13 +13,8 @@
 )
 
 type Counter struct {
-<<<<<<< HEAD
-	veriCount int
-	failCount int
-=======
 	veriCount   int
 	refuseCount int
->>>>>>> 39d4ca61
 	sync.Mutex
 }
 
@@ -83,15 +78,9 @@
 		return NewBFTCoSiProtocol(n, verifyRefuse)
 	})
 
-<<<<<<< HEAD
-	for failCount := 1; failCount <= 3; failCount++ {
-		log.Lvl2("Fail at", failCount)
-		runProtocol(t, TestProtocolName, failCount)
-=======
 	for refuseCount := 1; refuseCount <= 3; refuseCount++ {
 		log.Lvl2("Refuse at", refuseCount)
 		runProtocol(t, TestProtocolName, refuseCount)
->>>>>>> 39d4ca61
 	}
 }
 
@@ -104,17 +93,10 @@
 	})
 
 	for _, n := range []int{3, 4, 13} {
-<<<<<<< HEAD
-		for failCount := 1; failCount <= 3; failCount++ {
-			log.Lvl2("FailMore at", failCount)
-			runProtocolOnce(t, n, TestProtocolName,
-				failCount, failCount < (n+1)*2/3)
-=======
 		for refuseCount := 1; refuseCount <= 3; refuseCount++ {
 			log.Lvl2("RefuseMore at", refuseCount)
 			runProtocolOnce(t, n, TestProtocolName,
 				refuseCount, refuseCount < (n+1)*2/3)
->>>>>>> 39d4ca61
 		}
 	}
 }
@@ -129,17 +111,6 @@
 
 	wg := sync.WaitGroup{}
 	for _, n := range []int{3} {
-<<<<<<< HEAD
-		for failCount := 0; failCount < 1<<uint(n); failCount++ {
-			wg.Add(1)
-			go func(n, fc int) {
-				log.Lvl1("FailBit at", n, fc)
-				runProtocolOnce(t, n, TestProtocolName,
-					fc, bitCount(fc) < (n+1)*2/3)
-				log.LLvl3("Done with", n, fc)
-				wg.Done()
-			}(n, failCount)
-=======
 		for refuseCount := 0; refuseCount < 1<<uint(n); refuseCount++ {
 			wg.Add(1)
 			go func(n, fc int) {
@@ -149,21 +120,11 @@
 				log.Lvl3("Done with", n, fc)
 				wg.Done()
 			}(n, refuseCount)
->>>>>>> 39d4ca61
 		}
 	}
 	wg.Wait()
 }
 
-<<<<<<< HEAD
-func TestCheckFailParallel(t *testing.T) {
-	t.Skip("Skipping and hoping it will be resolved with #467")
-	const TestProtocolName = "DummyBFTCoSiFailParallel"
-
-	// Register test protocol using BFTCoSi
-	sda.ProtocolRegisterName(TestProtocolName, func(n *sda.TreeNodeInstance) (sda.ProtocolInstance, error) {
-		return NewBFTCoSiProtocol(n, verifyFailBit)
-=======
 func TestCheckRefuseParallel(t *testing.T) {
 	t.Skip("Skipping and hoping it will be resolved with #467")
 	const TestProtocolName = "DummyBFTCoSiRefuseParallel"
@@ -171,7 +132,6 @@
 	// Register test protocol using BFTCoSi
 	sda.ProtocolRegisterName(TestProtocolName, func(n *sda.TreeNodeInstance) (sda.ProtocolInstance, error) {
 		return NewBFTCoSiProtocol(n, verifyRefuseBit)
->>>>>>> 39d4ca61
 	})
 
 	wg := sync.WaitGroup{}
@@ -181,11 +141,7 @@
 		go func(fc int) {
 			runProtocolOnce(t, n, TestProtocolName,
 				8, bitCount(fc) < (n+1)*2/3)
-<<<<<<< HEAD
-			log.LLvl3("Done with", n, fc)
-=======
 			log.Lvl3("Done with", n, fc)
->>>>>>> 39d4ca61
 			wg.Done()
 		}(fc)
 		//wg.Wait()
@@ -193,21 +149,12 @@
 	wg.Wait()
 }
 
-<<<<<<< HEAD
-func runProtocol(t *testing.T, name string, failCount int) {
-	for _, nbrHosts := range []int{3, 4, 13} {
-		runProtocolOnce(t, nbrHosts, name, failCount, true)
-	}
-}
-func runProtocolOnce(t *testing.T, nbrHosts int, name string, failCount int,
-=======
 func runProtocol(t *testing.T, name string, refuseCount int) {
 	for _, nbrHosts := range []int{3, 4, 13} {
 		runProtocolOnce(t, nbrHosts, name, refuseCount, true)
 	}
 }
 func runProtocolOnce(t *testing.T, nbrHosts int, name string, refuseCount int,
->>>>>>> 39d4ca61
 	succeed bool) {
 	log.Lvl2("Running BFTCoSi with", nbrHosts, "hosts")
 	local := sda.NewLocalTest()
@@ -230,17 +177,10 @@
 	root = node.(*ProtocolBFTCoSi)
 	root.Msg = msg
 	cMux.Lock()
-<<<<<<< HEAD
-	counter := &Counter{failCount: failCount}
-	counters = append(counters, counter)
-	root.Data = []byte(strconv.Itoa(len(counters) - 1))
-	log.LLvl3("Added counter", len(counters)-1, failCount)
-=======
 	counter := &Counter{refuseCount: refuseCount}
 	counters = append(counters, counter)
 	root.Data = []byte(strconv.Itoa(len(counters) - 1))
 	log.Lvl3("Added counter", len(counters)-1, refuseCount)
->>>>>>> 39d4ca61
 	cMux.Unlock()
 	log.ErrFatal(err)
 	// function that will be called when protocol is finished by the root
@@ -255,11 +195,7 @@
 		counter.Lock()
 		assert.Equal(t, counter.veriCount, nbrHosts,
 			"Each host should have called verification.")
-<<<<<<< HEAD
-		// if assert fails we don't care for unlocking (t.Fail)
-=======
 		// if assert refuses we don't care for unlocking (t.Refuse)
->>>>>>> 39d4ca61
 		counter.Unlock()
 		sig := root.Signature()
 		err := sig.Verify(root.Suite(), root.Roster().Publics())
@@ -291,26 +227,16 @@
 	return true
 }
 
-<<<<<<< HEAD
-// Verify-function that will fail if we're the `failCount`ed call.
-func verifyFail(m []byte, d []byte) bool {
-=======
 // Verify-function that will refuse if we're the `refuseCount`ed call.
 func verifyRefuse(m []byte, d []byte) bool {
->>>>>>> 39d4ca61
 	c, err := strconv.Atoi(string(d))
 	log.ErrFatal(err)
 	counter := counters[c]
 	counter.Lock()
 	defer counter.Unlock()
 	counter.veriCount++
-<<<<<<< HEAD
-	if counter.veriCount == counter.failCount {
-		log.Lvl2("Failing for count==", counter.failCount)
-=======
 	if counter.veriCount == counter.refuseCount {
 		log.Lvl2("Refuseing for count==", counter.refuseCount)
->>>>>>> 39d4ca61
 		return false
 	}
 	log.Lvl3("Verification called", counter.veriCount, "times")
@@ -322,28 +248,17 @@
 	return true
 }
 
-<<<<<<< HEAD
-// Verify-function that will fail for all calls >= `failCount`.
-func verifyFailMore(m []byte, d []byte) bool {
-=======
 // Verify-function that will refuse for all calls >= `refuseCount`.
 func verifyRefuseMore(m []byte, d []byte) bool {
->>>>>>> 39d4ca61
 	c, err := strconv.Atoi(string(d))
 	log.ErrFatal(err)
 	counter := counters[c]
 	counter.Lock()
 	defer counter.Unlock()
 	counter.veriCount++
-<<<<<<< HEAD
-	if counter.veriCount <= counter.failCount {
-		log.Lvlf2("Failing for %d<=%d", counter.veriCount,
-			counter.failCount)
-=======
 	if counter.veriCount <= counter.refuseCount {
 		log.Lvlf2("Refuseing for %d<=%d", counter.veriCount,
 			counter.refuseCount)
->>>>>>> 39d4ca61
 		return false
 	}
 	log.Lvl3("Verification called", counter.veriCount, "times")
@@ -364,31 +279,18 @@
 	return count
 }
 
-<<<<<<< HEAD
-// Verify-function that will fail if the `called` bit is 0.
-func verifyFailBit(m []byte, d []byte) bool {
-=======
 // Verify-function that will refuse if the `called` bit is 0.
 func verifyRefuseBit(m []byte, d []byte) bool {
->>>>>>> 39d4ca61
 	c, err := strconv.Atoi(string(d))
 	log.ErrFatal(err)
 	counter := counters[c]
 	counter.Lock()
 	defer counter.Unlock()
-<<<<<<< HEAD
-	log.LLvl4("Counter", c, counter)
-	myBit := uint(counter.veriCount)
-	counter.veriCount++
-	if counter.failCount&(1<<myBit) != 0 {
-		log.Lvl2("Failing for myBit==", myBit)
-=======
 	log.Lvl4("Counter", c, counter)
 	myBit := uint(counter.veriCount)
 	counter.veriCount++
 	if counter.refuseCount&(1<<myBit) != 0 {
 		log.Lvl2("Refuseing for myBit==", myBit)
->>>>>>> 39d4ca61
 		return false
 	}
 	log.Lvl3("Verification called", counter.veriCount, "times")
