--- conflicted
+++ resolved
@@ -99,10 +99,10 @@
 		return nil, err
 	}
 	cs.Storage.SwupChainsGenesis[policy.Name] = sc
-	cs.timestamp(time.Now())
 	if err := cs.startPropagate(policy.Name, sc); err != nil {
 		return nil, err
 	}
+	cs.timestamp(time.Now())
 
 	return &CreatePackageRet{sc}, nil
 }
@@ -123,15 +123,12 @@
 	if err != nil {
 		return nil, err
 	}
-<<<<<<< HEAD
-=======
 	sc.Data = psbrep.Latest
->>>>>>> 61da0dad
-
-	cs.timestamp(time.Now())
+
 	if err := cs.startPropagate(rel.Policy.Name, sc); err != nil {
 		return nil, err
 	}
+	cs.timestamp(time.Now())
 	return &UpdatePackageRet{sc}, nil
 }
 
@@ -202,7 +199,6 @@
 	return &LatestBlockRet{cs.Storage.Timestamp, gucRet.Update}, nil
 }
 
-<<<<<<< HEAD
 func (cs *Service) LatestBlocks(si *network.ServerIdentity, lbs *LatestBlocks) (network.Body, error) {
 	updates := make([][]*skipchain.SkipBlock, len(lbs.LastKnownSBs))
 	var t *Timestamp
@@ -220,8 +216,6 @@
 	return &LatestBlocksRet{t, updates}, nil
 }
 
-=======
->>>>>>> 61da0dad
 // NewProtocol will instantiate a new cosi-timestamp protocol.
 func (cs *Service) NewProtocol(tn *sda.TreeNodeInstance, conf *sda.GenericConfig) (sda.ProtocolInstance, error) {
 	var pi sda.ProtocolInstance
@@ -240,7 +234,6 @@
 		if err != nil {
 			return nil, err
 		}
-		go pi.Dispatch()
 	}
 	return pi, err
 }
@@ -364,7 +357,6 @@
 	return nil
 }
 
-<<<<<<< HEAD
 func (s *Service) TimestampProofs(si *network.ServerIdentity, req *TimestampRequests) (network.Body, error) {
 	// get the indexes in the list of packages
 	keys := s.getOrderedPackageNames()
@@ -388,8 +380,6 @@
 	return &TimestampRets{proofs}, nil
 }
 
-=======
->>>>>>> 61da0dad
 // TimestampProof takes a package name and returns the latest proof of inclusion
 // of the latest block's Hash in the timestamp Merkle Tree.
 func (s *Service) TimestampProof(si *network.ServerIdentity, req *TimestampRequest) (network.Body, error) {
@@ -523,15 +513,11 @@
 		// default value
 		ReasonableTime: time.Hour,
 	}
-<<<<<<< HEAD
 	err := s.RegisterMessages(s.CreatePackage,
 		s.UpdatePackage,
 		s.TimestampProof,
 		s.LatestBlocks,
 		s.TimestampProofs)
-=======
-	err := s.RegisterMessages(s.CreatePackage, s.UpdatePackage, s.TimestampProof)
->>>>>>> 61da0dad
 	if err != nil {
 		log.ErrFatal(err, "Couldn't register message")
 	}
