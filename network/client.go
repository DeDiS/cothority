--- conflicted
+++ resolved
@@ -10,20 +10,11 @@
 	"github.com/dedis/crypto/config"
 )
 
-<<<<<<< HEAD
-// Client is the external APIs used for services.
-=======
 func init() {
 	RegisterPacketType(&StatusRet{})
 }
 
-// Client is an interface which is a simpler version of a Router. The main use
-// for a Client is to directly Send something and get a result back. It is used
-// intensively by Services to have a easy external API.
-// Two implementations are done: TcpClient to use for applications and
-// deployement,and localClient to use for local testing alongside with
-// LocalRouter.
->>>>>>> 814edb21
+// Client is the external APIs used for services.
 // NOTE: This interface is likely to be removed to be replaced by a full
 // pledged REST HTTP Api directly connected to the sda/services.
 type Client struct {
@@ -41,15 +32,9 @@
 
 // Send will send the message to the destination service and return the
 // reply.
-<<<<<<< HEAD
 // In case of an error, it returns a nil-packet and the error.
-=======
-// The error-handling is done using the ErrorRet structure which can be returned
-// in place of the standard reply. This method will catch that and return
-// the appropriate error as a network.Packet.
 // Send will timeout and return an error if it has not received any response
 // under 10 sec.
->>>>>>> 814edb21
 func (cl *Client) Send(dst *ServerIdentity, msg Body) (*Packet, error) {
 	kp := config.NewKeyPair(Suite)
 	// Use a unique ID for each connection.
