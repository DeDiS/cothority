package contracts

import (
	"testing"

	"github.com/dedis/cothority/omniledger/collection"
	"github.com/dedis/cothority/omniledger/darc"
	"github.com/dedis/cothority/omniledger/darc/expression"
	ol "github.com/dedis/cothority/omniledger/service"
	"github.com/dedis/onet/log"
	"github.com/dedis/protobuf"
	"github.com/stretchr/testify/require"
)

var ciZero, ciOne, ciTwo []byte
var coinZero, coinOne, coinTwo []byte

func init() {
<<<<<<< HEAD
	ci := CoinInstance{
		Type: CoinName.Slice(),
=======
	ci := ol.Coin{
		Name: CoinName,
>>>>>>> b071ae98
	}
	var err error
	ciZero, err = protobuf.Encode(&ci)
	log.ErrFatal(err)
<<<<<<< HEAD
	ci.Balance = 1
	ciOne, err = protobuf.Encode(&ci)
	log.ErrFatal(err)
	ci.Balance = 2
=======
	ci.Value = 1
	ciOne, err = protobuf.Encode(&ci)
	log.ErrFatal(err)
	ci.Value = 2
>>>>>>> b071ae98
	ciTwo, err = protobuf.Encode(&ci)
	log.ErrFatal(err)

	coinZero = make([]byte, 8)
	coinOne = make([]byte, 8)
	coinOne[0] = byte(1)
	coinTwo = make([]byte, 8)
	coinTwo[0] = byte(2)
}

func TestCoin_Spawn(t *testing.T) {
	// Testing spawning of a new coin and checking it has zero coins in it.
	ct := newCT("spawn:coin")
	inst := ol.Instruction{
		InstanceID: ol.NewInstanceID(gdarc.GetBaseID()),
		Spawn: &ol.Spawn{
			ContractID: ContractCoinID,
		},
	}
	err := inst.SignBy(gdarc.GetBaseID(), gsigner)
	require.Nil(t, err)

	c := []ol.Coin{}
	sc, co, err := ContractCoin(ct, inst, c)
	require.Nil(t, err)
	require.Equal(t, 1, len(sc))
	ca := inst.DeriveID("")
	require.Equal(t, ol.NewStateChange(ol.Create, ca,
		ContractCoinID, ciZero, gdarc.GetBaseID()), sc[0])
	require.Equal(t, 0, len(co))
}

func TestCoin_InvokeMint(t *testing.T) {
	// Test that a coin can be minted
	ct := newCT("invoke:mint")
	coAddr := ol.InstanceID{}
	ct.Store(coAddr, ciZero, ContractCoinID, gdarc.GetBaseID())

	inst := ol.Instruction{
		InstanceID: coAddr,
		Invoke: &ol.Invoke{
			Command: "mint",
			Args:    ol.Arguments{{Name: "coins", Value: coinOne}},
		},
	}
	err := inst.SignBy(gdarc.GetBaseID(), gsigner)
	require.Nil(t, err)

	sc, co, err := ContractCoin(ct, inst, []ol.Coin{})
	require.Nil(t, err)
	require.Equal(t, 0, len(co))
	require.Equal(t, 1, len(sc))
	require.Equal(t, ol.NewStateChange(ol.Update, coAddr, ContractCoinID, ciOne, gdarc.GetBaseID()),
		sc[0])
}

func TestCoin_InvokeOverflow(t *testing.T) {
<<<<<<< HEAD
	ci := CoinInstance{
		Balance: ^uint64(0),
=======
	ci := ol.Coin{
		Value: ^uint64(0),
>>>>>>> b071ae98
	}
	ciBuf, err := protobuf.Encode(&ci)
	require.Nil(t, err)
	ct := newCT("invoke:mint")
	coAddr := ol.InstanceID{}
	ct.Store(coAddr, ciBuf, ContractCoinID, gdarc.GetBaseID())

	inst := ol.Instruction{
		InstanceID: coAddr,
		Invoke: &ol.Invoke{
			Command: "mint",
			Args:    ol.Arguments{{Name: "coins", Value: coinOne}},
		},
	}
	require.Nil(t, inst.SignBy(gdarc.GetBaseID(), gsigner))

	sc, co, err := ContractCoin(ct, inst, []ol.Coin{})
	require.Error(t, err)
	require.Contains(t, err.Error(), "overflow")
	require.Equal(t, 0, len(co))
	require.Equal(t, 0, len(sc))
}

func TestCoin_InvokeStoreFetch(t *testing.T) {
	ct := newCT("invoke:store", "invoke:fetch")
	coAddr := ol.InstanceID{}
	ct.Store(coAddr, ciZero, ContractCoinID, gdarc.GetBaseID())

	inst := ol.Instruction{
		InstanceID: coAddr,
		Invoke: &ol.Invoke{
			Command: "store",
			Args:    nil,
		},
	}
	require.Nil(t, inst.SignBy(gdarc.GetBaseID(), gsigner))

	c1 := ol.Coin{Name: CoinName, Value: 1}
	notOlCoin := iid("notOlCoin")
	c2 := ol.Coin{Name: notOlCoin, Value: 1}

	sc, co, err := ContractCoin(ct, inst, []ol.Coin{c1, c2})
	require.Nil(t, err)
	require.Equal(t, 1, len(co))
	require.Equal(t, co[0].Name, notOlCoin)
	require.Equal(t, 1, len(sc))
	require.Equal(t, ol.NewStateChange(ol.Update, coAddr, ContractCoinID, ciOne, gdarc.GetBaseID()),
		sc[0])

	inst = ol.Instruction{
		InstanceID: coAddr,
		Invoke: &ol.Invoke{
			Command: "fetch",
			Args:    ol.Arguments{{Name: "coins", Value: coinOne}},
		},
	}
	require.Nil(t, inst.SignBy(gdarc.GetBaseID(), gsigner))

	// Try once with not enough coins available.
	sc, co, err = ContractCoin(ct, inst, nil)
	require.Error(t, err)

	// Apply the changes to the mock collection.
	ct.Store(coAddr, ciOne, ContractCoinID, gdarc.GetBaseID())

	sc, co, err = ContractCoin(ct, inst, nil)
	require.Nil(t, err)
	require.Equal(t, 1, len(co))
	require.Equal(t, co[0].Name, CoinName)
	require.Equal(t, uint64(1), co[0].Value)
	require.Equal(t, 1, len(sc))
	require.Equal(t, ol.NewStateChange(ol.Update, coAddr, ContractCoinID, ciZero, gdarc.GetBaseID()),
		sc[0])
}

func TestCoin_InvokeTransfer(t *testing.T) {
	// Test that a coin can be transferred
	ct := newCT("invoke:transfer")
	coAddr1 := ol.InstanceID{}
	one := make([]byte, 32)
	one[31] = 1
	coAddr2 := ol.NewInstanceID(one)

	ct.Store(coAddr1, ciOne, ContractCoinID, gdarc.GetBaseID())
	ct.Store(coAddr2, ciZero, ContractCoinID, gdarc.GetBaseID())

	// First create an instruction where the transfer should fail
	inst := ol.Instruction{
		InstanceID: coAddr2,
		Invoke: &ol.Invoke{
			Command: "transfer",
			Args: ol.Arguments{
				{Name: "coins", Value: coinOne},
				{Name: "destination", Value: coAddr1.Slice()},
			},
		},
	}
	require.Nil(t, inst.SignBy(gdarc.GetBaseID(), gsigner))
	sc, co, err := ContractCoin(ct, inst, []ol.Coin{})
	require.Error(t, err)

	inst = ol.Instruction{
		InstanceID: coAddr1,
		Invoke: &ol.Invoke{
			Command: "transfer",
			Args: ol.Arguments{
				{Name: "coins", Value: coinOne},
				{Name: "destination", Value: coAddr2.Slice()},
			},
		},
	}
	require.Nil(t, inst.SignBy(gdarc.GetBaseID(), gsigner))
	sc, co, err = ContractCoin(ct, inst, []ol.Coin{})
	require.Nil(t, err)
	require.Equal(t, 0, len(co))
	require.Equal(t, 2, len(sc))
	require.Equal(t, ol.NewStateChange(ol.Update, coAddr2, ContractCoinID, ciOne, gdarc.GetBaseID()), sc[0])
	require.Equal(t, ol.NewStateChange(ol.Update, coAddr1, ContractCoinID, ciZero, gdarc.GetBaseID()), sc[1])
}

type cvTest struct {
	values      map[string][]byte
	contractIDs map[string]string
	darcIDs     map[string]darc.ID
}

var gdarc *darc.Darc
var gsigner darc.Signer

func newCT(rStr ...string) *cvTest {
	ct := &cvTest{
		make(map[string][]byte),
		make(map[string]string),
		make(map[string]darc.ID),
	}
	gsigner = darc.NewSignerEd25519(nil, nil)
	rules := darc.InitRules([]darc.Identity{gsigner.Identity()},
		[]darc.Identity{gsigner.Identity()})
	for _, r := range rStr {
		rules.AddRule(darc.Action(r), expression.Expr(gsigner.Identity().String()))
	}
	gdarc = darc.NewDarc(rules, []byte{})
	dBuf, err := gdarc.ToProto()
	log.ErrFatal(err)
	ct.Store(ol.NewInstanceID(gdarc.GetBaseID()), dBuf, "darc", gdarc.GetBaseID())
	return ct
}

func (ct cvTest) Get(key []byte) collection.Getter {
	panic("not implemented")
}
func (ct *cvTest) Store(key ol.InstanceID, value []byte, contractID string, darcID darc.ID) {
	k := string(key.Slice())
	ct.values[k] = value
	ct.contractIDs[k] = contractID
	ct.darcIDs[k] = darcID
}
func (ct cvTest) GetValues(key []byte) (value []byte, contractID string, darcID darc.ID, err error) {
	return ct.values[string(key)], ct.contractIDs[string(key)], ct.darcIDs[string(key)], nil
}
func (ct cvTest) GetValue(key []byte) ([]byte, error) {
	return ct.values[string(key)], nil
}
func (ct cvTest) GetContractID(key []byte) (string, error) {
	return ct.contractIDs[string(key)], nil
}<|MERGE_RESOLUTION|>--- conflicted
+++ resolved
@@ -16,28 +16,16 @@
 var coinZero, coinOne, coinTwo []byte
 
 func init() {
-<<<<<<< HEAD
-	ci := CoinInstance{
-		Type: CoinName.Slice(),
-=======
 	ci := ol.Coin{
 		Name: CoinName,
->>>>>>> b071ae98
 	}
 	var err error
 	ciZero, err = protobuf.Encode(&ci)
 	log.ErrFatal(err)
-<<<<<<< HEAD
-	ci.Balance = 1
-	ciOne, err = protobuf.Encode(&ci)
-	log.ErrFatal(err)
-	ci.Balance = 2
-=======
 	ci.Value = 1
 	ciOne, err = protobuf.Encode(&ci)
 	log.ErrFatal(err)
 	ci.Value = 2
->>>>>>> b071ae98
 	ciTwo, err = protobuf.Encode(&ci)
 	log.ErrFatal(err)
 
@@ -95,13 +83,8 @@
 }
 
 func TestCoin_InvokeOverflow(t *testing.T) {
-<<<<<<< HEAD
-	ci := CoinInstance{
-		Balance: ^uint64(0),
-=======
 	ci := ol.Coin{
 		Value: ^uint64(0),
->>>>>>> b071ae98
 	}
 	ciBuf, err := protobuf.Encode(&ci)
 	require.Nil(t, err)
