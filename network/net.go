--- conflicted
+++ resolved
@@ -264,11 +264,7 @@
 		return errors.New("Can't listen without ServerIdentity")
 	}
 	log.Lvl3("Addresses are", st.serverIdentity.Addresses)
-<<<<<<< HEAD
 	for i, addr := range st.serverIdentity.Addresses {
-=======
-	for _, addr = range st.serverIdentity.Addresses {
->>>>>>> cab01c09
 		log.Lvl3("Starting to listen on", addr)
 		go func() {
 			err = st.TCPHost.listen(addr, receiver)
@@ -429,12 +425,8 @@
 
 	err = am.UnmarshalBinary(buffer.Bytes())
 	if err != nil {
-<<<<<<< HEAD
-		dbg.Print(read, total)
-		dbg.Printf("%x", buffer.Bytes())
+		dbg.Errorf("Read %d out of %d - buffer is %x", read, total, buffer.Bytes())
 		DumpTypes()
-=======
->>>>>>> cab01c09
 		return EmptyApplicationPacket, fmt.Errorf("Error unmarshaling message type %s: %s", am.MsgType.String(), err.Error())
 	}
 	am.From = c.Remote()
