package network

<<<<<<< HEAD
import (
	"golang.org/x/net/context"

	"github.com/dedis/cothority/monitor"
)

// Conn represents any communication between two hosts.
=======
// Conn is the basic interface to represent any communication mean
// between two host.
>>>>>>> a3cad441
type Conn interface {
	// Send a message through the connection.
	// obj should be a POINTER to the actual struct to send, or an interface.
	// It should not be a Golang type.
	Send(obj Body) error
	// Receive any message through the connection. It is a blocking call that
	// returns either when a message arrived or when Close() has been called, or
<<<<<<< HEAD
	// when a network error occurred.
	Receive(ctx context.Context) (Packet, error)
	// Close the connection. Implementations must take care of the fact that
	// Close() makes Receive() return with an error, and any subsequent Send()
=======
	// when a network error occured.
	Receive() (Packet, error)
	// Close will close the connection. Implementations must take care that
	// Close() makes Receive() returns with an error, and any subsequent Send()
>>>>>>> a3cad441
	// will return with an error. Calling Close() on a closed Conn will return
	// ErrClosed.
	Close() error

	// Type returns the type of this connection.
	Type() ConnType
	// Gives the address of the remote endpoint.
	Remote() Address
	// Returns the local address and port.
	Local() Address
	// Tx returns how many bytes this connection has written
	Tx() uint64
	// Rx returns how many bytes this connection has read
	Rx() uint64
}

// Listener is responsible for listening for incoming Conns on a particular
// address. It can only accept one type of incoming Conn.
type Listener interface {
	// Listen for incoming connections.
	// Each time there is an incoming Conn, it calls the given
	// function in a go routine with the incoming Conn as parameter.
	// The call is blocking. If this listener is already Listening, Listen
	// should return an error.
	Listen(func(Conn)) error
	// Stop the listening. Implementations must take care of making
	// Stop() a blocking call. Stop() should return when the Listener really
	// has stopped listening, i.e. the call to Listen has returned. Calling twice
	// Stop() should return an error ErrClosed on the second call.
	Stop() error

	// A complete address including the type this listener is listening
	// to.
	Address() Address

	// Returns whether this listener is actually listening or not. This
	// function is mainly useful for tests where we need to make sure the
	// listening routine is started.
	Listening() bool
}

// Host listens for a specific type of Conn and can Connect to specific types
// of Conn. It is used by the Router so the router can manage connections
// while being oblivious to which type of connections it's handling.
type Host interface {
	Listener

	Connect(addr Address) (Conn, error)
}<|MERGE_RESOLUTION|>--- conflicted
+++ resolved
@@ -1,17 +1,8 @@
 package network
 
-<<<<<<< HEAD
 import (
-	"golang.org/x/net/context"
-
-	"github.com/dedis/cothority/monitor"
-)
 
 // Conn represents any communication between two hosts.
-=======
-// Conn is the basic interface to represent any communication mean
-// between two host.
->>>>>>> a3cad441
 type Conn interface {
 	// Send a message through the connection.
 	// obj should be a POINTER to the actual struct to send, or an interface.
@@ -19,17 +10,10 @@
 	Send(obj Body) error
 	// Receive any message through the connection. It is a blocking call that
 	// returns either when a message arrived or when Close() has been called, or
-<<<<<<< HEAD
 	// when a network error occurred.
-	Receive(ctx context.Context) (Packet, error)
-	// Close the connection. Implementations must take care of the fact that
-	// Close() makes Receive() return with an error, and any subsequent Send()
-=======
-	// when a network error occured.
 	Receive() (Packet, error)
 	// Close will close the connection. Implementations must take care that
 	// Close() makes Receive() returns with an error, and any subsequent Send()
->>>>>>> a3cad441
 	// will return with an error. Calling Close() on a closed Conn will return
 	// ErrClosed.
 	Close() error
