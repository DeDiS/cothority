package stamp

import (
	"bytes"
	"errors"
	"io"
	"sync"
	"time"

	log "github.com/Sirupsen/logrus"

	"github.com/ineiti/cothorities/coconet"
	"github.com/ineiti/cothorities/sign"
)

type Client struct {
	Mux sync.Mutex // coarse grained mutex

	name    string
	Servers map[string]coconet.Conn // signing nodes I work/ communicate with

	// client history maps request numbers to replies from TSServer
	// maybe at later phases we will want pair(reqno, TSServer) as key
	history map[SeqNo]TimeStampMessage
	reqno   SeqNo // next request number in communications with TSServer

	// maps response request numbers to channels confirming
	// where response confirmations are sent
	doneChan map[SeqNo]chan error

	nRounds     int    // # of last round messages were received in, as perceived by client
	curRoundSig []byte // merkle tree root of last round
	// roundChan   chan int // round numberd are sent in as rounds change
	Error error
}

func NewClient(name string) (c *Client) {
	c = &Client{name: name}
	c.Servers = make(map[string]coconet.Conn)
	c.history = make(map[SeqNo]TimeStampMessage)
	c.doneChan = make(map[SeqNo]chan error)
	// c.roundChan = make(chan int)
	return
}

func (c *Client) Name() string {
	return c.name
}

func (c *Client) Close() {
	for _, c := range c.Servers {
		c.Close()
	}
}

func (c *Client) handleServer(s coconet.Conn) error {
	for {
		tsm := &TimeStampMessage{}
		err := s.Get(tsm)
		if err != nil {
			if err == coconet.ErrNotEstablished {
				continue
			}
			if sign.DEBUG {
				log.Warn("error getting from connection:", err)
			}
			return err
		}
		c.handleResponse(tsm)
	}
}

// Act on type of response received from srrvr
func (c *Client) handleResponse(tsm *TimeStampMessage) {
	switch tsm.Type {
	default:
		log.Println("Message of unknown type")
	case StampReplyType:
		// Process reply and inform done channel associated with
		// reply sequence number that the reply was received
		// we know that there is no error at this point
		c.ProcessStampReply(tsm)

	}
}

func (c *Client) AddServer(name string, conn coconet.Conn) {
	//c.Servers[name] = conn
	go func(conn coconet.Conn) {
		maxwait := 1 * time.Second
		curWait := 100 * time.Millisecond
		for {
			err := conn.Connect()
			if err != nil {
				time.Sleep(curWait)
				curWait = curWait * 2
				if curWait > maxwait {
					curWait = maxwait
				}
				continue
			} else {
				c.Mux.Lock()
				c.Servers[name] = conn
				c.Mux.Unlock()
				if sign.DEBUG {
					log.Println("SUCCESS: connected to server:", conn)
				}
				err := c.handleServer(conn)
				// if a server encounters any terminating error
				// terminate all pending client transactions and kill the client
				if err != nil {
					if sign.DEBUG {
						log.Errorln("EOF DETECTED: sending EOF to all pending TimeStamps")
					}
					c.Mux.Lock()
					for _, ch := range c.doneChan {
						if sign.DEBUG {
							log.Println("Sending to Receiving Channel")
						}
						ch <- io.EOF
					}
					c.Error = io.EOF
					c.Mux.Unlock()
					return
				} else {
					// try reconnecting if it didn't close the channel
					continue
				}
			}
		}
	}(conn)
}

// Send data to server given by name (data should be a timestamp request)
func (c *Client) PutToServer(name string, data coconet.BinaryMarshaler) error {
	c.Mux.Lock()
	defer c.Mux.Unlock()
	conn := c.Servers[name]
	if conn == nil {
		return errors.New("INVALID SERVER/NOT CONNECTED")
	}
	return conn.Put(data)
}

var ErrClientToTSTimeout error = errors.New("client timeouted on waiting for response")

// When client asks for val to be timestamped
// It blocks until it get a stamp reply back
func (c *Client) TimeStamp(val []byte, TSServerName string) error {
	c.Mux.Lock()
	if c.Error != nil {
		c.Mux.Unlock()
		return c.Error
	}
	c.reqno++
	myReqno := c.reqno
	c.doneChan[c.reqno] = make(chan error, 1) // new done channel for new req
	c.Mux.Unlock()
	// send request to TSServer
	log.Println(c.Name(), "SENDING TIME STAMP REQUEST TO: ", TSServerName)
	err := c.PutToServer(TSServerName,
		&TimeStampMessage{
			Type:  StampRequestType,
			ReqNo: myReqno,
			Sreq:  &StampRequest{Val: val}})
	if err != nil {
		if err != coconet.ErrNotEstablished {
			if sign.DEBUG {
<<<<<<< HEAD
				log.Warn(c.Name(), "error timestamping: ", err)
=======
				log.Warn(c.Name(), "error timestamping to ", TSServerName, ": ", err)
>>>>>>> d7d176ff
			}
		}
		// pass back up all errors from putting to server
		return err
	}

	// get channel associated with request
	c.Mux.Lock()
	myChan := c.doneChan[myReqno]
	c.Mux.Unlock()

	// wait until ProcessStampReply signals that reply was received
	select {
	case err = <-myChan:
		log.Println("-------------client received  response from" + TSServerName)
		break
	case <-time.After(10 * ROUND_TIME):
		if sign.DEBUG == true {
			log.Errorln(errors.New("client timeouted on waiting for response from" + TSServerName))
		}
		break
		// err = ErrClientToTSTimeout
	}
	if err != nil {
		if sign.DEBUG {
			log.Errorln(c.Name(), "error received from DoneChan:", err)
		}
		return err
	}

	// delete channel as it is of no longer meaningful
	c.Mux.Lock()
	delete(c.doneChan, myReqno)
	c.Mux.Unlock()
	return err
}

func (c *Client) ProcessStampReply(tsm *TimeStampMessage) {
	// update client history
	c.Mux.Lock()
	c.history[tsm.ReqNo] = *tsm
	done := c.doneChan[tsm.ReqNo]

	// can keep track of rounds by looking at changes in the signature
	// sent back in a messages
	if bytes.Compare(tsm.Srep.Sig, c.curRoundSig) != 0 {
		c.curRoundSig = tsm.Srep.Sig
		c.nRounds++

		c.Mux.Unlock()
		//c.roundChan <- c.nRounds
	} else {
		c.Mux.Unlock()
	}
	done <- nil
}<|MERGE_RESOLUTION|>--- conflicted
+++ resolved
@@ -14,24 +14,24 @@
 )
 
 type Client struct {
-	Mux sync.Mutex // coarse grained mutex
-
-	name    string
-	Servers map[string]coconet.Conn // signing nodes I work/ communicate with
-
-	// client history maps request numbers to replies from TSServer
-	// maybe at later phases we will want pair(reqno, TSServer) as key
-	history map[SeqNo]TimeStampMessage
-	reqno   SeqNo // next request number in communications with TSServer
-
-	// maps response request numbers to channels confirming
-	// where response confirmations are sent
-	doneChan map[SeqNo]chan error
-
-	nRounds     int    // # of last round messages were received in, as perceived by client
-	curRoundSig []byte // merkle tree root of last round
-	// roundChan   chan int // round numberd are sent in as rounds change
-	Error error
+	Mux         sync.Mutex              // coarse grained mutex
+
+	name        string
+	Servers     map[string]coconet.Conn // signing nodes I work/ communicate with
+
+										// client history maps request numbers to replies from TSServer
+										// maybe at later phases we will want pair(reqno, TSServer) as key
+	history     map[SeqNo]TimeStampMessage
+	reqno       SeqNo                   // next request number in communications with TSServer
+
+										// maps response request numbers to channels confirming
+										// where response confirmations are sent
+	doneChan    map[SeqNo]chan error
+
+	nRounds     int                     // # of last round messages were received in, as perceived by client
+	curRoundSig []byte                  // merkle tree root of last round
+										// roundChan   chan int // round numberd are sent in as rounds change
+	Error       error
 }
 
 func NewClient(name string) (c *Client) {
@@ -166,11 +166,7 @@
 	if err != nil {
 		if err != coconet.ErrNotEstablished {
 			if sign.DEBUG {
-<<<<<<< HEAD
-				log.Warn(c.Name(), "error timestamping: ", err)
-=======
 				log.Warn(c.Name(), "error timestamping to ", TSServerName, ": ", err)
->>>>>>> d7d176ff
 			}
 		}
 		// pass back up all errors from putting to server
@@ -192,7 +188,7 @@
 			log.Errorln(errors.New("client timeouted on waiting for response from" + TSServerName))
 		}
 		break
-		// err = ErrClientToTSTimeout
+	// err = ErrClientToTSTimeout
 	}
 	if err != nil {
 		if sign.DEBUG {
