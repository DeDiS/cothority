--- conflicted
+++ resolved
@@ -19,10 +19,7 @@
 //
 // import "onet.proto";
 // import "darc.proto";
-<<<<<<< HEAD
-=======
 // import "personhood.proto";
->>>>>>> aca4e919
 //
 // option java_package = "ch.epfl.dedis.lib.proto";
 // option java_outer_classname = "PersonhoodService";
@@ -66,18 +63,13 @@
 	// RoPaSciLock allows to ask to lock a ropasci-game and take 1 minute to reply.
 	// After 1 minute, the game is again released. If the given game is not available,
 	// another one will be presented, when available.
-<<<<<<< HEAD
-	Lock *RoPaSci
-=======
 	Lock *contracts.RoPaSci
->>>>>>> aca4e919
 }
 
 // RoPaSciListResponse returns a list of all known, unfinished RockPaperScissors
 // games.
 type RoPaSciListResponse struct {
-<<<<<<< HEAD
-	RoPaScis []RoPaSci
+	RoPaScis []contracts.RoPaSci
 }
 
 // RoPaSci represents one rock-paper-scissors game.
@@ -85,9 +77,6 @@
 	ByzcoinID skipchain.SkipBlockID
 	RoPaSciID byzcoin.InstanceID
 	Locked    int64 `protobuf:"opt"`
-=======
-	RoPaScis []contracts.RoPaSci
->>>>>>> aca4e919
 }
 
 // StringReply can be used by all calls that need a string to be returned
@@ -213,8 +202,6 @@
 // to display on the client's phone.
 type ChallengeReply struct {
 	List []ChallengeCandidate
-<<<<<<< HEAD
-=======
 }
 
 // GetAdminDarcIDs returns a slice of adminDarcs that are allowed to delete the
@@ -238,5 +225,4 @@
 
 // SetAdminDarcIDsReply indicates a correct storage of the AdminDarcIDs.
 type SetAdminDarcIDsReply struct {
->>>>>>> aca4e919
 }