package byzcoin

import (
	"encoding/binary"
	"errors"
	"fmt"
	"time"

	"github.com/dedis/cothority"
	"github.com/dedis/cothority/byzcoin/viewchange"
<<<<<<< HEAD
	lib "github.com/dedis/cothority/omniledger/lib"
=======
	"github.com/dedis/cothority/darc"
	"github.com/dedis/cothority/skipchain"
>>>>>>> 4fa97a7f
	"github.com/dedis/kyber/sign/cosi"
	"github.com/dedis/onet"
	"github.com/dedis/onet/log"
	"github.com/dedis/onet/network"
	"github.com/dedis/protobuf"
)

// ContractConfigID denotes a config-contract
var ContractConfigID = "config"

// ContractDarcID denotes a darc-contract
var ContractDarcID = "darc"

// ConfigInstanceID represents the 0-id of the configuration instance.
var ConfigInstanceID = InstanceID{}

// CmdDarcEvolve is needed to evolve a darc.
var CmdDarcEvolve = "evolve"

// ContractFn is the type signature of the class functions which can be
// registered with the ByzCoin service.
type ContractFn func(st ReadOnlyStateTrie, inst Instruction, ctxHash []byte, inCoins []Coin) (sc []StateChange, outCoins []Coin, err error)

// RegisterContract stores the contract in a map and will call it whenever a
// contract needs to be done. GetService makes it possible to give either an
// `onet.Context` or `onet.Server` to `RegisterContract`.
func RegisterContract(s skipchain.GetService, kind string, f ContractFn) error {
	scs := s.Service(ServiceName)
	if scs == nil {
		return errors.New("Didn't find our service: " + ServiceName)
	}
	return scs.(*Service).registerContract(kind, f)
}

// LoadDarcFromTrie loads a darc which should be stored in key.
func LoadDarcFromTrie(st ReadOnlyStateTrie, key []byte) (*darc.Darc, error) {
	darcBuf, contract, _, err := st.GetValues(key)
	if err != nil {
		return nil, err
	}
	if contract != ContractDarcID {
		return nil, errors.New("expected contract to be darc but got: " + contract)
	}
	d, err := darc.NewFromProtobuf(darcBuf)
	if err != nil {
		return nil, err
	}
	return d, nil
}

// ContractConfig can only be instantiated once per skipchain, and only for
// the genesis block.
func (s *Service) ContractConfig(cdb ReadOnlyStateTrie, inst Instruction, ctxHash []byte, coins []Coin) (sc []StateChange, c []Coin, err error) {
	// Verify the darc signature if the config instance does not exist yet.
	pr, err := cdb.GetProof(ConfigInstanceID.Slice())
	if err != nil {
		return
	}
	ok, err := pr.Exists(ConfigInstanceID.Slice())
	if err != nil {
		return
	}
	if ok {
		err = inst.Verify(cdb, ctxHash)
		if err != nil {
			return
		}
	}
	switch inst.GetType() {
	case SpawnType:
		return spawnContractConfig(cdb, inst, coins)
	case InvokeType:
		return invokeContractConfig(cdb, inst, coins)
	default:
		return nil, coins, errors.New("unsupported instruction type")
	}
}

func invokeContractConfig(cdb ReadOnlyStateTrie, inst Instruction, coins []Coin) (sc []StateChange, cOut []Coin, err error) {
	cOut = coins

	// Find the darcID for this instance.
	var darcID darc.ID
	_, _, darcID, err = cdb.GetValues(inst.InstanceID.Slice())
	if err != nil {
		return
	}

	// There are two situations where we need to change the roster, first
	// is when it is initiated by the client(s) that holds the genesis
	// signing key, in this case we trust the client to do the right
	// thing. The second is during a view-change, so we need to do
	// additional validation to make sure a malicious node doesn't freely
	// change the roster.
	if inst.Invoke.Command == "update_config" {
		configBuf := inst.Invoke.Args.Search("config")
		newConfig := ChainConfig{}
		err = protobuf.DecodeWithConstructors(configBuf, &newConfig, network.DefaultConstructors(cothority.Suite))
		if err != nil {
			return
		}

		var oldConfig *ChainConfig
		oldConfig, err = loadConfigFromTrie(cdb)
		if err != nil {
			return
		}
		if err = newConfig.sanityCheck(oldConfig); err != nil {
			return
		}
		sc = []StateChange{
			NewStateChange(Update, NewInstanceID(nil), ContractConfigID, configBuf, darcID),
		}
		return
	} else if inst.Invoke.Command == "view_change" {
		var req viewchange.NewViewReq
		err = protobuf.DecodeWithConstructors(inst.Invoke.Args.Search("newview"), &req, network.DefaultConstructors(cothority.Suite))
		if err != nil {
			return
		}
		// If everything is correctly signed, then we trust it, no need
		// to do additional verification.
		sigBuf := inst.Invoke.Args.Search("multisig")
		err = cosi.Verify(cothority.Suite, req.Roster.Publics(),
			req.Hash(), sigBuf, cosi.NewThresholdPolicy(len(req.Roster.List)-len(req.Roster.List)/3))
		if err != nil {
			return
		}

		sc, err = updateRosterScs(cdb, darcID, req.Roster)
		return
	} else if inst.Invoke.Command == "newepoch" {
		ibID := inst.Invoke.Args.Search("ib-ID") // SkipBlockID is a []byte so there is no need to decode

		shardIndBuf := inst.Invoke.Args.Search("shard-index")
		shardInd, _ := binary.Varint(shardIndBuf)

		proofBuf := inst.Invoke.Args.Search("epoch")
		proof := &Proof{}
		err := protobuf.Decode(proofBuf, proof)
		if err != nil {
			return nil, coins, err
		}

		// Verify proof of request_new_epoch
		err = proof.Verify(ibID)
		if err != nil {
			return nil, coins, err
		}

		// Load the config to get the current roster of the shard
		conf, err := loadConfigFromColl(cdb)
		if err != nil {
			return nil, coins, err
		}
		oldRoster := conf.Roster

		// Retrieve new roster from the IB instance
		omniCC := &lib.ChainConfig{}
		err = proof.ContractValue(cothority.Suite, "omniledgerepoch", omniCC)
		if err != nil {
			return nil, coins, err
		}
		newRoster := omniCC.ShardRosters[shardInd]

		// Apply roster change
		var oldMap map[network.ServerIdentityID]bool
		var newMap map[network.ServerIdentityID]bool

		oldRoster, _, _, _ = changeRoster(oldRoster, newRoster, oldMap, newMap)
		sc, err = updateRosterScs(cdb, darcID, oldRoster)
	}
	err = errors.New("invalid invoke command: " + inst.Invoke.Command)
	return
}

<<<<<<< HEAD
func changeRoster(oldRoster, newRoster onet.Roster, oldMap, newMap map[network.ServerIdentityID]bool) (onet.Roster, map[network.ServerIdentityID]bool, map[network.ServerIdentityID]bool, bool) {
	oldList := oldRoster.List
	newList := newRoster.List

	if oldMap == nil {
		oldMap = make(map[network.ServerIdentityID]bool)
		for _, o := range oldList {
			oldMap[o.ID] = true
		}
	}

	// Add new element of newRoster to OldRoster, one at the time
	for _, n := range newList {
		if _, ok := oldMap[n.ID]; !ok {
			oldRoster.List = append(oldRoster.List, n)
			oldMap[n.ID] = true
			return oldRoster, oldMap, newMap, true
		}
	}

	if newMap == nil {
		newMap = make(map[network.ServerIdentityID]bool)
		for _, n := range newList {
			newMap[n.ID] = true
		}
	}

	// Remove old element of oldRoster, one at the time
	for i, o := range oldList {
		if _, ok := newMap[o.ID]; !ok {
			oldRoster.List = append(oldRoster.List[:i], oldRoster.List[i+1:]...)
			return oldRoster, oldMap, newMap, true
		}
	}

	return oldRoster, oldMap, newMap, false
}

func updateRosterScs(cdb CollectionView, darcID darc.ID, newRoster onet.Roster) (StateChanges, error) {
	config, err := loadConfigFromColl(cdb)
=======
func updateRosterScs(cdb ReadOnlyStateTrie, darcID darc.ID, newRoster onet.Roster) (StateChanges, error) {
	config, err := loadConfigFromTrie(cdb)
>>>>>>> 4fa97a7f
	if err != nil {
		return nil, err
	}
	config.Roster = newRoster
	configBuf, err := protobuf.Encode(config)
	if err != nil {
		return nil, err
	}

	return []StateChange{
		NewStateChange(Update, NewInstanceID(nil), ContractConfigID, configBuf, darcID),
	}, nil
}

func spawnContractConfig(cdb ReadOnlyStateTrie, inst Instruction, coins []Coin) (sc []StateChange, c []Coin, err error) {
	c = coins
	darcBuf := inst.Spawn.Args.Search("darc")
	d, err := darc.NewFromProtobuf(darcBuf)
	if err != nil {
		log.Error("couldn't decode darc")
		return
	}
	if d.Rules.Count() == 0 {
		return nil, nil, errors.New("don't accept darc with empty rules")
	}
	if err = d.Verify(true); err != nil {
		log.Error("couldn't verify darc")
		return
	}

	intervalBuf := inst.Spawn.Args.Search("block_interval")
	interval, _ := binary.Varint(intervalBuf)
	bsBuf := inst.Spawn.Args.Search("max_block_size")
	maxsz, _ := binary.Varint(bsBuf)

	rosterBuf := inst.Spawn.Args.Search("roster")
	roster := onet.Roster{}
	err = protobuf.DecodeWithConstructors(rosterBuf, &roster, network.DefaultConstructors(cothority.Suite))
	if err != nil {
		return
	}

	// create the config to be stored by state changes
	config := ChainConfig{
		BlockInterval: time.Duration(interval),
		Roster:        roster,
		MaxBlockSize:  int(maxsz),
	}
	if err = config.sanityCheck(nil); err != nil {
		return
	}

	configBuf, err := protobuf.Encode(&config)
	if err != nil {
		return
	}

	id := d.GetBaseID()
	return []StateChange{
		NewStateChange(Create, ConfigInstanceID, ContractConfigID, configBuf, id),
		NewStateChange(Create, NewInstanceID(id), ContractDarcID, darcBuf, id),
	}, c, nil

}

// ContractDarc accepts the following instructions:
//   - Spawn - creates a new darc
//   - Invoke.Evolve - evolves an existing darc
func (s *Service) ContractDarc(cdb ReadOnlyStateTrie, inst Instruction, ctxHash []byte, coins []Coin) (sc []StateChange, cOut []Coin, err error) {
	cOut = coins
	err = inst.Verify(cdb, ctxHash)
	if err != nil {
		return
	}
	switch inst.GetType() {
	case SpawnType:
		if inst.Spawn.ContractID == ContractDarcID {
			darcBuf := inst.Spawn.Args.Search("darc")
			d, err := darc.NewFromProtobuf(darcBuf)
			if err != nil {
				return nil, nil, errors.New("given darc could not be decoded: " + err.Error())
			}
			id := d.GetBaseID()
			return []StateChange{
				NewStateChange(Create, NewInstanceID(id), ContractDarcID, darcBuf, id),
			}, coins, nil
		}

		c, found := s.contracts[inst.Spawn.ContractID]
		if !found {
			return nil, nil, errors.New("couldn't find this contract type: " + inst.Spawn.ContractID)
		}
		return c(cdb, inst, ctxHash, coins)
	case InvokeType:
		switch inst.Invoke.Command {
		case "evolve":
			var darcID darc.ID
			_, _, darcID, err = cdb.GetValues(inst.InstanceID.Slice())
			if err != nil {
				return
			}

			darcBuf := inst.Invoke.Args.Search("darc")
			newD, err := darc.NewFromProtobuf(darcBuf)
			if err != nil {
				return nil, nil, err
			}
			oldD, err := LoadDarcFromTrie(cdb, darcID)
			if err != nil {
				return nil, nil, err
			}
			if err := newD.SanityCheck(oldD); err != nil {
				return nil, nil, err
			}
			return []StateChange{
				NewStateChange(Update, inst.InstanceID, ContractDarcID, darcBuf, darcID),
			}, coins, nil
		default:
			return nil, nil, errors.New("invalid command: " + inst.Invoke.Command)
		}
	case DeleteType:
		return nil, nil, errors.New("delete on a Darc instance is not supported")
	default:
		return nil, nil, errors.New("unknown instruction type")
	}
}

// loadConfigFromTrie loads the configuration data from the trie.
func loadConfigFromTrie(st ReadOnlyStateTrie) (*ChainConfig, error) {
	// Find the genesis-darc ID.
	val, contract, _, err := getValueContract(st, NewInstanceID(nil).Slice())
	if err != nil {
		return nil, err
	}
	if string(contract) != ContractConfigID {
		return nil, errors.New("did not get " + ContractConfigID)
	}

	config := ChainConfig{}
	err = protobuf.DecodeWithConstructors(val, &config, network.DefaultConstructors(cothority.Suite))
	if err != nil {
		return nil, err
	}

	return &config, nil
}

func getValueContract(st ReadOnlyStateTrie, key []byte) (value []byte, contract string, darcID darc.ID, err error) {
	value, contract, darcID, err = st.GetValues(key)
	if err != nil {
		return
	}
	if value == nil {
		err = errKeyNotSet
		return
	}
	return
}

func getInstanceDarc(c ReadOnlyStateTrie, iid InstanceID) (*darc.Darc, error) {
	// From instance ID, find the darcID that controls access to it.
	_, _, dID, err := c.GetValues(iid.Slice())
	if err != nil {
		return nil, err
	}

	// Fetch the darc itself.
	value, contract, _, err := c.GetValues(dID)
	if err != nil {
		return nil, err
	}

	if string(contract) != ContractDarcID {
		return nil, fmt.Errorf("for instance %v, expected Kind to be 'darc' but got '%v'", iid, string(contract))
	}
	return darc.NewFromProtobuf(value)
}<|MERGE_RESOLUTION|>--- conflicted
+++ resolved
@@ -8,12 +8,9 @@
 
 	"github.com/dedis/cothority"
 	"github.com/dedis/cothority/byzcoin/viewchange"
-<<<<<<< HEAD
+	"github.com/dedis/cothority/darc"
 	lib "github.com/dedis/cothority/omniledger/lib"
-=======
-	"github.com/dedis/cothority/darc"
 	"github.com/dedis/cothority/skipchain"
->>>>>>> 4fa97a7f
 	"github.com/dedis/kyber/sign/cosi"
 	"github.com/dedis/onet"
 	"github.com/dedis/onet/log"
@@ -165,15 +162,16 @@
 		}
 
 		// Load the config to get the current roster of the shard
-		conf, err := loadConfigFromColl(cdb)
+		conf, err := loadConfigFromTrie(cdb)
 		if err != nil {
 			return nil, coins, err
 		}
 		oldRoster := conf.Roster
 
 		// Retrieve new roster from the IB instance
-		omniCC := &lib.ChainConfig{}
-		err = proof.ContractValue(cothority.Suite, "omniledgerepoch", omniCC)
+		var omniCC lib.ChainConfig
+		//err = proof.ContractValue(cothority.Suite, "omniledgerepoch", omniCC)
+		err = proof.VerifyAndDecode(cothority.Suite, "omniledgerepoch", omniCC)
 		if err != nil {
 			return nil, coins, err
 		}
@@ -190,7 +188,6 @@
 	return
 }
 
-<<<<<<< HEAD
 func changeRoster(oldRoster, newRoster onet.Roster, oldMap, newMap map[network.ServerIdentityID]bool) (onet.Roster, map[network.ServerIdentityID]bool, map[network.ServerIdentityID]bool, bool) {
 	oldList := oldRoster.List
 	newList := newRoster.List
@@ -229,12 +226,8 @@
 	return oldRoster, oldMap, newMap, false
 }
 
-func updateRosterScs(cdb CollectionView, darcID darc.ID, newRoster onet.Roster) (StateChanges, error) {
-	config, err := loadConfigFromColl(cdb)
-=======
 func updateRosterScs(cdb ReadOnlyStateTrie, darcID darc.ID, newRoster onet.Roster) (StateChanges, error) {
 	config, err := loadConfigFromTrie(cdb)
->>>>>>> 4fa97a7f
 	if err != nil {
 		return nil, err
 	}
