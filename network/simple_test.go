--- conflicted
+++ resolved
@@ -5,13 +5,6 @@
 	"fmt"
 	"sync"
 	"testing"
-<<<<<<< HEAD
-=======
-
-	"strconv"
-
-	"golang.org/x/net/context"
->>>>>>> b70b73dd
 )
 
 var SimplePacketType PacketTypeID
@@ -39,11 +32,7 @@
 	srvConMu := sync.Mutex{}
 	cConMu := sync.Mutex{}
 	go func() {
-<<<<<<< HEAD
 		err := server.Listen(func(c Conn) {
-=======
-		err := server.Listen("localhost:0", func(c Conn) {
->>>>>>> b70b73dd
 			listenCB <- true
 			srvConMu.Lock()
 			defer srvConMu.Unlock()
@@ -65,11 +54,7 @@
 		done <- true
 	}()
 	cConMu.Lock()
-<<<<<<< HEAD
 	conn, err := NewTCPConn(addr)
-=======
-	conn, err := client.Open("localhost:" + strconv.Itoa(<-server.listeningPort))
->>>>>>> b70b73dd
 	if err != nil {
 		panic(err)
 	}
