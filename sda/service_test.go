--- conflicted
+++ resolved
@@ -44,103 +44,6 @@
 	}
 }
 
-<<<<<<< HEAD
-=======
-type DummyProtocol struct {
-	*TreeNodeInstance
-	link   chan bool
-	config DummyConfig
-}
-
-type DummyConfig struct {
-	A    int
-	Send bool
-}
-
-type DummyMsg struct {
-	A int
-}
-
-var dummyMsgType network.PacketTypeID
-
-func init() {
-	dummyMsgType = network.RegisterPacketType(DummyMsg{})
-	RegisterNewService("ISMService", newServiceMessages)
-}
-
-func NewDummyProtocol(tni *TreeNodeInstance, conf DummyConfig, link chan bool) *DummyProtocol {
-	return &DummyProtocol{tni, link, conf}
-}
-
-func (dm *DummyProtocol) Start() error {
-	dm.link <- true
-	if dm.config.Send {
-		// also send to the children if any
-		if !dm.IsLeaf() {
-			if err := dm.SendToChildren(&DummyMsg{}); err != nil {
-				log.Error(err)
-			}
-		}
-	}
-	return nil
-}
-
-func (dm *DummyProtocol) ProcessProtocolMsg(msg *ProtocolMsg) {
-	dm.link <- true
-}
-
-// legcy reasons
-func (dm *DummyProtocol) Dispatch() error {
-	return nil
-}
-
-type DummyService struct {
-	c        *Context
-	path     string
-	link     chan bool
-	fakeTree *Tree
-	firstTni *TreeNodeInstance
-	Config   DummyConfig
-}
-
-func (ds *DummyService) ProcessClientRequest(si *network.ServerIdentity, r *ClientRequest) {
-	msgT, _, err := network.UnmarshalRegisteredType(r.Data, network.DefaultConstructors(network.Suite))
-	if err != nil || msgT != dummyMsgType {
-		ds.link <- false
-		return
-	}
-	if ds.firstTni == nil {
-		ds.firstTni = ds.c.NewTreeNodeInstance(ds.fakeTree, ds.fakeTree.Root, "DummyService")
-	}
-
-	dp := NewDummyProtocol(ds.firstTni, ds.Config, ds.link)
-
-	if err := ds.c.RegisterProtocolInstance(dp); err != nil {
-		ds.link <- false
-		return
-	}
-	dp.Start()
-}
-
-func (ds *DummyService) NewProtocol(tn *TreeNodeInstance, conf *GenericConfig) (ProtocolInstance, error) {
-	dp := NewDummyProtocol(tn, DummyConfig{}, ds.link)
-	return dp, nil
-}
-
-func (ds *DummyService) Process(packet *network.Packet) {
-	if packet.MsgType != dummyMsgType {
-		ds.link <- false
-		return
-	}
-	dms := packet.Msg.(DummyMsg)
-	if dms.A != 10 {
-		ds.link <- false
-		return
-	}
-	ds.link <- true
-}
-
->>>>>>> 7889a734
 func TestServiceNew(t *testing.T) {
 	ds := &DummyService{
 		link: make(chan bool),
@@ -642,29 +545,6 @@
 	return
 }
 
-type ServiceMessages struct {
-	*ServiceProcessor
-	GotResponse chan bool
-}
-
-func (i *ServiceMessages) SimpleResponse(msg *network.Packet) {
-	i.GotResponse <- true
-}
-
-func (i *ServiceMessages) NewProtocol(tn *TreeNodeInstance, conf *GenericConfig) (ProtocolInstance, error) {
-	return nil, nil
-}
-
-func newServiceMessages(c *Context, path string) Service {
-	s := &ServiceMessages{
-		ServiceProcessor: NewServiceProcessor(c),
-		GotResponse:      make(chan bool),
-	}
-	c.RegisterProcessorFunc(SimpleResponseType, s.SimpleResponse)
-	return s
-}
-
-<<<<<<< HEAD
 type DummyProtocol struct {
 	*TreeNodeInstance
 	link   chan bool
@@ -754,8 +634,28 @@
 	ds.link <- true
 }
 
-=======
->>>>>>> 7889a734
+type ServiceMessages struct {
+	*ServiceProcessor
+	GotResponse chan bool
+}
+
+func (i *ServiceMessages) SimpleResponse(msg *network.Packet) {
+	i.GotResponse <- true
+}
+
+func (i *ServiceMessages) NewProtocol(tn *TreeNodeInstance, conf *GenericConfig) (ProtocolInstance, error) {
+	return nil, nil
+}
+
+func newServiceMessages(c *Context, path string) Service {
+	s := &ServiceMessages{
+		ServiceProcessor: NewServiceProcessor(c),
+		GotResponse:      make(chan bool),
+	}
+	c.RegisterProcessorFunc(SimpleResponseType, s.SimpleResponse)
+	return s
+}
+
 func waitOrFatalValue(ch chan bool, v bool, t *testing.T) {
 	select {
 	case b := <-ch:
