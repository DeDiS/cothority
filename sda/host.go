--- conflicted
+++ resolved
@@ -18,47 +18,22 @@
 	ServerIdentity *network.ServerIdentity
 	// Our private-key
 	private abstract.Scalar
-	suite   abstract.Suite
 	*network.Router
 	// Overlay handles the mapping from tree and entityList to ServerIdentity.
 	// It uses tokens to represent an unique ProtocolInstance in the system
 	overlay *Overlay
 	// lock associated to access trees
-<<<<<<< HEAD
 	treesLock            sync.Mutex
-=======
-	treesLock sync.Mutex
-	// listening is a flag to tell whether this host is listening or not
-	listening bool
-	// whether processMessages has started
-	processMessagesStarted bool
-	// tell processMessages to quit
-	ProcessMessagesQuit chan bool
-
->>>>>>> b70b73dd
 	serviceManager       *serviceManager
 	statusReporterStruct *statusReporterStruct
 }
 
-<<<<<<< HEAD
 // NewHost returns a new Host that out of a private-key and its relating public
 // key within the ServerIdentity. The host will create a default TcpRouter as Router.
 func NewHost(e *network.ServerIdentity, pkey abstract.Scalar) *Host {
 	h := &Host{
 		ServerIdentity:       e,
-=======
-// NewHost starts a new Host that will listen on the network for incoming
-// messages. It will store the private-key.
-func NewHost(si *network.ServerIdentity, pkey abstract.Scalar) *Host {
-	log.Lvl4("Creating host at", si.Addresses)
-	h := &Host{
-		ServerIdentity:       si,
-		Dispatcher:           NewBlockingDispatcher(),
-		connections:          make(map[network.ServerIdentityID]network.SecureConn),
-		host:                 network.NewSecureTCPHost(pkey, si),
->>>>>>> b70b73dd
 		private:              pkey,
-		suite:                network.Suite,
 		statusReporterStruct: newStatusReporterStruct(),
 	}
 
@@ -73,7 +48,6 @@
 	return h
 }
 
-<<<<<<< HEAD
 // NewHostWithRouter returns a fresh Host with a given Router.
 func NewHostWithRouter(e *network.ServerIdentity, pkey abstract.Scalar, r *network.Router) *Host {
 	h := &Host{
@@ -81,251 +55,6 @@
 		private:              pkey,
 		statusReporterStruct: newStatusReporterStruct(),
 		Router:               r,
-=======
-// listen starts listening for messages coming from any host that tries to
-// contact this host. If 'wait' is true, it will try to connect to itself before
-// returning.
-func (h *Host) listen(wait bool) {
-	log.Lvl3(h.ServerIdentity.First(), "starts to listen")
-	idExchDone := make(chan bool)
-	fn := func(c network.SecureConn) {
-		log.Lvl3(h.Address(), "Accepted Connection from", c.Remote())
-		// register the connection once we know it's ok
-		h.registerConnection(c)
-		if wait && c.ServerIdentity().Equal(h.ServerIdentity) {
-			idExchDone <- true
-		}
-		h.handleConn(c)
-	}
-	log.Lvl4("Host listens on:", h.Address())
-	err := h.host.Listen(fn)
-	if err != nil {
-		log.Fatal("Couldn't listen on", h.Address(), ":", err)
-	}
-	if wait {
-		for {
-			log.Lvl4(h.ServerIdentity.First(), "checking if listener is up")
-			_, err := h.Connect(h.ServerIdentity)
-			if err == nil {
-				log.Lvl4(h.ServerIdentity.First(), "managed to connect to itself")
-				break
-			}
-			time.Sleep(network.WaitRetry)
-		}
-		<-idExchDone
-	}
-}
-
-// ListenAndBind starts listening and returns once it could connect to itself.
-// This can fail in the case of running inside a container or virtual machine
-// using port-forwarding to an internal IP.
-func (h *Host) ListenAndBind() {
-	h.listen(true)
-}
-
-// Listen only starts listening and returns without waiting for the
-// listening to be active.
-func (h *Host) Listen() {
-	h.listen(false)
-}
-
-// Connect takes an entity where to connect to
-func (h *Host) Connect(id *network.ServerIdentity) (network.SecureConn, error) {
-	var err error
-	var c network.SecureConn
-	// try to open connection
-	c, err = h.host.Open(id)
-	if err != nil {
-		return nil, err
-	}
-	log.Lvl3("Host", h.Address(), "connected to", c.Remote())
-	h.registerConnection(c)
-	go h.handleConn(c)
-	return c, nil
-}
-
-// Close shuts down all network connections and closes the listener.
-func (h *Host) Close() error {
-	h.closingMut.Lock()
-	defer h.closingMut.Unlock()
-	if h.isClosing {
-		return errors.New("Already closing")
-	}
-	log.Lvl4(h.ServerIdentity.First(), "Starts closing")
-	h.isClosing = true
-	if h.processMessagesStarted {
-		// Tell ProcessMessages to quit
-		close(h.ProcessMessagesQuit)
-		close(h.networkChan)
-	}
-	if err := h.closeConnections(); err != nil {
-		return err
-	}
-	h.overlay.Close()
-	return nil
-}
-
-// CloseConnections only shuts down the network connections - used mainly
-// for testing.
-func (h *Host) closeConnections() error {
-	h.networkLock.Lock()
-	defer h.networkLock.Unlock()
-	for name, c := range h.connections {
-		log.Lvl4(h.ServerIdentity.First(), "Closing connection", name)
-		err := c.Close()
-		if err != nil {
-			log.Error(h.ServerIdentity.First(), "Couldn't close connection", c)
-			return err
-		}
-	}
-	log.Lvl4(h.ServerIdentity.First(), "Closing tcpHost")
-	h.connections = make(map[network.ServerIdentityID]network.SecureConn)
-	return h.host.Close()
-}
-
-// closeConnection closes a connection and removes it from the connections-map
-// The h.networkLock must be taken.
-func (h *Host) closeConnection(c network.SecureConn) error {
-	h.networkLock.Lock()
-	defer h.networkLock.Unlock()
-	log.Lvl4(h.ServerIdentity.First(), "Closing connection", c, c.Remote(), c.Local())
-	err := c.Close()
-	if err != nil {
-		return err
-	}
-	delete(h.connections, c.ServerIdentity().ID)
-	return nil
-}
-
-// SendRaw sends to an ServerIdentity without wrapping the msg into a SDAMessage
-func (h *Host) SendRaw(si *network.ServerIdentity, msg network.Body) error {
-	if msg == nil {
-		return errors.New("Can't send nil-packet")
-	}
-	h.networkLock.RLock()
-	c, ok := h.connections[si.ID]
-	h.networkLock.RUnlock()
-	if !ok {
-		var err error
-		c, err = h.Connect(si)
-		if err != nil {
-			return err
-		}
-	}
-
-	log.Lvlf4("%s sends to %s over %s", h.ServerIdentity.Addresses,
-		si.Addresses, c.Local())
-	var err error
-	err = c.Send(context.TODO(), msg)
-	if err != nil /*&& err != network.ErrClosed*/ {
-		log.Lvl2("Couldn't send to", c.ServerIdentity().First(), ":", err, "trying again")
-		c, err = h.Connect(si)
-		if err != nil {
-			return err
-		}
-		err = c.Send(context.TODO(), msg)
-		if err != nil {
-			return err
-		}
-	}
-	return nil
-}
-
-// StartProcessMessages start the processing of incoming messages.
-// Mostly it used internally (by the cothority's simulation for instance).
-// Protocol/simulation developers usually won't need it.
-func (h *Host) StartProcessMessages() {
-	// The networkLock.Unlock is in the processMessages-method to make
-	// sure the goroutine started
-	h.networkLock.Lock()
-	h.processMessagesStarted = true
-	go h.processMessages()
-}
-
-// ProcessMessages checks if it is one of the messages for us or dispatch it
-// to the corresponding instance.
-// Our messages are:
-// * SDAMessage - used to communicate between the Hosts
-// * RequestTreeID - ask the parent for a given tree
-// * SendTree - send the tree to the child
-// * RequestPeerListID - ask the parent for a given peerList
-// * SendPeerListID - send the tree to the child
-func (h *Host) processMessages() {
-	h.networkLock.Unlock()
-	for {
-		var data network.Packet
-		select {
-		case data = <-h.networkChan:
-		case <-h.ProcessMessagesQuit:
-			return
-		}
-		log.Lvl4(h.Address(), "Message Received from", data.From, data.MsgType)
-		switch data.MsgType {
-		case network.ErrorType:
-			log.Lvl3("Error from the network")
-		default:
-			// The dispatcher will call the appropriate processors for the
-			// message
-			if err := h.Dispatch(&data); err != nil {
-				log.Lvl3("Unknown message received:", data)
-			}
-		}
-	}
-}
-
-// Handle a connection => giving messages to the MsgChans
-func (h *Host) handleConn(c network.SecureConn) {
-	address := c.Remote()
-	for {
-		ctx := context.TODO()
-		am, err := c.Receive(ctx)
-		// This is for testing purposes only: if the connection is missing
-		// in the map, we just return silently
-		h.networkLock.Lock()
-		_, cont := h.connections[c.ServerIdentity().ID]
-		h.networkLock.Unlock()
-		if !cont {
-			log.Lvl3(h.Address(), "Quitting handleConn ", c.Remote(), " because entry is not there")
-			return
-		}
-		// So the receiver can know about the error
-		am.SetError(err)
-		am.From = address
-		log.Lvl5("Got message", am)
-		if err != nil {
-			h.closingMut.Lock()
-			log.Lvlf4("%+v got error (%+s) while receiving message (isClosing=%+v)",
-				h.ServerIdentity.First(), err, h.isClosing)
-			h.closingMut.Unlock()
-			if err == network.ErrClosed || err == network.ErrEOF || err == network.ErrTemp {
-				log.Lvl4(h.ServerIdentity.First(), c.Remote(), "quitting handleConn for-loop", err)
-				h.closeConnection(c)
-				return
-			}
-			log.Error(h.ServerIdentity.Addresses, "Error with connection", address, "=>", err)
-		} else {
-			h.closingMut.Lock()
-			if !h.isClosing {
-				h.networkChan <- am
-			}
-			h.closingMut.Unlock()
-		}
-	}
-}
-
-// registerConnection registers an ServerIdentity for a new connection, mapped with the
-// real physical address of the connection and the connection itself
-// it locks (and unlocks when done): entityListsLock and networkLock
-func (h *Host) registerConnection(c network.SecureConn) {
-	log.Lvl4(h.ServerIdentity.First(), "registers", c.ServerIdentity().First())
-	h.networkLock.Lock()
-	defer h.networkLock.Unlock()
-	id := c.ServerIdentity()
-	_, okc := h.connections[id.ID]
-	if okc {
-		// TODO - we should catch this in some way
-		log.Lvl3("Connection already registered", okc)
->>>>>>> b70b73dd
 	}
 	h.overlay = NewOverlay(h)
 	h.serviceManager = newServiceManager(h, h.overlay)
@@ -337,54 +66,9 @@
 // Currently the suite is hardcoded into the network library.
 // Don't use network.Suite but Host's Suite function instead if possible.
 func (h *Host) Suite() abstract.Suite {
-	return h.suite
+	return network.Suite
 }
 
-<<<<<<< HEAD
-=======
-// SetupHostsMock can be used to create a Host mock for testing.
-func SetupHostsMock(s abstract.Suite, addresses ...string) []*Host {
-	var hosts []*Host
-	for _, add := range addresses {
-		h := newHostMock(s, add)
-		h.ListenAndBind()
-		h.StartProcessMessages()
-		hosts = append(hosts, h)
-	}
-	return hosts
-}
-
-func newHostMock(s abstract.Suite, address string) *Host {
-	kp := config.NewKeyPair(s)
-	en := network.NewServerIdentity(kp.Public, address)
-	return NewHost(en, kp.Secret)
-}
-
-// WaitForClose returns only once all connections have been closed
-func (h *Host) WaitForClose() {
-	if h.processMessagesStarted {
-		select {
-		case <-h.ProcessMessagesQuit:
-		}
-	}
-}
-
-// Tx to implement monitor/CounterIO
-func (h *Host) Tx() uint64 {
-	return h.host.Tx()
-}
-
-// Rx to implement monitor/CounterIO
-func (h *Host) Rx() uint64 {
-	return h.host.Rx()
-}
-
-// Address is the address where this host is listening
-func (h *Host) Address() string {
-	return h.host.WorkingAddress()
-}
-
->>>>>>> b70b73dd
 // GetStatus is a function that returns the status report of the server.
 func (h *Host) GetStatus() Status {
 	m := make(map[string]string)
