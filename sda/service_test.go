--- conflicted
+++ resolved
@@ -147,13 +147,8 @@
 	defer DeleteNewService("DummyService")
 	hostCh := make(chan *Host)
 	go func() {
-<<<<<<< HEAD
 		h := NewLocalHost(2000)
 		hostCh <- h
-=======
-		h := NewLocalHost()
-		h.Close()
->>>>>>> b70b73dd
 	}()
 
 	waitOrFatal(ds.link, t)
@@ -209,15 +204,9 @@
 		ds.path = path
 		return ds
 	})
-<<<<<<< HEAD
 
 	defer DeleteNewService("DummyService")
 	host := NewLocalHost(2000)
-=======
-	host := NewLocalHost()
-	host.Listen()
-	host.StartProcessMessages()
->>>>>>> b70b73dd
 	log.Lvl1("Host created and listening")
 	defer host.Close()
 	// Send a request to the service
@@ -226,7 +215,7 @@
 		Data:    []byte("a"),
 	}
 	// fake a client
-	h2 := NewLocalHost()
+	h2 := NewLocalHost(2010)
 	defer h2.Close()
 	log.Lvl1("Sending request to service...")
 	if err := h2.Send(host.ServerIdentity, re); err != nil {
@@ -250,18 +239,10 @@
 		ds.path = path
 		return ds
 	})
-<<<<<<< HEAD
 
 	defer DeleteNewService("DummyService")
 	host := NewLocalHost(2000)
 	defer host.Stop()
-=======
-	host := NewLocalHost()
-	host.Listen()
-	host.StartProcessMessages()
-	log.Lvl1("Host created and listening")
-	defer host.Close()
->>>>>>> b70b73dd
 	// create the entityList and tree
 	el := NewRoster([]*network.ServerIdentity{host.ServerIdentity})
 	tree := el.GenerateBinaryTree()
@@ -276,7 +257,7 @@
 		Data:    b,
 	}
 	// fake a client
-	h2 := NewLocalHost()
+	h2 := NewLocalHost(2010)
 	defer h2.Close()
 	log.Lvl1("Sending request to service...")
 	if err := h2.Send(host.ServerIdentity, re); err != nil {
@@ -295,65 +276,6 @@
 	waitOrFatalValue(ds.link, false, t)
 }
 
-<<<<<<< HEAD
-=======
-func TestServiceProtocolProcessMessage(t *testing.T) {
-	ds := &DummyService{
-		link: make(chan bool),
-	}
-	var count int
-	RegisterNewService("DummyService", func(c *Context, path string) Service {
-		if count == 0 {
-			count++
-			// the client does not need a Service
-			return &DummyService{link: make(chan bool)}
-		}
-		ds.c = c
-		ds.path = path
-		ds.Config = DummyConfig{
-			Send: true,
-		}
-		return ds
-	})
-	// fake a client
-	h2 := NewLocalHost()
-	defer h2.Close()
-
-	host := NewLocalHost()
-	host.ListenAndBind()
-	host.StartProcessMessages()
-	log.Lvl1("Host created and listening")
-	defer host.Close()
-	// create the entityList and tree
-	el := NewRoster([]*network.ServerIdentity{host.ServerIdentity})
-	tree := el.GenerateBinaryTree()
-	// give it to the service
-	ds.fakeTree = tree
-
-	// Send a request to the service
-	b, err := network.MarshalRegisteredType(&DummyMsg{10})
-	log.ErrFatal(err)
-	re := &ClientRequest{
-		Service: ServiceFactory.ServiceID("DummyService"),
-		Data:    b,
-	}
-	log.Lvl1("Client connecting to host")
-	if _, err := h2.Connect(host.ServerIdentity); err != nil {
-		t.Fatal(err)
-	}
-	log.Lvl1("Sending request to service...")
-	if err := h2.SendRaw(host.ServerIdentity, re); err != nil {
-		t.Fatal(err)
-	}
-	// wait for the link from the protocol
-	waitOrFatalValue(ds.link, true, t)
-
-	// now wait for the same link as the protocol should have sent a message to
-	// himself !
-	waitOrFatalValue(ds.link, true, t)
-}
-
->>>>>>> b70b73dd
 // test for calling the NewProtocol method on a remote Service
 func TestServiceNewProtocol(t *testing.T) {
 	log.AfterTest(t)
@@ -388,25 +310,13 @@
 		count++
 		return localDs
 	})
-<<<<<<< HEAD
 
 	defer DeleteNewService("DummyService")
-	host := NewLocalHost(2000)
-=======
-	host1 := NewLocalHost()
-	host1.ListenAndBind()
-	host1.StartProcessMessages()
->>>>>>> b70b73dd
+	host1 := NewLocalHost(2000)
 	log.Lvl1("Host created and listening")
 	defer host1.Close()
 
-<<<<<<< HEAD
 	host2 := NewLocalHost(2002)
-=======
-	host2 := NewLocalHost()
-	host2.ListenAndBind()
-	host2.StartProcessMessages()
->>>>>>> b70b73dd
 	defer host2.Close()
 	// create the entityList and tree
 	el := NewRoster([]*network.ServerIdentity{host1.ServerIdentity, host2.ServerIdentity})
@@ -422,36 +332,17 @@
 		Data:    b,
 	}
 	// fake a client
-	client := NewLocalHost()
+	client := NewLocalHost(2010)
 	defer client.Close()
-<<<<<<< HEAD
 	log.Lvl1("Sending request to service...")
-	if err := client.Send(host.ServerIdentity, re); err != nil {
-=======
-	log.Lvl1("Client connecting to host")
-	if _, err := client.Connect(host1.ServerIdentity); err != nil {
-		t.Fatal(err)
-	}
-	log.Lvl1("Sending request to service...")
-	if err := client.SendRaw(host1.ServerIdentity, re); err != nil {
->>>>>>> b70b73dd
+	if err := client.Send(host1.ServerIdentity, re); err != nil {
 		t.Fatal(err)
 	}
 	log.Lvl1("Waiting for end")
 	// wait for the link from the protocol that Starts
 	waitOrFatalValue(ds1.link, true, t)
-<<<<<<< HEAD
 	// now wait for the SECOND LINK on the SECOND HOST that the SECOND SERVICE
 	// should have started (ds2) in ProcessRequest
-=======
-	// now wait for the same link as the protocol should have sent a message to
-	// himself !
-	log.Lvl1("Waiting for end")
-	waitOrFatalValue(ds1.link, true, t)
-	// now wait for the second link on the second host that the second service
-	// should have started (ds2) in ProcessRequest.
-	log.Lvl1("Waiting for end")
->>>>>>> b70b73dd
 	waitOrFatalValue(ds2.link, true, t)
 	log.Lvl1("Done")
 }
@@ -480,15 +371,9 @@
 
 	defer DeleteNewService("DummyService")
 	// create two hosts
-	h2 := NewLocalHost()
+	h2 := NewLocalHost(2001)
 	defer h2.Close()
-<<<<<<< HEAD
 	h1 := NewLocalHost(2000)
-=======
-	h1 := NewLocalHost()
-	h1.ListenAndBind()
-	h1.StartProcessMessages()
->>>>>>> b70b73dd
 	defer h1.Close()
 	log.Lvl1("Host created and listening")
 	// create request
@@ -602,14 +487,9 @@
 }
 
 func TestClient_Parallel(t *testing.T) {
-<<<<<<< HEAD
-	log.AfterTest(t)
-	nbrNodes := 4
-	nbrParallel := 2
-=======
+	log.AfterTest(t)
 	nbrNodes := 4
 	nbrParallel := 20
->>>>>>> b70b73dd
 	local := NewLocalTest()
 	defer local.CloseAll()
 
@@ -752,13 +632,8 @@
 	Val int
 }
 
-<<<<<<< HEAD
-var SimpleRequestType = network.RegisterMessageType(SimpleRequest{})
-var SimpleResponseType = network.RegisterMessageType(SimpleResponse{})
-=======
-var simpleRequestType = network.RegisterPacketType(simpleRequest{})
-var simpleResponseType = network.RegisterPacketType(simpleResponse{})
->>>>>>> b70b73dd
+var SimpleRequestType = network.RegisterPacketType(SimpleRequest{})
+var SimpleResponseType = network.RegisterPacketType(SimpleResponse{})
 
 type simpleService struct {
 	ctx *Context
@@ -774,11 +649,7 @@
 	tree := req.ServerIdentities.GenerateBinaryTree()
 	tni := s.ctx.NewTreeNodeInstance(tree, tree.Root, "BackForth")
 	proto, err := newBackForthProtocolRoot(tni, req.Val, func(n int) {
-<<<<<<< HEAD
-		if err := s.ctx.SendRaw(e, &SimpleResponse{
-=======
-		if err := s.ctx.SendRaw(si, &simpleResponse{
->>>>>>> b70b73dd
+		if err := s.ctx.SendRaw(si, &SimpleResponse{
 			Val: n,
 		}); err != nil {
 			log.Print(err)
